//# SingleDishSkyCal.cc: implements SingleDishSkyCal
//# Copyright (C) 2003
//# Associated Universities, Inc. Washington DC, USA.
//#
//# This library is free software; you can redistribute it and/or modify it
//# under the terms of the GNU Library General Public License as published by
//# the Free Software Foundation; either version 2 of the License, or (at your
//# option) any later version.
//#
//# This library is distributed in the hope that it will be useful, but WITHOUT
//# ANY WARRANTY; without even the implied warranty of MERCHANTABILITY or
//# FITNESS FOR A PARTICULAR PURPOSE.  See the GNU Library General Public
//# License for more details.
//#
//# You should have received a copy of the GNU Library General Public License
//# along with this library; if not, write to the Free Software Foundation,
//# Inc., 675 Massachusetts Ave, Cambridge, MA 02139, USA.
//#
//# Correspondence concerning AIPS++ should be addressed as follows:
//#        Internet email: aips2-request@nrao.edu.
//#        Postal address: AIPS++ Project Office
//#                        National Radio Astronomy Observatory
//#                        520 Edgemont Road
//#                        Charlottesville, VA 22903-2475 USA
//#
//# $Id$

//# Includes
#include <iostream>
#include <sstream>
#include <iomanip>
#include <map>
#include <type_traits>

#include <casa/OS/File.h>
#include <casa/Arrays/MaskedArray.h>
#include <casa/Arrays/MaskArrMath.h>
#include <tables/TaQL/TableParse.h>
#include <tables/Tables/Table.h>
#include <tables/Tables/ScalarColumn.h>
#include <ms/MeasurementSets/MeasurementSet.h>
#include <ms/MeasurementSets/MSState.h>
#include <ms/MeasurementSets/MSSpectralWindow.h>
#include <ms/MeasurementSets/MSIter.h>
#include <synthesis/MeasurementComponents/MSMetaInfoForCal.h>
#include <synthesis/MeasurementComponents/SingleDishSkyCal.h>
#include <synthesis/CalTables/CTGlobals.h>
#include <synthesis/CalTables/CTMainColumns.h>
#include <synthesis/CalTables/CTInterface.h>
#include <ms/MSSel/MSSelection.h>
#include <ms/MSSel/MSSelectionTools.h>
#include <synthesis/Utilities/PointingDirectionCalculator.h>
#include <synthesis/Utilities/PointingDirectionProjector.h>
#include <coordinates/Coordinates/DirectionCoordinate.h>
#include <libsakura/sakura.h>
#include <cassert>

// Debug Message Handling
// if SDCALSKY_DEBUG is defined, the macro debuglog and
// debugpost point standard output stream (std::cout and
// std::endl so that debug messages are sent to standard
// output. Otherwise, these macros basically does nothing.
// "Do nothing" behavior is implemented in NullLogger
// and its associating << operator below.
//
// Usage:
// Similar to standard output stream.
//
//   debuglog << "Any message" << any_value << debugpost;
//
//#define SDCALSKY_DEBUG

namespace {
struct NullLogger {};

template<class T>
inline NullLogger &operator<<(NullLogger &logger, T /*value*/) {
  return logger;
}

#ifndef SDCALSKY_DEBUG
NullLogger nulllogger;
#endif
}

#ifdef SDCALSKY_DEBUG
  #define debuglog std::cout
  #define debugpost std::endl
#else
  #define debuglog nulllogger
  #define debugpost 0
#endif

// Local Functions
namespace {
<<<<<<< HEAD
inline casacore::RowNumbers getOffStateIdList(casacore::MeasurementSet const &ms) {
  casacore::String taql("SELECT FLAG_ROW FROM $1 WHERE UPPER(OBS_MODE) ~ m/^OBSERVE_TARGET#OFF_SOURCE/");
  casacore::Table stateSel = casacore::tableCommand(taql, ms.state());
  auto stateIdList = stateSel.rowNumbers();
=======
inline casacore::Vector<casacore::rownr_t> getOffStateIdList(casacore::MeasurementSet const &ms) {
  casacore::String taql("SELECT FLAG_ROW FROM $1 WHERE UPPER(OBS_MODE) ~ m/^OBSERVE_TARGET#OFF_SOURCE/");
  casacore::Table stateSel = casacore::tableCommand(taql, ms.state());
  casacore::Vector<casacore::rownr_t> stateIdList = stateSel.rowNumbers();
>>>>>>> 52ae56e6
  debuglog << "stateIdList[" << stateIdList.nelements() << "]=";
  for (size_t i = 0; i < stateIdList.nelements(); ++i) {
    debuglog << stateIdList[i] << " ";
  }
  debuglog << debugpost;
  return stateIdList;
}

template<class T>
inline std::string toString(casacore::Vector<T> const &v) {
  std::ostringstream oss;
  oss << "[";
  std::string delimiter = "";
  for (size_t i = 0; i < v.nelements(); ++i) {
    oss << delimiter << v[i];
    delimiter = ",";
  }
  oss << "]";
  return oss.str();
}

// unused
/*
inline casacore::String configureTaqlString(casacore::String const &msName, casacore::Vector<casacore::uInt> stateIdList) {
  std::ostringstream oss;
  oss << "SELECT FROM " << msName << " WHERE ANTENNA1 == ANTENNA2 && STATE_ID IN "
      << toString(stateIdList)
      << " ORDER BY FIELD_ID, ANTENNA1, FEED1, DATA_DESC_ID, TIME";
  return casacore::String(oss);
}
*/

inline void fillNChanParList(casacore::MeasurementSet const &ms, casacore::Vector<casacore::Int> &nChanParList) {
  casacore::MSSpectralWindow const &msspw = ms.spectralWindow();
  casacore::ScalarColumn<casacore::Int> nchanCol(msspw, "NUM_CHAN");
  debuglog << "nchanCol=" << toString(nchanCol.getColumn()) << debugpost;
  nChanParList = nchanCol.getColumn()(casacore::Slice(0,nChanParList.nelements()));
  debuglog << "nChanParList=" << nChanParList << debugpost;
}

inline void updateWeight(casa::NewCalTable &ct) {
  casa::CTMainColumns ctmc(ct);
  casacore::ArrayColumn<casacore::Double> chanWidthCol(ct.spectralWindow(), "CHAN_WIDTH");
  casacore::Vector<casacore::Int> chanWidth(chanWidthCol.nrow());
  for (size_t irow = 0; irow < chanWidthCol.nrow(); ++irow) {
    casacore::Double chanWidthVal = chanWidthCol(irow)(casacore::IPosition(1,0));
    chanWidth[irow] = abs(chanWidthVal);
  }
  for (size_t irow = 0; irow < ct.nrow(); ++irow) {
    casacore::Int spwid = ctmc.spwId()(irow);
    casacore::Double width = chanWidth[spwid];
    casacore::Double interval = ctmc.interval()(irow);
    casacore::Float weight = width * interval;
    casacore::Matrix<casacore::Float> weightMat(ctmc.fparam().shape(irow), weight);
    ctmc.weight().put(irow, weightMat);
  }
}

class DataColumnAccessor {
public:
  DataColumnAccessor(casacore::Table const &ms,
		     casacore::String const colName="DATA")
    : dataCol_(ms, colName) {
  }
  casacore::Matrix<casacore::Float> operator()(size_t irow) {
    return casacore::real(dataCol_(irow));
  }
private:
  DataColumnAccessor() {}
  casacore::ArrayColumn<casacore::Complex> dataCol_;
};    

class FloatDataColumnAccessor {
public:
  FloatDataColumnAccessor(casacore::Table const &ms)
    : dataCol_(ms, "FLOAT_DATA") {
  }
  casacore::Matrix<casacore::Float> operator()(size_t irow) {
    return dataCol_(irow);
  }
private:
  FloatDataColumnAccessor() {}
  casacore::ArrayColumn<casacore::Float> dataCol_;
};

inline  casacore::Int nominalDataDesc(casacore::MeasurementSet const &ms, casacore::Int const ant)
{
  casacore::Int goodDataDesc = -1;
  casacore::ScalarColumn<casacore::Int> col(ms.spectralWindow(), "NUM_CHAN");
  casacore::Vector<casacore::Int> nchanList = col.getColumn();
  size_t numSpw = col.nrow();
  casacore::Vector<casacore::Int> spwMap(numSpw);
  col.attach(ms.dataDescription(), "SPECTRAL_WINDOW_ID");
  for (size_t i = 0; i < col.nrow(); ++i) {
    spwMap[col(i)] = i;
  }
  casacore::ScalarColumn<casacore::String> obsModeCol(ms.state(), "OBS_MODE");
  casacore::Regex regex("^OBSERVE_TARGET#ON_SOURCE");
  for (size_t ispw = 0; ispw < numSpw; ++ispw) {
    if (nchanList[ispw] == 4) {
      // this should be WVR
      continue;
    }
    else {
      std::ostringstream oss;
      oss << "SELECT FROM $1 WHERE ANTENNA1 == " << ant
	  << " && ANTENNA2 == " << ant << " && DATA_DESC_ID == " << spwMap[ispw]
	  << " ORDER BY STATE_ID";
      casacore::MeasurementSet msSel(casacore::tableCommand(oss.str(), ms));
      col.attach(msSel, "STATE_ID");
      casacore::Vector<casacore::Int> stateIdList = col.getColumn();
      casacore::Int previousStateId = -1;
      for (size_t i = 0; i < msSel.nrow(); ++i) {
	casacore::Int stateId = stateIdList[i];
	if (stateId != previousStateId) {
	  casacore::String obsmode = obsModeCol(stateId);
	  if (regex.match(obsmode.c_str(), obsmode.size()) != casacore::String::npos) {
	    goodDataDesc = spwMap[ispw];
	    break;
	  }
	}
	previousStateId = stateId;
      }
    }

    if (goodDataDesc >= 0)
      break;
  }
  return goodDataDesc;
}

inline casacore::Vector<size_t> detectGap(casacore::Vector<casacore::Double> timeList)
{
  size_t n = timeList.size();
  casacore::Vector<casacore::Double> timeInterval = timeList(casacore::Slice(1, n-1)) - timeList(casacore::Slice(0, n-1));
  casacore::Double medianTime = casacore::median(timeInterval);
  casacore::Double const threshold = medianTime * 5.0;
  casacore::Vector<size_t> gapIndexList(casacore::IPosition(1, n/2 + 2), new size_t[n/2+2], casacore::TAKE_OVER);
  gapIndexList[0] = 0;
  size_t gapIndexCount = 1;
  for (size_t i = 0; i < timeInterval.size(); ++i) {
    if (timeInterval[i] > threshold) {
      gapIndexList[gapIndexCount] = i + 1;
      gapIndexCount++;
    }
  }
  if (gapIndexList[gapIndexCount] != n) {
    gapIndexList[gapIndexCount] = n;
    gapIndexCount++;
  }
  debuglog << "Detected " << gapIndexCount << " gaps." << debugpost;
  casacore::Vector<size_t> ret(casacore::IPosition(1, gapIndexCount), gapIndexList.data(), casacore::COPY);
  debuglog << "gapList=" << toString(ret) << debugpost;
  return ret;
}

struct DefaultRasterEdgeDetector
{
  static size_t N(size_t numData, casacore::Float const /*fraction*/, casacore::Int const /*num*/)
  {
    debuglog << "DefaultRasterEdgeDetector" << debugpost;
    return max((size_t)1, static_cast<size_t>(sqrt(numData + 1) - 1));
  }
};

struct FixedNumberRasterEdgeDetector
{
  static size_t N(size_t /*numData*/, casacore::Float const /*fraction*/, casacore::Int const num)
  {
    debuglog << "FixedNumberRasterEdgeDetector" << debugpost;
    if (num < 0) {
      throw casacore::AipsError("Negative number of edge points.");
    }
    return (size_t)num;
  }
};

struct FixedFractionRasterEdgeDetector
{
  static casacore::Int N(size_t numData, casacore::Float const fraction, casacore::Int const /*num*/)
  {
    debuglog << "FixedFractionRasterEdgeDetector" << debugpost;
    return max((size_t)1, static_cast<size_t>(numData * fraction));
  }
};

template<class Detector>
inline casacore::Vector<casacore::Double> detectEdge(casacore::Vector<casacore::Double> timeList, casacore::Double const interval, casacore::Float const fraction, casacore::Int const num)
{
  // storage for time range for edges (at head and tail)
  // [(start of head edge), (end of head edge),
  //  (start of tail edge), (end of tail edge)]
  casacore::Vector<casacore::Double> edgeList(4);
  size_t numList = timeList.size();
  size_t numEdge = Detector::N(numList, fraction, num);
  debuglog << "numEdge = " << numEdge << debugpost;
  if (numEdge == 0) {
    throw casacore::AipsError("Zero edge points.");
  }
  else if (timeList.size() > numEdge * 2) {
    edgeList[0] = timeList[0] - 0.5 * interval;
    edgeList[1] = timeList[numEdge-1] + 0.5 * interval;
    edgeList[2] = timeList[numList-numEdge] - 0.5 * interval;
    edgeList[3] = timeList[numList-1] + 0.5 * interval;
  }
  else {
    std::ostringstream oss;
    oss << "Too many edge points (" << 2.0 * numEdge << " out of "
        << timeList.size() << " points)";
    throw casacore::AipsError(oss.str());
    // edgeList[0] = timeList[0] - 0.5 * interval;
    // edgeList[1] = timeList[numList-1] + 0.5 * interval;
    // edgeList[2] = edgeList[0];
    // edgeList[3] = edgeList[2];
  }
  return edgeList;
}
  
inline casacore::Vector<casacore::String> detectRaster(casacore::MeasurementSet const &ms,
					       casacore::Int const ant,
					       casacore::Float const fraction,
					       casacore::Int const num)
{
  casacore::Int dataDesc = nominalDataDesc(ms, ant);
  debuglog << "nominal DATA_DESC_ID=" << dataDesc << debugpost;
  assert(dataDesc >= 0);
  if (dataDesc < 0) {
    return casacore::Vector<casacore::String>();
  }

  std::ostringstream oss;
  oss << "SELECT FROM $1 WHERE ANTENNA1 == " << ant
      << " && ANTENNA2 == " << ant << " && FEED1 == 0 && FEED2 == 0"
      << " && DATA_DESC_ID == " << dataDesc
      << " ORDER BY TIME";
  debuglog << "detectRaster: taql=" << oss.str() << debugpost;
  casacore::MeasurementSet msSel(casacore::tableCommand(oss.str(), ms));
  casacore::ScalarColumn<casacore::Double> timeCol(msSel, "TIME");
  casacore::ScalarColumn<casacore::Double> intervalCol(msSel, "INTERVAL");
  casacore::Vector<casacore::Double> timeList = timeCol.getColumn();
  casacore::Double interval = casacore::min(intervalCol.getColumn());
  casacore::Vector<size_t> gapList = detectGap(timeList);
  casacore::Vector<casacore::String> edgeAsTimeRange(gapList.size() * 2);
  typedef casacore::Vector<casacore::Double> (*DetectorFunc)(casacore::Vector<casacore::Double>, casacore::Double const,  casacore::Float const, casacore::Int const);
  DetectorFunc detect = NULL;
  if (num > 0) {
    detect = detectEdge<FixedNumberRasterEdgeDetector>;
  }
  else if (fraction > 0.0) {
    detect = detectEdge<FixedFractionRasterEdgeDetector>;
  }
  else {
    detect = detectEdge<DefaultRasterEdgeDetector>;
  }
  for (size_t i = 0; i < gapList.size()-1; ++i) {
    size_t startRow = gapList[i];
    size_t endRow = gapList[i+1];
    size_t len = endRow - startRow;
    debuglog << "startRow=" << startRow << ", endRow=" << endRow << debugpost;
    casacore::Vector<casacore::Double> oneRow = timeList(casacore::Slice(startRow, len));
    casacore::Vector<casacore::Double> edgeList = detect(oneRow, interval, fraction, num);
    std::ostringstream s;
    s << std::setprecision(16) << "TIME BETWEEN " << edgeList[0] << " AND " << edgeList[1];
    edgeAsTimeRange[2*i] = s.str();
    s.str("");
    s << std::setprecision(16) << "TIME BETWEEN " << edgeList[2] << " AND " << edgeList[3];
    edgeAsTimeRange[2*i+1] = s.str();
    debuglog << "Resulting selection: (" << edgeAsTimeRange[2*i] << ") || ("
	     << edgeAsTimeRange[2*i+1] << ")" << debugpost;
  }
  return edgeAsTimeRange;
}

// Formula for weight scaling factor, WF
// 1. only one OFF spectrum is used (i.e. no interpolation)
//
//     sigma = sqrt(sigma_ON^2 + sigma_OFF^2)
//           = sigma_ON * sqrt(1 + tau_ON / tau_OFF)
//
//     weight = 1 / sigma^2
//            = 1 / sigma_ON^2 * tau_OFF / (tau_ON + tau_OFF)
//            = weight_ON * tau_OFF / (tau_ON + tau_OFF)
//
//     WF = tau_OFF / (tau_ON + tau_OFF)
//
struct SimpleWeightScalingScheme
{
  static casacore::Float SimpleScale(casacore::Double exposureOn, casacore::Double exposureOff)
  {
    return exposureOff / (exposureOn + exposureOff);
  }
};
// 2. two OFF spectrum is used (linear interpolation)
//
//     sigma_OFF = {(t_OFF2 - t_ON)^2 * sigma_OFF1^2
//                    + (t_ON - t_OFF1)^2 * sigma_OFF2^2}
//                  / (t_OFF2 - t_OFF1)^2
//
//     sigma = sqrt(sigma_ON^2 + sigma_OFF^2)
//           = sigma_ON * sqrt(1 + tau_ON / (t_OFF2 - t_OFF1)^2
//                              * {(t_OFF2 - t_ON)^2 / tau_OFF1
//                                  + (t_ON - t_OFF1)^2 / tau_OFF2})
//
//     weight = weight_ON / (1 + tau_ON / (t_OFF2 - t_OFF1)^2
//                            * {(t_OFF2 - t_ON)^2 / tau_OFF1
//                                + (t_ON - t_OFF1)^2 / tau_OFF2})
//
//     WF = 1.0 / (1 + tau_ON / (t_OFF2 - t_OFF1)^2
//                  * {(t_OFF2 - t_ON)^2 / tau_OFF1
//                      + (t_ON - t_OFF1)^2 / tau_OFF2})
//
struct LinearWeightScalingScheme : public SimpleWeightScalingScheme
{
  static casacore::Float InterpolateScale(casacore::Double timeOn, casacore::Double exposureOn,
                                     casacore::Double timeOff1, casacore::Double exposureOff1,
                                     casacore::Double timeOff2, casacore::Double exposureOff2)
  {
    casacore::Double dt = timeOff2 - timeOff1;
    casacore::Double dt1 = timeOn - timeOff1;
    casacore::Double dt2 = timeOff2 - timeOn;
    return 1.0f / (1.0f + exposureOn / (dt * dt)
                   * (dt2 * dt2 / exposureOff1 + dt1 * dt1 / exposureOff2));
  }
};

// 3. two OFF spectrum is used (nearest interpolation)
//
// formulation is same as case 1.
//
struct NearestWeightScalingScheme : public SimpleWeightScalingScheme
{
  static casacore::Float InterpolateScale(casacore::Double timeOn, casacore::Double exposureOn,
                                     casacore::Double timeOff1, casacore::Double exposureOff1,
                                     casacore::Double timeOff2, casacore::Double exposureOff2)
  {
    casacore::Double dt1 = abs(timeOn - timeOff1);
    casacore::Double dt2 = abs(timeOff2 - timeOn);
    return (dt1 <= dt2) ?
      SimpleScale(exposureOn, exposureOff1)
      : SimpleScale(exposureOn, exposureOff2);
  }
};

inline bool isEphemeris(casacore::String const &name) {
  // Check if given name is included in MDirection types
  casacore::Int nall, nextra;
  const casacore::uInt *typ;
  auto *types = casacore::MDirection::allMyTypes(nall, nextra, typ);
  auto start_extra = nall - nextra;
  auto capital_name = name;
  capital_name.upcase();

  for (auto i = start_extra; i < nall; ++i) {
    if (capital_name == types[i]) {
      return true;
    }
  }

  return false;
}

// Set number of correlations per spw
inline void setNumberOfCorrelationsPerSpw(casacore::MeasurementSet const &ms,
    casacore::Vector<casacore::Int> &nCorr) {
  casacore::ScalarColumn<casacore::Int> spwIdCol(ms.dataDescription(), "SPECTRAL_WINDOW_ID");
  casacore::ScalarColumn<casacore::Int> polIdCol(ms.dataDescription(), "POLARIZATION_ID");
  casacore::ScalarColumn<casacore::Int> numCorrCol(ms.polarization(), "NUM_CORR");
  auto numSpw = ms.spectralWindow().nrow();
  auto const spwIdList = spwIdCol.getColumn();
  auto const polIdList = polIdCol.getColumn();
  auto const numCorrList = numCorrCol.getColumn();
  if (nCorr.size() != numSpw) {
    nCorr.resize(numSpw);
  }
  // initialize number of correlations with 0
  nCorr = 0;
  for (auto i = 0u; i < spwIdList.size(); ++i) {
    auto const spwId = spwIdList[i];
    auto const polId = polIdList[i];
    auto const numCorr = numCorrList[polId];
    nCorr[spwId] = numCorr;
  }
}
}

using namespace casacore;
namespace casa { //# NAMESPACE CASA - BEGIN
//
// SingleDishSkyCal
//
  
// Constructor
SingleDishSkyCal::SingleDishSkyCal(VisSet& vs)
  : VisCal(vs),
    SolvableVisCal(vs),
    currAnt_(-1),
    engineC_(vs.numberSpw(), NULL),
    engineF_(vs.numberSpw(), NULL),
    currentSky_(vs.numberSpw(), NULL),
    currentSkyOK_(vs.numberSpw(), NULL),
    nCorr_(nSpw())
{
  debuglog << "SingleDishSkyCal::SingleDishSkyCal(VisSet& vs)" << debugpost;
  append() = false;

  initializeSky();
  initializeCorr();
}

SingleDishSkyCal::SingleDishSkyCal(const MSMetaInfoForCal& msmc)
  : VisCal(msmc),
    SolvableVisCal(msmc),
    currAnt_(-1),
    engineC_(msmc.nSpw(), NULL),
    engineF_(msmc.nSpw(), NULL),
    currentSky_(msmc.nSpw(), NULL),
    currentSkyOK_(msmc.nSpw(), NULL),
    nCorr_(nSpw())
{
  debuglog << "SingleDishSkyCal::SingleDishSkyCal(const MSMetaInfoForCal& msmc)" << debugpost;
  append() = False;

  initializeSky();
  initializeCorr();
}

SingleDishSkyCal::SingleDishSkyCal(const Int& nAnt)
  : VisCal(nAnt),
    SolvableVisCal(nAnt),
    currAnt_(-1),
    engineC_(1, NULL),
    engineF_(1, NULL),
    currentSky_(1, NULL),
    currentSkyOK_(1, NULL),
    nCorr_(nSpw())
{
  debuglog << "SingleDishSkyCal::SingleDishSkyCal(const Int& nAnt)" << debugpost;
  append() = false;

  initializeSky();
  initializeCorr();
}

// Destructor
SingleDishSkyCal::~SingleDishSkyCal()
{
  debuglog << "SingleDishSkyCal::~SingleDishSkyCal()" << debugpost;

  finalizeSky();
}

void SingleDishSkyCal::guessPar(VisBuffer& /*vb*/)
{
}

void SingleDishSkyCal::differentiate( CalVisBuffer & /*cvb*/)
{
}

void SingleDishSkyCal::differentiate(VisBuffer& /*vb*/, Cube<Complex>& /*V*/,     
                                     Array<Complex>& /*dV*/, Matrix<Bool>& /*Vflg*/)
{
}

void SingleDishSkyCal::accumulate(SolvableVisCal* /*incr*/,
                                  const Vector<Int>& /*fields*/)
{
}

void SingleDishSkyCal::diffSrc(VisBuffer& /*vb*/, Array<Complex>& /*dV*/)
{
}

void SingleDishSkyCal::fluxscale(const String& /*outfile*/,
                                 const Vector<Int>& /*refFieldIn*/,
                                 const Vector<Int>& /*tranFieldIn*/,
                                 const Vector<Int>& /*inRefSpwMap*/,
                                 const Vector<String>& /*fldNames*/,
                                 const Float& /*inGainThres*/,
                                 const String& /*antSel*/,
                                 const String& /*timerangeSel*/,
                                 const String& /*scanSel*/,
                                 fluxScaleStruct& /*oFluxScaleStruct*/,
                                 const String& /*oListFile*/,
                                 const Bool& /*incremental*/,
                                 const Int& /*fitorder*/,
                                 const Bool& /*display*/)
{
}

void SingleDishSkyCal::listCal(const Vector<Int> /*ufldids*/, const Vector<Int> /*uantids*/,
                               const Matrix<Int> /*uchanids*/,
                               //const Int& /*spw*/, const Int& /*chan*/,
                               const String& /*listfile*/, const Int& /*pagerows*/)
{
}

void SingleDishSkyCal::setApply(const Record& apply)
{
  // Override interp
  // default frequency interpolation option is 'linearflag'
  Record applyCopy(apply);
  if (applyCopy.isDefined("interp")) {
    String interp = applyCopy.asString("interp");
    if (!interp.contains(',')) {
      //fInterpType() = "linearflag";
      String newInterp = interp + ",linearflag";
      applyCopy.define("interp", newInterp);
    }
  }
  else {
    applyCopy.define("interp", "linear,linearflag");
  }
  
  // call parent method
  SolvableVisCal::setApply(applyCopy);
}

void SingleDishSkyCal::fillCalibrationTable(casacore::MeasurementSet const &reference_data){
    String dataColName = (reference_data.tableDesc().isColumn("FLOAT_DATA")) ? "FLOAT_DATA" : "DATA";

    if ( dataColName == "FLOAT_DATA")
        fillCalibrationTable<FloatDataColumnAccessor>(reference_data);
    else
        fillCalibrationTable<DataColumnAccessor>(reference_data);
}

template<class DataRealComponentAccessor>
void SingleDishSkyCal::fillCalibrationTable(MeasurementSet const &ms) {
  Int cols[] = {MS::FIELD_ID, MS::ANTENNA1, MS::FEED1,
		MS::DATA_DESC_ID};
  Int *colsp = cols;
  Block<Int> sortCols(4, colsp, false);
  MSIter msIter(ms, sortCols, 0.0, false, false);
  for (msIter.origin(); msIter.more(); msIter++) {
    Table const current = msIter.table();
    uInt nrow = current.nrow();
    debuglog << "nrow = " << nrow << debugpost;
    if (nrow == 0) {
      debuglog << "Skip" << debugpost;
      continue;
    }
    Int ispw = msIter.spectralWindowId();
    if (nChanParList()[ispw] == 4) {
      // Skip WVR
      debuglog << "Skip " << ispw
	       << "(nchan " << nChanParList()[ispw] << ")"
	       << debugpost;
      continue;
    }
    debuglog << "Process " << ispw
	     << "(nchan " << nChanParList()[ispw] << ")"
	     << debugpost;
    
    Int ifield = msIter.fieldId();
    ScalarColumn<Int> antennaCol(current, "ANTENNA1");
    currAnt_ = antennaCol(0);
    ScalarColumn<Int> feedCol(current, "FEED1");
    debuglog << "FIELD_ID " << msIter.fieldId()
	     << " ANTENNA1 " << currAnt_
	     << " FEED1 " << feedCol(0)
	     << " DATA_DESC_ID " << msIter.dataDescriptionId()
	     << debugpost;
    ScalarColumn<Double> timeCol(current, "TIME");
    ScalarColumn<Double> exposureCol(current, "EXPOSURE");
    ScalarColumn<Double> intervalCol(current, "INTERVAL");
    DataRealComponentAccessor dataCol(current);
    ArrayColumn<Bool> flagCol(current, "FLAG");
    ScalarColumn<Bool> flagRowCol(current, "FLAG_ROW");
    Vector<Double> timeList = timeCol.getColumn();
    Vector<Double> exposure = exposureCol.getColumn();
    Vector<Double> interval = intervalCol.getColumn();
    Vector<Double> timeInterval(timeList.nelements());
    Slice slice1(0, nrow - 1);
    Slice slice2(1, nrow - 1);
    timeInterval(slice1) = timeList(slice2) - timeList(slice1);
    timeInterval[nrow-1] = DBL_MAX;
    IPosition cellShape = flagCol.shape(0);
    size_t nelem = cellShape.product();
    Matrix<Float> dataSum(cellShape, new Float[nelem], TAKE_OVER);
    Matrix<Float> weightSum(cellShape, new Float[nelem], TAKE_OVER);
    dataSum = 0.0f;
    weightSum = 0.0f;
    Matrix<Bool> resultMask(cellShape, new Bool[nelem], TAKE_OVER);
    resultMask = true;
    Vector<Bool> flagRow = flagRowCol.getColumn();
    Double threshold = 1.1;
    Double timeCentroid = 0.0;
    size_t numSpectra = 0;
    Double effectiveExposure = 0.0;
    for (uInt i = 0; i < nrow; ++i) {
      if (flagRow(i)) {
	continue;
      }

      numSpectra++;
      timeCentroid += timeList[i];
      effectiveExposure += exposure[i];
      
      Matrix<Bool> mask = !flagCol(i);
      MaskedArray<Float> mdata(dataCol(i), mask);
      MaskedArray<Float> weight(Matrix<Float>(mdata.shape(), exposure[i]), mask);
      dataSum += mdata * weight;
      weightSum += weight;

      Double gap = 2.0 * timeInterval[i] /
	(interval[i] + interval[(i < nrow-1)?i+1:i]);
      if (gap > threshold) {
        debuglog << "flush accumulated data at row " << i << debugpost;
	// Here we can safely use data() since internal storeage
	// is contiguous
	Float *data_ = dataSum.data();
	const Float *weight_ = weightSum.data();
	Bool *flag_ = resultMask.data();
	for (size_t j = 0; j < dataSum.nelements(); ++j) {
	  if (weight_[j] == 0.0f) {
	    data_[j] = 0.0;
	    flag_[j] = false;
	  }
	  else {
	    data_[j] /= weight_[j];
	  }
	}

	currSpw() = ispw;
	currField() = ifield;
	timeCentroid /= (Double)numSpectra;
	refTime() = timeCentroid;
	interval_ = effectiveExposure;

	debuglog << "spw " << ispw << ": solveAllRPar.shape=" << solveAllRPar().shape() << " nPar=" << nPar() << " nChanPar=" << nChanPar() << " nElem=" << nElem() << debugpost;
	
  size_t const nCorr = dataSum.shape()[0];
	Cube<Float> const rpar = dataSum.addDegenerate(1);
	Cube<Bool> const parOK = resultMask.addDegenerate(1);
	for (size_t iCorr = 0; iCorr < nCorr; ++iCorr) {
	  solveAllRPar().yzPlane(iCorr) = rpar.yzPlane(iCorr);
	  solveAllParOK().yzPlane(iCorr) = parOK.yzPlane(iCorr);
	  solveAllParErr().yzPlane(iCorr) = 0.1; // TODO: this is tentative
	  solveAllParSNR().yzPlane(iCorr) = 1.0; // TODO: this is tentative
	}

	keepNCT();

	dataSum = 0.0f;
	weightSum = 0.0f;
	resultMask = true;
	timeCentroid = 0.0;
	numSpectra = 0;
	effectiveExposure = 0.0;
      }
    }
  }
}

void SingleDishSkyCal::keepNCT() {
  // Call parent to do general stuff
  //  This adds nElem() rows
  SolvableVisCal::keepNCT();

  // We are adding to the most-recently added rows
  RefRows rows(ct_->nrow()-nElem(),ct_->nrow()-1,1);
  Vector<Int> ant(nElem(), currAnt_);

  // update ANTENNA1 and ANTENNA2 with appropriate value
  CTMainColumns ncmc(*ct_);
  ncmc.antenna1().putColumnCells(rows,ant);
  ncmc.antenna2().putColumnCells(rows,ant);

  // update INTERVAL
  ncmc.interval().putColumnCells(rows,interval_);
}    

void SingleDishSkyCal::initSolvePar()
{
  debuglog << "SingleDishSkyCal::initSolvePar()" << debugpost;
  for (Int ispw=0;ispw<nSpw();++ispw) {
    
    currSpw()=ispw;

    switch(parType()) {
    case VisCalEnum::REAL: {
      solveAllRPar().resize(nPar(),nChanPar(),nElem());
      solveAllRPar()=0.0;
      solveRPar().reference(solveAllRPar());
      break;
    }
    default: {
      throw(AipsError("Internal error(Calibrater Module): Unsupported parameter type "
		      "found in SingleDishSkyCal::initSolvePar()"));
      break;
    }
    }//switch

    solveAllParOK().resize(solveAllRPar().shape());
    solveAllParErr().resize(solveAllRPar().shape());
    solveAllParSNR().resize(solveAllRPar().shape());
    solveAllParOK()=false;
    solveAllParErr()=0.0;
    solveAllParSNR()=0.0;
    solveParOK().reference(solveAllParOK());
    solveParErr().reference(solveAllParErr());
    solveParSNR().reference(solveAllParSNR());
  }
  currSpw()=0;
  currAnt_ = 0;

  interval_.resize(nElem());
}

void SingleDishSkyCal::syncMeta2(const vi::VisBuffer2& vb)
{
  // call method in parent class
  VisCal::syncMeta2(vb);

  // fill interval array with exposure
  interval_.reference(vb.exposure());
  debuglog << "SingleDishSkyCal::syncMeta2 interval_= " << interval_ << debugpost;

  setNumberOfCorrelationsPerSpw(vb.ms(), nCorr_);
  debuglog << "nCorr_ = " << nCorr_ << debugpost;
  debuglog << "currSpw() = " << currSpw() << debugpost;
  debuglog << "nPar() = " << nPar() << debugpost;
}

void SingleDishSkyCal::syncCalMat(const Bool &/*doInv*/)
{
  debuglog << "SingleDishSkyCal::syncCalMat" << debugpost;
  debuglog << "nAnt()=" << nAnt() << ", nElem()=" << nElem() << ", nBln()=" << nBln() << debugpost;
  debuglog << "Spw " << currSpw() << "nchanmat, ncalmat" << nChanMat() << ", " << nCalMat() << debugpost;
  debuglog << "nChanPar = " << nChanPar() << debugpost;
  currentSky().resize(2, nChanMat(), nCalMat());
  currentSky().unique();
  currentSkyOK().resize(currentSky().shape());
  currentSkyOK().unique();
  debuglog << "currentSkyOK.shape()=" << currentSkyOK().shape() << debugpost;

  // sky data from caltable
  debuglog << "currRPar().shape()=" << currRPar().shape() << debugpost;
  if (currRPar().shape().product() > 0) {
    debuglog << "currRPar() = " << currRPar().xzPlane(0) << debugpost;
  }

  convertArray(currentSky(), currRPar());
  currentSkyOK() = currParOK();
  debuglog << "currentTime() = " << setprecision(16) << currTime() << debugpost;
  debuglog << "currentSky() = " << currentSky().xzPlane(0) << debugpost;
  debuglog << "currentSkyOK() = " << currentSkyOK().xzPlane(0) << debugpost;

  // weight calibration
  if (calWt())
    syncWtScale();

  debuglog << "SingleDishSkyCal::syncCalMat DONE" << debugpost;
}
  
void SingleDishSkyCal::syncDiffMat()
{
  debuglog << "SingleDishSkyCal::syncDiffMat()" << debugpost;
}

void SingleDishSkyCal::syncWtScale()
{
  debuglog << "syncWtScale" << debugpost;
  
  // allocate necessary memory 
  currWtScale().resize(currentSky().shape());
  currWtScale() = 1.0;

  // Calculate the weight scaling
  if (tInterpType() == "nearest") {
    calcWtScale<NearestWeightScalingScheme>();
  }
  else {
    calcWtScale<LinearWeightScalingScheme>();
  }
  
  debuglog << "syncWtScale DONE" << debugpost;
}

template<class ScalingScheme>
void SingleDishSkyCal::calcWtScale()
{
  debuglog << "calcWtScale<ScalingScheme>" << debugpost;
  auto const key = std::make_pair(currObs(), currSpw());
  debuglog << "for obs " << currObs() << " and spw " << currSpw() << debugpost;
  decltype(wtScaleData_)::iterator iter = wtScaleData_.find(key);
  map<Int, Matrix<Double> > wtMap;
  if (iter == wtScaleData_.end()) {
    debuglog << "construct weight scaling data for obs " << currObs() << " spw " << currSpw() << debugpost;
    debuglog << "number of antennas = " << nAnt() << debugpost;
    for (Int iAnt = 0; iAnt < nAnt(); ++iAnt) {
      CTInterface cti(*ct_);
      MSSelection mss;
      mss.setObservationExpr(String::toString(currObs()));
      mss.setSpwExpr(String::toString(currSpw()));
      mss.setAntennaExpr(String::toString(iAnt) + "&&&");
      TableExprNode ten = mss.toTableExprNode(&cti);
      NewCalTable temp;
      try {
        getSelectedTable(temp, *ct_, ten, "");
      } catch (AipsError x) {
        continue;
      }
      temp = temp.sort("TIME");
      wtMap.emplace(std::piecewise_construct,
          std::forward_as_tuple(iAnt),
          std::forward_as_tuple(2, temp.nrow()));
      Matrix<Double> &arr = wtMap.at(iAnt);
      debuglog << "ant " << iAnt << " arr.shape = " << arr.shape() << debugpost;
      ScalarColumn<Double> col(temp, "TIME");
      auto timeCol = arr.row(0);
      col.getColumn(timeCol, False);
      col.attach(temp, "INTERVAL");
      auto intervalCol = arr.row(1);
      debuglog << "timeCol.size() == " << timeCol.size() << " intervalCol.size() = " << intervalCol.size() << debugpost;
      col.getColumn(intervalCol, False);
    }
    wtScaleData_.insert(std::make_pair(key, wtMap));
  } else {
    wtMap = iter->second;
  }

  {
    // for debugging
    debuglog << "wtMap keys: ";
    for (decltype(wtMap)::iterator i = wtMap.begin(); i != wtMap.end(); ++i) {
      debuglog << i->first << " ";
    }
    debuglog << debugpost;
  }

  for (Int iAnt = 0; iAnt < nAnt(); ++iAnt) {
    decltype(wtMap)::iterator i = wtMap.find(iAnt);
    if (i == wtMap.end()) {
      continue;
    }
    auto const &mat = i->second;
    debuglog << "matrix shape " << mat.shape() << debugpost;
    Vector<Double> const &timeCol = mat.row(0);
    Vector<Double> const &intervalCol = mat.row(1);
    size_t nrow = timeCol.size();
    debuglog << "timeCol = " << timeCol << debugpost;
    debuglog << "intervalCol = " << intervalCol << debugpost;
    debuglog << "iAnt " << iAnt << " nrow=" << nrow << debugpost;
    if (currTime() < timeCol[0]) {
      debuglog << "Use nearest OFF weight (0)" << debugpost;
      currWtScale().xyPlane(iAnt) = ScalingScheme::SimpleScale(interval_[iAnt], intervalCol[0]);
    }
    else if (currTime() > timeCol[nrow-1]) {
      debuglog << "Use nearest OFF weight (" << nrow-1 << ")" << debugpost;
      currWtScale().xyPlane(iAnt) = ScalingScheme::SimpleScale(interval_[iAnt], intervalCol[nrow-1]);
    }
    else {
      debuglog << "Use interpolated OFF weight" << debugpost;
      for (size_t irow = 0; irow < nrow ; ++irow) {
        if (currTime() == timeCol[irow]) {
          currWtScale().xyPlane(iAnt) = ScalingScheme::SimpleScale(interval_[iAnt], intervalCol[irow]);
          break;
        }
        else if (currTime() < timeCol[irow]) {
          currWtScale().xyPlane(iAnt) = ScalingScheme::InterpolateScale(currTime(), interval_[iAnt],
                                                                       timeCol[irow-1], intervalCol[irow-1],
                                                                       timeCol[irow], intervalCol[irow]);
          break;
        }
      }
    }
  }
  debuglog << "currWtScale() = " << currWtScale().xzPlane(0) << debugpost;

  debuglog << "calcWtScale<ScalingScheme> DONE" << debugpost;
}
  
Float SingleDishSkyCal::calcPowerNorm(Array<Float>& /*amp*/, const Array<Bool>& /*ok*/)
{
  return 0.0f;
}

void SingleDishSkyCal::applyCal(VisBuffer& /*vb*/, Cube<Complex>& /*Vout*/, Bool /*trial*/)
{
  throw AipsError("Single dish calibration doesn't support applyCal. Please use applyCal2");
}

void SingleDishSkyCal::applyCal2(vi::VisBuffer2 &vb, Cube<Complex> &Vout, Cube<Float> &Wout,
                                 Bool trial)
{
  debuglog << "SingleDishSkyCal::applycal2" << debugpost;
  debuglog << "nrow, nchan=" << vb.nRows() << "," << vb.nChannels() << debugpost;
  debuglog << "antenna1: " << vb.antenna1() << debugpost;
  debuglog << "antenna2: " << vb.antenna2() << debugpost;
  debuglog << "spw: " << vb.spectralWindows() << debugpost;
  debuglog << "field: " << vb.fieldId() << debugpost;

  // References to VB2's contents' _data_
  Vector<Bool> flagRv(vb.flagRow());
  Vector<Int>  a1v(vb.antenna1());
  Vector<Int>  a2v(vb.antenna2());
  Cube<Bool> flagCube(vb.flagCube());
  Cube<Complex> visCube(Vout);
  ArrayIterator<Float> wt(Wout,2);
  Matrix<Float> wtmat;

  // Data info/indices
  Int* dataChan;
  Bool* flagR=&flagRv(0);
  Int* a1=&a1v(0);
  Int* a2=&a2v(0);
  
  // iterate rows
  Int nRow=vb.nRows();
  Int nChanDat=vb.nChannels();
  Vector<Int> dataChanv(vb.getChannelNumbers(0));  // All rows have same chans
  //    cout << currSpw() << " startChan() = " << startChan() << " nChanMat() = " << nChanMat() << " nChanDat="<<nChanDat <<endl;

  // setup calibration engine
  engineC().setNumChannel(nChanDat);
  engineC().setNumPolarization(vb.nCorrelations());

  debuglog << "typesize=" << engineC().typesize() << debugpost;

  // Matrix slice of visCube
  // TODO: storage must be aligned for future use
  Matrix<Complex> visCubeSlice;
  Matrix<Bool> flagCubeSlice;
  
  for (Int row=0; row<nRow; row++,flagR++,a1++,a2++) {
    debuglog << "spw: " << currSpw() << " antenna: " << *a1 << debugpost;
    assert(*a1 == *a2);
    
    // Solution channel registration
    Int solCh0(0);
    dataChan=&dataChanv(0);
      
    // If cal _parameters_ are not freqDep (e.g., a delay)
    //  the startChan() should be the same as the first data channel
    if (freqDepMat() && !freqDepPar())
      startChan()=(*dataChan);

    // Solution and data array registration
    engineC().sync(currentSky()(0,solCh0,*a1), currentSkyOK()(0,solCh0,*a1));
    visCubeSlice.reference(visCube.xyPlane(row));
    flagCubeSlice.reference(flagCube.xyPlane(row));

    if (trial) {
      // only update flag info
      engineC().flag(flagCubeSlice);
    }
    else {
      // apply calibration
      engineC().apply(visCubeSlice, flagCubeSlice);
    }
    
    // If requested, update the weights
    if (!trial && calWt()) {
      wtmat.reference(wt.array());
      updateWt2(wtmat,*a1);
    }
    
    if (!trial)
      wt.next();
    
  }
}

void SingleDishSkyCal::selfGatherAndSolve(VisSet& vs, VisEquation& /*ve*/)
{
    debuglog << "SingleDishSkyCal::selfGatherAndSolve()" << debugpost;

    MeasurementSet const &user_selection = vs.iter().ms();

    debuglog << "nspw = " << nSpw() << debugpost;
    // Get and store the number of channels per spectral window
    fillNChanParList(MeasurementSet(msName()), nChanParList());

    // Get and store the number of correlations per spectral window
    setNumberOfCorrelationsPerSpw(user_selection, nCorr_);
    debuglog << "nCorr_ = " << nCorr_ << debugpost;

    // Create a new in-memory calibration table to fill up
    createMemCalTable();

    // Setup shape of solveAllRPar
    nElem() = 1;
    initSolvePar();

    // Select from user selection reference data associated with science target
    MeasurementSet reference_data = selectReferenceData(user_selection);
    logSink().origin(LogOrigin("SingleDishSkyCal","selfGatherAndSolve"));
    std::ostringstream msg;
    msg.imbue(std::locale("en_US")); // Display numbers of rows using commas as thousands separators
    msg << "Selected: " << std::right << std::setw(10) << reference_data.nrow() << " rows of reference data" << '\n'
        << "out of  : " << std::right << std::setw(10) << user_selection.nrow() << " rows of user-selected data";
    logSink() << msg.str() << LogIO::POST;
    logSink().origin(LogOrigin());
    if (reference_data.nrow() == 0)
        throw AipsError("No reference integration found in user-selected data. Please double-check your data selection criteria.");

    // Fill observing-mode-dependent columns of the calibration table
    // Implementation is observing-mode-specific
    fillCalibrationTable(reference_data);

    // Fill remaining columns of the calibration table,
    // which are computed the same way for all observing modes
    // ---- 1) FIELD_ID, SCAN_NUMBER, OBSERVATION_ID columns
    assignCTScanField(*ct_, msName());

    // ---- 2) WEIGHT column
    // update weight without Tsys
    // formula is chanWidth [Hz] * interval [sec]
    updateWeight(*ct_);

    // Store calibration table on disk
    storeNCT();
}

void SingleDishSkyCal::initializeSky()
{
  debuglog << "SingleDishSkyCal::initializeSky()" << debugpost;
  for (Int ispw=0;ispw<nSpw(); ispw++) {
    currentSky_[ispw] = new Cube<Complex>();
    currentSkyOK_[ispw] = new Cube<Bool>();
    engineC_[ispw] = new SkyCal<Complex, Complex>();
  }
}

void SingleDishSkyCal::finalizeSky()
{
  for (Int ispw=0;ispw<nSpw(); ispw++) {
    if (currentSky_[ispw]) delete currentSky_[ispw];
    if (currentSkyOK_[ispw]) delete currentSkyOK_[ispw];
    if (engineC_[ispw]) delete engineC_[ispw];
    if (engineF_[ispw]) delete engineF_[ispw];
  }

}

void SingleDishSkyCal::initializeCorr()
{
  File msPath(msName());
  if (msPath.exists()) {
    setNumberOfCorrelationsPerSpw(MeasurementSet(msName()), nCorr_);
  } else {
    nCorr_ = 1;
  }
}

void SingleDishSkyCal::updateWt2(Matrix<Float> &weight, const Int &antenna1)
{
  // apply weight scaling factor
  Matrix<Float> const factor = currWtScale().xyPlane(antenna1);
  debuglog << "factor.shape() = " << factor.shape() << debugpost;
  debuglog << "weight.shape() = " << weight.shape() << debugpost;
  debuglog << "weight = " << weight << debugpost;

  auto const wtShape = weight.shape();
  size_t const nCorr = wtShape[0];
  size_t const nChan = wtShape[1];
  // for each correlation
  for (size_t iCorr = 0; iCorr < nCorr; ++iCorr) {
    auto wSlice = weight.row(iCorr);
    auto const fSlice = factor.row(iCorr);
    if (fSlice.nelements() == nChan) {
      wSlice *= fSlice;
    } else if (nChan == 1) {
      // take mean of spectral weight factor to apply it to scalar weight
      wSlice *= mean(fSlice);
    } else {
      throw AipsError("Shape mismatch between input weight and weight scaling factor");
    }
  }
}

//
// SingleDishPositionSwitchCal
//
  
// Constructor
SingleDishPositionSwitchCal::SingleDishPositionSwitchCal(VisSet& vs)
  : VisCal(vs),
    SingleDishSkyCal(vs)
{
  debuglog << "SingleDishPositionSwitchCal::SingleDishPositionSwitchCal(VisSet& vs)" << debugpost;
}

SingleDishPositionSwitchCal::SingleDishPositionSwitchCal(const MSMetaInfoForCal& msmc)
  : VisCal(msmc),
    SingleDishSkyCal(msmc)
{
  debuglog << "SingleDishPositionSwitchCal::SingleDishPositionSwitchCal(const MSMetaInfoForCal& msmc)" << debugpost;
}
  
SingleDishPositionSwitchCal::SingleDishPositionSwitchCal(const Int& nAnt)
  : VisCal(nAnt),
    SingleDishSkyCal(nAnt)
{
  debuglog << "SingleDishPositionSwitchCal::SingleDishPositionSwitchCal(const Int& nAnt)" << debugpost;
}

// Destructor
SingleDishPositionSwitchCal::~SingleDishPositionSwitchCal()
{
  debuglog << "SingleDishPositionSwitchCal::~SingleDishPositionSwitchCal()" << debugpost;
}

MeasurementSet SingleDishPositionSwitchCal::selectReferenceData(MeasurementSet const &user_selection)
{
<<<<<<< HEAD
  auto stateIdList = getOffStateIdList(ms);
  std::ostringstream oss;
  oss << "SELECT FROM $1 WHERE ANTENNA1 == ANTENNA2 && STATE_ID IN "
      << ::toString(stateIdList)
      << " ORDER BY FIELD_ID, ANTENNA1, FEED1, DATA_DESC_ID, TIME";
  return MeasurementSet(tableCommand(oss.str(), ms));
=======
    std::ostringstream qry;
    constexpr auto eol = '\n';
    qry << "using style python" << eol;
    qry << "with [" << eol
        << "select" << eol
        << "    [select TELESCOPE_NAME from ::OBSERVATION][OBSERVATION_ID] as TELESCOPE_NAME," << eol;
    // Purposively not using TAQL's default mscal UDF library alias for derivedmscal
    // to workaround a bug in casacore UDFBase::createUDF
    qry << "    derivedmscal.spwcol('NUM_CHAN') as NUM_CHAN" << eol
        << "from" << eol
        << "    $1" << eol
        << "] as metadata" << eol
        << "select * from $1 , metadata" << eol
        << "where " << eol;
    // Row contains single-dish auto-correlation data,
    qry << "    ( ANTENNA1 == ANTENNA2 ) and" << eol ;
    qry << "    ( FEED1 == FEED2 ) and" << eol ;

    // has not been marked as invalid,
    qry << "    ( not(FLAG_ROW) ) and " << eol ;
    // holds at least 1 data marked as valid,
    qry << "    ( not(all(FLAG)) ) and " << eol;
    // ---- Note: both conditions above are required because FLAG and FLAG_ROW are not synchronized:
    //            a valid row (FLAG_ROW=False) may contain only invalid data: all(FLAG)=True

    // has observational intent: OBSERVE_TARGET#OFF_SOURCE,
    qry << "    ( STATE_ID in [ " << eol
        << "          select rowid() " << eol
        << "          from ::STATE" << eol
        << "          where " << eol
        << "              upper(OBS_MODE) ~ m/^OBSERVE_TARGET#OFF_SOURCE/ " << eol
        << "          ]" << eol
        << "    ) and" << eol;
    // excluding - for ALMA - rows from Water Vapor Radiometers spectral windows, which have 4 channels
    qry << "    (" << eol
        << "        ( metadata.TELESCOPE_NAME != 'ALMA' ) or" << eol
        << "        (" << eol
        << "            ( metadata.TELESCOPE_NAME == 'ALMA' ) and" << eol
        << "            ( metadata.NUM_CHAN != 4 )" << eol
        << "        )" << eol
        << "     )" << eol;
    debuglog << "SingleDishPositionSwitchCal::selectReferenceData(): taql query:" << eol
             << qry.str() << debugpost;
    return MeasurementSet(tableCommand(qry.str(), user_selection));
}

void SingleDishPositionSwitchCal::fillCalibrationTable(casacore::MeasurementSet const &reference_data){
    String dataColName = (reference_data.tableDesc().isColumn("FLOAT_DATA")) ? "FLOAT_DATA" : "DATA";

    if ( dataColName == "FLOAT_DATA")
        fillCalibrationTable<FloatDataColumnAccessor>(reference_data);
    else
        fillCalibrationTable<DataColumnAccessor>(reference_data);
}

template<class DataRealComponentAccessor>
void SingleDishPositionSwitchCal::fillCalibrationTable(casacore::MeasurementSet const &reference_data)
{
    debuglog << "SingleDishPositionSwitchCal::fillCalibrationTable()" << debugpost;

    // Sort columns define the granularity at which we average data obtained
    // by observing the reference position associated with the science target
    constexpr size_t nSortColumns = 8;
    Int columns[nSortColumns] = {
        MS::OBSERVATION_ID,
        MS::PROCESSOR_ID,
        MS::FIELD_ID,
        MS::ANTENNA1,
        MS::FEED1,
        MS::DATA_DESC_ID,
        MS::SCAN_NUMBER,
        MS::STATE_ID
    };
    Int *columnsPtr = columns;
    Block<Int> sortColumns(nSortColumns, columnsPtr, false);

    // Iterator
    constexpr Bool doGroupAllTimesTogether = true;
    constexpr Double groupAllTimesTogether = doGroupAllTimesTogether ? 0.0 : -1.0;

    constexpr Bool doAddDefaultSortColumns = false;
    constexpr Bool doStoreSortedTableOnDisk = false;

    MSIter msIter(reference_data, sortColumns,
            groupAllTimesTogether, doAddDefaultSortColumns, doStoreSortedTableOnDisk);

    // Main loop: compute values of calibration table's columns
    for (msIter.origin(); msIter.more(); msIter++) {
        const auto iterTable = msIter.table();
        const auto iterRows = iterTable.nrow();
        if (iterRows == 0) continue;

        // TIME column of calibration table: mean of selected MAIN.TIME
        ScalarColumn<Double> timeCol(iterTable, "TIME");
        refTime() = mean(timeCol.getColumn());

        // FIELD_ID column of calibration table
        currSpw() = msIter.spectralWindowId();

        // SPECTRAL_WINDOW_ID column of calibration table
        currField() = msIter.fieldId();

        // ANTENNA1, ANTENNA2 columns of calibration table
        ScalarColumn<Int> antenna1Col(iterTable, "ANTENNA1");
        currAnt_ = antenna1Col(0);

        // INTERVAL column of calibration table: sum of selected MAIN.EXPOSURE
        ScalarColumn<Double> exposureCol(iterTable, "EXPOSURE");
        const auto exposure = exposureCol.getColumn();
        interval_ = sum(exposure);

        // SCAN_NUMBER, OBSERVATION_ID columns of calibration table
        // Not computed/updated here
#ifdef SDCALSKY_DEBUG
        ScalarColumn<Int> scanNumberCol(iterTable, "SCAN_NUMBER");
        const auto scan_number = scanNumberCol(0);
        ScalarColumn<Int> stateIdCol(iterTable, "STATE_ID");
        const auto state_id = stateIdCol(0);
        cout << "field=" << currField()
             << " ant=" << currAnt_
             << " ddid=" << msIter.dataDescriptionId()
             << " spw=" << currSpw()
             << " scan_number=" << scan_number
             << " state_id=" << state_id
             << " nrows=" << iterRows
             << endl;
#endif

        // FPARAM column of calibration table: weighted mean of valid data, weight = exposure
        // + PARAMERR, FLAG, SNR
        // ---- Get data shape from FLAG column
        ArrayColumn<Bool> flagCol(iterTable, "FLAG");
        const auto dataShape = flagCol.shape(0);
        const auto nCorr = dataShape[0];
        const auto nChannels = dataShape[1];
        // ---- Initialize accumulators
        Matrix<Float> weightedMean(nCorr, nChannels, 0.0f);
        Matrix<Float> weightsSums(nCorr, nChannels, 0.0f);
        // ---- Compute weighted mean of valid data
        DataRealComponentAccessor dataAccessor(iterTable);
        for (std::remove_const<decltype(iterRows)>::type iterRow = 0; iterRow < iterRows ; iterRow++){
            Matrix<Bool> dataIsValid = not flagCol(iterRow);
            MaskedArray<Float> validData(dataAccessor(iterRow), dataIsValid);
            const auto rowExposure = static_cast<Float>(exposure[iterRow]);
            weightedMean += validData * rowExposure;
            MaskedArray<Float> validWeight(Matrix<Float>(validData.shape(), rowExposure), dataIsValid);
            weightsSums += validWeight;
        }
        const Matrix<Bool> weightsSumsIsNonZero = ( weightsSums != 0.0f );
        weightedMean /= MaskedArray<Float>(weightsSums,weightsSumsIsNonZero);
        // ---- Update solveAll*() members
        const Cube<Float> realParam = weightedMean.addDegenerate(1);
        const Cube<Bool> realParamIsValid = weightsSumsIsNonZero.addDegenerate(1);
        for (std::remove_const<decltype(nCorr)>::type corr = 0; corr < nCorr; corr++) {
          solveAllRPar().yzPlane(corr) = realParam.yzPlane(corr); // FPARAM
          solveAllParOK().yzPlane(corr) = realParamIsValid.yzPlane(corr);  // not FLAG
          solveAllParErr().yzPlane(corr) = 0.1; // PARAMERR. TODO: this is tentative
          solveAllParSNR().yzPlane(corr) = 1.0; // SNR. TODO: this is tentative
        }

        // WEIGHT column of calibration table
        //

        // Update in-memory calibration table
        keepNCT();
    }
>>>>>>> 52ae56e6
}

//
// SingleDishRasterCal
//
  
// Constructor
SingleDishRasterCal::SingleDishRasterCal(VisSet& vs)
  : VisCal(vs),
    SingleDishSkyCal(vs),
    fraction_(0.1),
    numEdge_(-1)
{
  debuglog << "SingleDishRasterCal::SingleDishRasterCal(VisSet& vs)" << debugpost;
}

SingleDishRasterCal::SingleDishRasterCal(const MSMetaInfoForCal& msmc)
  : VisCal(msmc),
    SingleDishSkyCal(msmc),
    fraction_(0.1),
    numEdge_(-1)
{
  debuglog << "SingleDishRasterCal::SingleDishRasterCal(const MSMetaInfoForCal& msmc)" << debugpost;
}

SingleDishRasterCal::SingleDishRasterCal(const Int& nAnt)
  : VisCal(nAnt),
    SingleDishSkyCal(nAnt)
{
  debuglog << "SingleDishRasterCal::SingleDishRasterCal(const Int& nAnt)" << debugpost;
}

// Destructor
SingleDishRasterCal::~SingleDishRasterCal()
{
  debuglog << "SingleDishRasterCal::~SingleDishRasterCal()" << debugpost;
}

void SingleDishRasterCal::setSolve(const Record& solve)
{
  // edge detection parameter for otfraster mode
  if (solve.isDefined("fraction")) {
    fraction_ = solve.asFloat("fraction");
  }
  if (solve.isDefined("numedge")) {
    numEdge_ = solve.asInt("numedge");
  }

  logSink() << "fraction=" << fraction_ << endl
            << "numedge=" << numEdge_ << LogIO::POST;
  
  // call parent setSolve
  SolvableVisCal::setSolve(solve);
}
  
MeasurementSet SingleDishRasterCal::selectReferenceData(MeasurementSet const &ms)
{
  debuglog << "SingleDishRasterCal::selectReferenceData" << debugpost;
  const Record specify;
  std::ostringstream oss;
  oss << "SELECT FROM $1 WHERE ";
  String delimiter = "";
  // for (Int iant = 0; iant < nAnt(); ++iant) {
  //   Vector<String> timeRangeList = detectRaster(msName(), iant, fraction_, numEdge_);
  //   debuglog << "timeRangeList=" << ::toString(timeRangeList) << debugpost;
  //   oss << delimiter;
  //   oss << "(ANTENNA1 == " << iant << " && ANTENNA2 == " << iant << " && (";
  //   String separator = "";
  //   for (size_t i = 0; i < timeRangeList.size(); ++i) {
  //     if (timeRangeList[i].size() > 0) { 
  //   	oss << separator << "(" << timeRangeList[i] << ")";
  //   	separator = " || ";
  //     }
  //   }
  //   oss << "))";
  //   debuglog << "oss.str()=" << oss.str() << debugpost;
  //   delimiter = " || ";
  // }
  // use ANTENNA 0 for reference antenna
  Vector<String> timeRangeList = detectRaster(ms, 0, fraction_, numEdge_);
  debuglog << "timeRangeList=" << ::toString(timeRangeList) << debugpost;
  oss << delimiter;
  oss << "(ANTENNA1 == ANTENNA2 && (";
  String separator = "";
  for (size_t i = 0; i < timeRangeList.size(); ++i) {
    if (timeRangeList[i].size() > 0) { 
      oss << separator << "(" << timeRangeList[i] << ")";
      separator = " || ";
    }
  }
  oss << "))";
  debuglog << "oss.str()=" << oss.str() << debugpost;
  
  oss //<< ")"
      << " ORDER BY FIELD_ID, ANTENNA1, FEED1, DATA_DESC_ID, TIME";
  return MeasurementSet(tableCommand(oss.str(), ms));
}

//
// SingleDishOtfCal
//
  
// Constructor
SingleDishOtfCal::SingleDishOtfCal(VisSet& vs)
  : VisCal(vs),
    SingleDishSkyCal(vs),
    fraction_(0.1),
	pixel_scale_(0.5),
	msSel_(vs.iter().ms())
{
  debuglog << "SingleDishOtfCal::SingleDishOtfCal(VisSet& vs)" << debugpost;
}

/*
SingleDishOtfCal::SingleDishOtfCal(const MSMetaInfoForCal& msmc)
  : VisCal(msmc),
    SingleDishSkyCal(msmc),
    fraction_(0.1),
	pixel_scale_(0.5),
	msSel_(vs.iter().ms()) ************need MS!
{
  debuglog << "SingleDishOtfCal::SingleDishOtfCal(VisSet& vs)" << debugpost;
}
*/
void SingleDishOtfCal::setSolve(const Record& solve)
{
  // edge detection parameter for otfraster mode
  if (solve.isDefined("fraction")) {
    fraction_ = solve.asFloat("fraction");
  }

  logSink() << "fraction=" << fraction_ << LogIO::POST;

  // call parent setSolve
  SolvableVisCal::setSolve(solve);
}

/*
SingleDishOtfCal::SingleDishOtfCal(const Int& nAnt)
  : VisCal(nAnt),
    SingleDishSkyCal(nAnt)
{
  debuglog << "SingleDishOtfCal::SingleDishOtfCal(const Int& nAnt)" << debugpost;
}
*/

// Destructor
SingleDishOtfCal::~SingleDishOtfCal()
{
  debuglog << "SingleDishOtfCal::~SingleDishOtfCal()" << debugpost;
}

MeasurementSet SingleDishOtfCal::selectReferenceData(MeasurementSet const &ms)
{
  PointingDirectionCalculator calc(ms);
  calc.setDirectionListMatrixShape(PointingDirectionCalculator::ROW_MAJOR);

  // Check the coordinates system type used to store the pointing measurements
  const MSPointing& tbl_pointing = ms.pointing();
  MSPointingColumns pointing_cols(tbl_pointing);
  const ROArrayMeasColumn< MDirection >& direction_cols =  pointing_cols.directionMeasCol();
  const MeasRef<MDirection>& direction_ref_frame = direction_cols.getMeasRef();
  uInt ref_frame_type = direction_ref_frame.getType();

  // If non-celestial coordinates (AZEL*) are used, convert to celestial ones
  switch (ref_frame_type) {
  case MDirection::AZEL : // Fall through
  case MDirection::AZELSW :
  case MDirection::AZELGEO :
  case MDirection::AZELSWGEO : {
        const String& ref_frame_name = MDirection::showType(ref_frame_type);
        debuglog << "Reference frame of pointings coordinates is non-celestial: " << ref_frame_name << debugpost;
        String j2000(MDirection::showType(MDirection::J2000));
        debuglog << "Pointings coordinates will be converted to: " << j2000 << debugpost;
      calc.setFrame(j2000);
      }
  }
  // Extract edge pointings for each (field_id,antenna,spectral window) triple
  // MeasurementSet 2 specification / FIELD table:
  //   . FIELD_ID column is removed
  //   . FIELD table is directly indexed using the FIELD_ID value in MAIN
  const MSField& tbl_field = ms.field();
  const String &field_col_name_str = tbl_field.columnName(MSField::MSFieldEnums::SOURCE_ID);
  ScalarColumn<Int> source_id_col(tbl_field, field_col_name_str);
  const MSAntenna& tbl_antenna = ms.antenna();
  const String &col_name_str = tbl_antenna.columnName(MSAntenna::MSAntennaEnums::NAME);
  ScalarColumn<String> antenna_name(tbl_antenna,col_name_str);
  const MSSpectralWindow& tbl_spectral_window = ms.spectralWindow();

  // make a map between SOURCE_ID and source NAME
  const MSSource &tbl_source = ms.source();
  ScalarColumn<Int> id_col(tbl_source, tbl_source.columnName(MSSource::MSSourceEnums::SOURCE_ID));
  ScalarColumn<String> name_col(tbl_source, tbl_source.columnName(MSSource::MSSourceEnums::NAME));
  std::map<Int, String> source_map;
  for (uInt irow = 0; irow < tbl_source.nrow(); ++irow) {
    auto source_id = id_col(irow);
    if (source_map.find(source_id) == source_map.end()) {
      source_map[source_id] = name_col(irow);
    }
  }

  Vector<casacore::rownr_t> rowList;

  for (uInt field_id=0; field_id < tbl_field.nrow(); ++field_id){
    String field_sel(casacore::String::toString<uInt>(field_id));
    String const source_name = source_map.at(source_id_col(field_id));

    // Set ephemeris flag if source name is the one recognized as a moving source
    if (isEphemeris(source_name)) {
      calc.setMovingSource(source_name);
    }
    else {
      calc.unsetMovingSource();
    }

    for (uInt ant_id=0; ant_id < tbl_antenna.nrow(); ++ant_id){
      String ant_sel(antenna_name(ant_id) + "&&&");
      for (uInt spw_id=0; spw_id < tbl_spectral_window.nrow(); ++spw_id){
        String spw_sel(casacore::String::toString<uInt>(spw_id));
        // Filter user selection by (field_id,antenna,spectral window) triple
        try {
          calc.selectData(ant_sel,spw_sel,field_sel);
        }
        catch (AipsError& e) { // Empty selection
          // Note: when the underlying MSSelection is empty
          // MSSelection internally catches an MSSelectionError error
          // but does not re-throw it. It throws instead an AipsError
          // copy-constructed from the MSSelectionError
          continue;
        }
        debuglog << "field_id: " << field_id
             << " ant_id: "  << ant_id
             << " spw: "     << spw_id
                 << "  ==> selection rows: " << calc.getNrowForSelectedMS() << debugpost;
        // Get time-interpolated celestial pointing directions for the filtered user selection
        Matrix<Double> pointings_dirs = calc.getDirection();
        // Project directions onto image plane
        // pixel_scale_ :
        //   . hard-coded to 0.5 in constructor
        //   . is applied to the median separation of consecutive pointing directions by the projector
        //   . projector pixel size = 0.5*directions_median
        debuglog << "pixel_scale:" << pixel_scale_ << debugpost;
        OrthographicProjector p(pixel_scale_);
        p.setDirection(pointings_dirs);
        const Matrix<Double> &pointings_coords = p.project();
        // Extract edges of the observed region for the (field_id,antenna,spectral window) triple
        Vector<Double> pointings_x(pointings_coords.row(0).copy());
        Vector<Double> pointings_y(pointings_coords.row(1).copy());
        Vector<Bool> is_edge(pointings_coords.ncolumn(),false);
        double pixel_size = 0.0;
        {
          // CAS-9956
          // Mitigation of memory usage due to unexpectedly large number of pixels.
          // Currently CreateMaskNearEdgeDouble requires 2*sizeof(size_t)*num_pixels bytes
          // of memory. If this value exceeds 2GB, the mitigation will be activated.
          Double const num_pixels = p.p_size()[0] * p.p_size()[1];
          auto const estimated_memory = num_pixels * 2 * sizeof(size_t);
          constexpr Double kMaxMemory = 2.0e9;
          if (estimated_memory >= kMaxMemory && pixel_scale_ < 1.0) {
            LogIO os;
            os << LogOrigin("PointingDirectionProjector", "scale_and_center", WHERE);
            os << LogIO::WARN << "Estimated Memory: " << estimated_memory << LogIO::POST;
            os << LogIO::WARN << "Mitigation of memory usage is activated. pixel scale is set to 1.0" << LogIO::POST;
            // pixel_size can be set to 2.0 since projection grid spacing is estimated from half of median separation
            // between neighboring pixels so that pixel_width will become about 1.0 if pixel_size is 0.
            pixel_size = 2.0;
            os << LogIO::WARN << "pixel_size is set to " << pixel_size << LogIO::POST;
           }
        }
        // libsakura 2.0: setting pixel_size=0.0 means that CreateMaskNearEdgeDouble will
        //   . compute the median separation of consecutive pointing coordinates
        //   . use an "edge detection pixel size" = 0.5*coordinates_median (pixel scale hard-coded to 0.5)
        debuglog << "sakura library function call: parameters info:" << debugpost;
        debuglog << "in: fraction: " << fraction_ << debugpost;
        debuglog << "in: pixel size: " << pixel_size << debugpost;
        debuglog << "in: pixels count: (nx = " << p.p_size()[0] << " , ny = " << p.p_size()[1] << debugpost;
        debuglog << "in: pointings_coords.ncolumn(): " << pointings_coords.ncolumn() << debugpost;
        LIBSAKURA_SYMBOL(Status) status = LIBSAKURA_SYMBOL(CreateMaskNearEdgeDouble)(
          fraction_, pixel_size,
        pointings_coords.ncolumn(), pointings_x.data(), pointings_y.data(),
          nullptr /* blc_x */, nullptr /* blc_y */,
          nullptr /* trc_x */, nullptr /* trc_y */,
        is_edge.data());
        bool edges_detection_ok = ( status == LIBSAKURA_SYMBOL(Status_kOK) );
        if ( ! edges_detection_ok ) {
          debuglog << "sakura error: status=" << status << debugpost;
        }
        AlwaysAssert(edges_detection_ok,AipsError);
        // Compute ROW ids of detected edges. ROW "ids" are ROW ids in the MS filtered by user selection.
<<<<<<< HEAD
        auto index_2_rowid = calc.getRowIdForOriginalMS();
=======
        Vector<casacore::rownr_t> index_2_rowid = calc.getRowIdForOriginalMS();
>>>>>>> 52ae56e6
        size_t edges_count = ntrue(is_edge);
        size_t rowListIndex = rowList.size();
        rowList.resize(rowList.size() + edges_count, True);
        for (size_t i = 0; i < is_edge.size(); ++i){
          if ( is_edge[i] ) {
            rowList[rowListIndex] = index_2_rowid[i]; // i;
            ++rowListIndex;
          }
        }
        debuglog << "edges_count=" << edges_count << debugpost;
        AlwaysAssert(edges_count > 0, AipsError);
#ifdef SDCALSKY_DEBUG
        stringstream fname;
        fname << calTableName().c_str() << ".edges."
                << field_id << "_" << ant_id << "_" << spw_id
          << ".csv" ;
        debuglog << "Save pointing directions and coordinates to:" << debugpost;
        debuglog << fname.str() << debugpost;
        ofstream ofs(fname.str());
        AlwaysAssert(ofs.good(), AipsError);
        ofs << "row_id,field_id,ant_id,spw_id,triple_key,dir_0,dir_1,coord_0,coord_1,edge_0,edge_1,is_edge" << endl;
        const auto &d0 =  pointings_dirs.row(0);
        const auto &d1 =  pointings_dirs.row(1);
        const auto &c0 =  pointings_coords.row(0);
        const auto &c1 =  pointings_coords.row(1);
        for (uInt j=0; j<d0.size(); j++) {
          ofs << index_2_rowid[j] << ","
            << field_id << "," << ant_id << "," << spw_id << ","
            << field_id << "_" << ant_id << "_" << spw_id << ","
              << d0(j) << "," << d1(j) << ","
              << c0(j) << "," << c1(j) << "," ;
          if ( is_edge[j] ) ofs << c0(j) << "," << c1(j) << "," << 1 << endl;
          else ofs << ",," << 0 << endl;
        }
#endif
      }
    }
  }
  Bool have_off_spectra = (rowList.size() > 0);
  AlwaysAssert(have_off_spectra, AipsError);
  MeasurementSet msSel = ms(rowList);
  debuglog << "rowList = " << rowList << debugpost;
  return msSel;
}

} //# NAMESPACE CASA - END
<|MERGE_RESOLUTION|>--- conflicted
+++ resolved
@@ -93,17 +93,10 @@
 
 // Local Functions
 namespace {
-<<<<<<< HEAD
-inline casacore::RowNumbers getOffStateIdList(casacore::MeasurementSet const &ms) {
-  casacore::String taql("SELECT FLAG_ROW FROM $1 WHERE UPPER(OBS_MODE) ~ m/^OBSERVE_TARGET#OFF_SOURCE/");
-  casacore::Table stateSel = casacore::tableCommand(taql, ms.state());
-  auto stateIdList = stateSel.rowNumbers();
-=======
-inline casacore::Vector<casacore::rownr_t> getOffStateIdList(casacore::MeasurementSet const &ms) {
-  casacore::String taql("SELECT FLAG_ROW FROM $1 WHERE UPPER(OBS_MODE) ~ m/^OBSERVE_TARGET#OFF_SOURCE/");
-  casacore::Table stateSel = casacore::tableCommand(taql, ms.state());
-  casacore::Vector<casacore::rownr_t> stateIdList = stateSel.rowNumbers();
->>>>>>> 52ae56e6
+inline Vector<rownr_t> getOffStateIdList(MeasurementSet const &ms) {
+  String taql("SELECT FLAG_ROW FROM $1 WHERE UPPER(OBS_MODE) ~ m/^OBSERVE_TARGET#OFF_SOURCE/");
+  Table stateSel = tableCommand(taql, ms.state());
+  Vector<rownr_t> stateIdList = stateSel.rowNumbers();
   debuglog << "stateIdList[" << stateIdList.nelements() << "]=";
   for (size_t i = 0; i < stateIdList.nelements(); ++i) {
     debuglog << stateIdList[i] << " ";
@@ -1211,14 +1204,6 @@
 
 MeasurementSet SingleDishPositionSwitchCal::selectReferenceData(MeasurementSet const &user_selection)
 {
-<<<<<<< HEAD
-  auto stateIdList = getOffStateIdList(ms);
-  std::ostringstream oss;
-  oss << "SELECT FROM $1 WHERE ANTENNA1 == ANTENNA2 && STATE_ID IN "
-      << ::toString(stateIdList)
-      << " ORDER BY FIELD_ID, ANTENNA1, FEED1, DATA_DESC_ID, TIME";
-  return MeasurementSet(tableCommand(oss.str(), ms));
-=======
     std::ostringstream qry;
     constexpr auto eol = '\n';
     qry << "using style python" << eol;
@@ -1385,7 +1370,6 @@
         // Update in-memory calibration table
         keepNCT();
     }
->>>>>>> 52ae56e6
 }
 
 //
@@ -1675,11 +1659,7 @@
         }
         AlwaysAssert(edges_detection_ok,AipsError);
         // Compute ROW ids of detected edges. ROW "ids" are ROW ids in the MS filtered by user selection.
-<<<<<<< HEAD
         auto index_2_rowid = calc.getRowIdForOriginalMS();
-=======
-        Vector<casacore::rownr_t> index_2_rowid = calc.getRowIdForOriginalMS();
->>>>>>> 52ae56e6
         size_t edges_count = ntrue(is_edge);
         size_t rowListIndex = rowList.size();
         rowList.resize(rowList.size() + edges_count, True);
