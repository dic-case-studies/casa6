//# SDAlgorithmAAspClean.cc: Implementation of SDAlgorithmAAspClean classes
//# Copyright (C) 1996,1997,1998,1999,2000,2001,2002,2003
//# Associated Universities, Inc. Washington DC, USA.
//#
//# This library is free software; you can redistribute it and/or modify it
//# under the terms of the GNU Library General Public License as published by
//# the Free Software Foundation; either version 2 of the License, or (at your
//# option) any later version.
//#
//# This library is distributed in the hope that it will be useful, but WITHOUT
//# ANY WARRANTY; without even the implied warranty of MERCHANTABILITY or
//# FITNESS FOR A PARTICULAR PURPOSE.  See the GNU Library General Public
//# License for more details.
//#
//# You should have received a copy of the GNU Library General Public License
//# along with this library; if not, write to the Free Software Foundation,
//# Inc., 675 Massachusetts Ave, Cambridge, MA 02139, USA.
//#
//# Correspondence concerning AIPS++ should be addressed as follows:
//#        Internet email: aips2-request@nrao.edu.
//#        Postal address: AIPS++ Project Office
//#                        National Radio Astronomy Observatory
//#                        520 Edgemont Road
//#                        Charlottesville, VA 22903-2475 USA
//#
//# $Id$

#include <casa/Arrays/ArrayMath.h>
#include <casa/OS/HostInfo.h>
#include <synthesis/ImagerObjects/SDAlgorithmAAspClean.h>

#include <components/ComponentModels/SkyComponent.h>
#include <components/ComponentModels/ComponentList.h>
#include <images/Images/TempImage.h>
#include <images/Images/SubImage.h>
#include <images/Regions/ImageRegion.h>
#include <casa/OS/File.h>
#include <lattices/LEL/LatticeExpr.h>
#include <lattices/Lattices/TiledLineStepper.h>
#include <lattices/Lattices/LatticeStepper.h>
#include <lattices/Lattices/LatticeIterator.h>
#include <synthesis/TransformMachines/StokesImageUtil.h>
#include <coordinates/Coordinates/StokesCoordinate.h>
#include <casa/Exceptions/Error.h>
#include <casa/BasicSL/String.h>
#include <casa/Utilities/Assert.h>
#include <casa/OS/Directory.h>
#include <tables/Tables/TableLock.h>

#include<synthesis/ImagerObjects/SIMinorCycleController.h>

#include <casa/sstream.h>

#include <casa/Logging/LogMessage.h>
#include <casa/Logging/LogIO.h>
#include <casa/Logging/LogSink.h>

#include <casa/System/Choice.h>
#include <msvis/MSVis/StokesVector.h>

using namespace casacore;
namespace casa { //# NAMESPACE CASA - BEGIN

  SDAlgorithmAAspClean::SDAlgorithmAAspClean(Float fusedThreshold, bool isSingle, Int stoppointmode):
    SDAlgorithmBase(),
    itsMatPsf(), itsMatResidual(), itsMatModel(),
    itsCleaner(),
    itsStopPointMode(stoppointmode),
    itsMCsetup(true),
    itsFusedThreshold(fusedThreshold),
    itsPrevPsfWidth(0),
    itsIsSingle(isSingle)
  {
    itsAlgorithmName = String("asp");
  }

  SDAlgorithmAAspClean::~SDAlgorithmAAspClean()
  {

  }

  void SDAlgorithmAAspClean::initializeDeconvolver()
  {
    LogIO os(LogOrigin("SDAlgorithmAAspClean", "initializeDeconvolver", WHERE));
    AlwaysAssert((bool)itsImages, AipsError);

    itsImages->residual()->get( itsMatResidual, true );
    itsImages->model()->get( itsMatModel, true );
    itsImages->psf()->get( itsMatPsf, true );
    itsImages->mask()->get( itsMatMask, true );

    // Initialize the AspMatrixCleaner.
    // If it's single channel, this only needs to be computed once.
    // Otherwise, it needs to be called repeatedly at each minor cycle start to
    // get psf for each channel
    if (itsMCsetup)
    {
<<<<<<< HEAD
      Matrix<Float> tempMat(itsMatPsf);
=======
      Matrix<Float> tempMat(itsMatPsf); // genie this seems wrong
      /*Matrix<Float> tempMat;
      tempMat.reference(itsMatPsf);*/
>>>>>>> 8c651fa9
      itsCleaner.setPsf(tempMat);
      // Initial scales are unchanged and only need to be
      // computed when psf width is updated
      const Float width = itsCleaner.getPsfGaussianWidth(*(itsImages->psf()));
      if (itsPrevPsfWidth != width)
      {
        itsPrevPsfWidth = width;
        itsCleaner.setInitScaleXfrs(width);
      }

      itsCleaner.stopPointMode( itsStopPointMode );
      itsCleaner.ignoreCenterBox( true ); // Clean full image
      // If it's single channel, we do not do the expensive set up repeatedly
      if (itsIsSingle)
        itsMCsetup = false;
      // Not used. Kept for unit test
      //Matrix<Float> tempMat1(itsMatResidual);
      //itsCleaner.setOrigDirty( tempMat1 );

      if (itsFusedThreshold < 0)
      {
        os << LogIO::WARN << "Acceptable fusedthreshld values are >= 0. Changing fusedthreshold from " << itsFusedThreshold << " to 0." << LogIO::POST;
        itsFusedThreshold = 0.0;
      }

      itsCleaner.setFusedThreshold(itsFusedThreshold);
    }

    // Parts to be repeated at each minor cycle start....
    itsCleaner.setInitScaleMasks(itsMatMask);
    itsCleaner.setaspcontrol(0, 0, 0, Quantity(0.0, "%"));/// Needs to come before the rest

<<<<<<< HEAD
=======
    //Matrix<Float> tempMat1(itsMatResidual); genie this seems wrong
>>>>>>> 8c651fa9
    Matrix<Float> tempMat1;
    tempMat1.reference(itsMatResidual);
    itsCleaner.setDirty( tempMat1 );
    cout << "initDeconvolver called, dirty[256,231] " << tempMat1(256,231) << endl;

    // InitScaleXfrs and InitScaleMasks should already be set
    itsScaleSizes.clear();
    itsScaleSizes = itsCleaner.getActiveSetAspen();
    itsScaleSizes.push_back(0.0); // put 0 scale
    itsCleaner.defineAspScales(itsScaleSizes);
  }


  void SDAlgorithmAAspClean::takeOneStep( Float loopgain,
					  Int cycleNiter,
					  Float cycleThreshold,
					  Float &peakresidual,
					  Float &modelflux,
					  Int &iterdone)
  {
    LogIO os( LogOrigin("SDAlgorithmAAspClean","takeOneStep", WHERE) );

    Quantity thresh(cycleThreshold, "Jy");
    itsCleaner.setaspcontrol(cycleNiter, loopgain, thresh, Quantity(0.0, "%"));
    Matrix<Float> tempModel;
    tempModel.reference( itsMatModel );
    //save the previous model
    Matrix<Float> prevModel;
    prevModel = itsMatModel;

    //cout << "AAspALMS,  matrix shape : " << tempModel.shape() << " array shape : " << itsMatModel.shape() << endl;

    // retval
    //  1 = converged
    //  0 = not converged but behaving normally
    // -1 = not converged and stopped on cleaning consecutive smallest scale
    // -2 = not converged and either large scale hit negative or diverging
    // -3 = clean is diverging rather than converging
    itsCleaner.startingIteration( 0 );
    Int retval = itsCleaner.aspclean( tempModel );
    iterdone = itsCleaner.numberIterations();

    if( retval==-1 ) {os << LogIO::WARN << "AspClean minor cycle stopped on cleaning consecutive smallest scale" << LogIO::POST; }
    if( retval==-2 ) {os << LogIO::WARN << "AspClean minor cycle stopped at large scale negative or diverging" << LogIO::POST;}
    if( retval==-3 ) {os << LogIO::WARN << "AspClean minor cycle stopped because it is diverging" << LogIO::POST; }

    // update residual - this is critical
    itsMatResidual = itsCleaner.getterResidual();

    peakresidual = itsCleaner.getterPeakResidual();
    //cout << "SDAlg: peakres " << peakresidual << endl;
    modelflux = sum( itsMatModel );
  }

  void SDAlgorithmAAspClean::finalizeDeconvolver()
  {
    Matrix<Float> tempMat;
    tempMat.reference(itsMatResidual);
    cout << "finalizeDeconvolver called, dirty[256,231] " << tempMat(256,231) << endl;

    (itsImages->residual())->put( itsMatResidual );
    (itsImages->model())->put( itsMatModel );
  }

} //# NAMESPACE CASA - END<|MERGE_RESOLUTION|>--- conflicted
+++ resolved
@@ -95,13 +95,9 @@
     // get psf for each channel
     if (itsMCsetup)
     {
-<<<<<<< HEAD
-      Matrix<Float> tempMat(itsMatPsf);
-=======
       Matrix<Float> tempMat(itsMatPsf); // genie this seems wrong
       /*Matrix<Float> tempMat;
       tempMat.reference(itsMatPsf);*/
->>>>>>> 8c651fa9
       itsCleaner.setPsf(tempMat);
       // Initial scales are unchanged and only need to be
       // computed when psf width is updated
@@ -134,10 +130,7 @@
     itsCleaner.setInitScaleMasks(itsMatMask);
     itsCleaner.setaspcontrol(0, 0, 0, Quantity(0.0, "%"));/// Needs to come before the rest
 
-<<<<<<< HEAD
-=======
     //Matrix<Float> tempMat1(itsMatResidual); genie this seems wrong
->>>>>>> 8c651fa9
     Matrix<Float> tempMat1;
     tempMat1.reference(itsMatResidual);
     itsCleaner.setDirty( tempMat1 );
