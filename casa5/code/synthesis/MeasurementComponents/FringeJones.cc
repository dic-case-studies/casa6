//# FringeJones.cc: Implementation of FringeJones
//# Copyright (C) 1996,1997,1998,1999,2000,2001,2002,2003,2011
//# Associated Universities, Inc. Washington DC, USA.
//#
//# This library is free software; you can redistribute it and/or modify it
//# under the terms of the GNU Library General Public License as published by
//# the Free Software Foundation; either version 2 of the License, or (at your
//# option) any later version.
//#
//# This library is distributed in the hope that it will be useful, but WITHOUT
//# ANY WARRANTY; without even the implied warranty of MERCHANTABILITY or
//# FITNESS FOR A PARTICULAR PURPOSE.  See the GNU Library General Public
//# License for more details.
//#
//# You should have received a copy of the GNU Library General Public License
//# along with this library; if not, write to the Free Software Foundation,
//# Inc., 675 Massachusetts Ave, Cambridge, MA 02139, USA.
//#
//# Correspondence concerning AIPS++ should be addressed as follows:
//#        Internet email: aips2-request@nrao.edu.
//#        Postal address: AIPS++ Project Office
//#                        National Radio Astronomy Observatory
//#                        520 Edgemont Road
//#                        Charlottesville, VA 22903-2475 USA
//#

#include <synthesis/MeasurementComponents/FringeJones.h>

#include <msvis/MSVis/VisBuffer.h>
#include <msvis/MSVis/VisBuffAccumulator.h>
#include <ms/MeasurementSets/MSColumns.h>
#include <synthesis/CalTables/CTIter.h>
#include <synthesis/MeasurementEquations/VisEquation.h>  // *
#include <synthesis/MeasurementComponents/SolveDataBuffer.h>
#include <synthesis/MeasurementComponents/MSMetaInfoForCal.h>
#include <lattices/Lattices/ArrayLattice.h>
#include <lattices/LatticeMath/LatticeFFT.h>
#include <scimath/Mathematics/FFTServer.h>

#include <casa/Arrays/ArrayMath.h>
#include <casa/Arrays/MatrixMath.h>
#include <casa/Arrays/ArrayLogical.h>
#include <casa/BasicSL/String.h>
#include <casa/Utilities/Assert.h>
#include <casa/Exceptions/Error.h>
#include <casa/System/Aipsrc.h>

#include <casa/sstream.h>

#include <measures/Measures/MCBaseline.h>
#include <measures/Measures/MDirection.h>
#include <measures/Measures/MEpoch.h>
#include <measures/Measures/MeasTable.h>

#include <casa/Logging/LogMessage.h>
#include <casa/Logging/LogSink.h>

#include <casa/Arrays/MaskedArray.h>
#include <casa/Arrays/MaskArrMath.h>

#include <gsl/gsl_rng.h>
#include <gsl/gsl_randist.h>
#include <gsl/gsl_vector.h>
#include <gsl/gsl_blas.h>
#include <gsl/gsl_spblas.h>
#include <gsl/gsl_multilarge_nlinear.h>
#include <gsl/gsl_linalg.h>
#include <iomanip>                // needed for setprecision

// DEVDEBUG gates the development debugging information to standard
// error; it should be set to 0 for production.
#define DEVDEBUG false

using namespace casa::vi;
using namespace casacore;

namespace casa { //# NAMESPACE CASA - BEGIN
    
static void unitize(Array<Complex>& vC) 
{
    Array<Float> vCa(amplitude(vC));
    // Divide by non-zero amps
    vCa(vCa<FLT_EPSILON)=1.0;
    vC /= vCa;
}

SDBListGridManager::SDBListGridManager(SDBList& sdbs_) :
    sdbs(sdbs_)
{
    std::set<Double> fmaxes;
    std::set<Double> fmins;
    Float dfn(0.0);
    Int totalChans0(0) ;
    Int nchan(0);

    if (sdbs.nSDB()==0) {
        // The for loop is fine with an empty list, but code below it
        // isn't and there's nothing to lose by bailing early!
        return;
    }
        
    
    for (Int i=0; i != sdbs.nSDB(); i++) {
        SolveDataBuffer& sdb = sdbs(i);
        Int spw = sdb.spectralWindow()(0);
        Double t = sdbs(i).time()(0);
        times.insert(t); 
        if (spwins.find(spw) == spwins.end()) {
            spwins.insert(spw);
            const Vector<Double>& fs = sdb.freqs();
            spwIdToFreqMap[spw] = &(sdb.freqs());
            nchan = sdb.nChannels();
            fmaxes.insert(fs(nchan-1));
            fmins.insert(fs(0));
            // We assume they're all at the same time.

            totalChans0 += nchan;
            Float df0 = fs(1) - fs(0);
            dfn = (fs(nchan-1) - fs(0))/(nchan-1);
            if (DEVDEBUG) {
                cerr << "Spectral window " << spw << " has " << nchan << " channels" << endl;
                cerr << "df0 "<< df0 << "; " << "dfn " << dfn << endl;
            }
        } else {
            continue;
        }
    }
    if (nchan == 1) {
      nt = sdbs.nSDB()/spwins.size();
      tmin = *(times.begin());
      tmax = *(times.rbegin());
      dt = (tmax - tmin)/(nt - 1);
      nSPWChan = nchan;
      fmin = *(fmins.begin());
      fmax = fmin;
      totalChans = 1;
      df = 1;
      return;
    }
      
    nt = sdbs.nSDB()/spwins.size();
    tmin = *(times.begin());
    tmax = *(times.rbegin());
    dt = (tmax - tmin)/(nt - 1);
    nSPWChan = nchan;
    fmin = *(fmins.begin());
    fmax = *(fmaxes.rbegin());
    totalChans = round((fmax - fmin)/dfn + 1);
    df = (fmax - fmin)/(totalChans-1);
    if (DEVDEBUG) {
        cerr << "Global fmin " << fmin << " global max " << fmax << endl;
        cerr << "nt " << nt << " dt " << dt << endl;
        cerr << "tmin " << tmin << " tmax " << tmax << endl;
        cerr << "Global dt " << tmax - tmin << endl;
        cerr << "Global df " << df << endl;
        cerr << "I guess we'll need " << totalChans << " freq points in total." << endl;
        cerr << "Compared to " << totalChans0 << " with simple-minded concatenation." << endl;
    }
}

// checkAllGridPoints is a diagnostic funtion that should not be called
// in production releases, but it doesn't do any harm to have it
// latent.
void
SDBListGridManager::checkAllGridpoints() {
    map<Int, Vector<Double> const *>::iterator it;
    for (it = spwIdToFreqMap.begin(); it != spwIdToFreqMap.end(); it++) {
        Int spwid = it->first;
        Vector<Double> const* fs = it->second;
        Int length;
        fs->shape(length);
        for (Int i=0; i!=length; i++) {
            Double f = (*fs)(i);
            Int j = bigFreqGridIndex(f);
            cerr << "spwid, i = (" << spwid << ", " << i << ") => " << j << " (" << f << ")" << endl;
        }
    }
    cerr << "[1] spwins.size() " << nSPW() << endl;
    cerr << "[2] spwins.size() " << spwins.size() << endl;
}

Int
SDBListGridManager::swStartIndex(Int spw) {
    Vector<Double> const* fs = spwIdToFreqMap[spw];
    Double f0 = (*fs)(0);
    return bigFreqGridIndex(f0);
}


   
// DelayRateFFT is modeled on DelayFFT in KJones.{cc|h}
DelayRateFFT::DelayRateFFT(SDBList& sdbs, Int refant, Array<Double>& delayWindow, Array<Double>& rateWindow) :
    refant_(refant),
    gm_(sdbs),
    nPadFactor_(max(2, 8  / gm_.nSPW())), 
    nt_(gm_.nt),
    nPadT_(nPadFactor_ * nt_),
    nChan_(gm_.nChannels()),
    nPadChan_(nPadFactor_*nChan_),
    dt_(gm_.dt),
    //f0_(gm_.fmin / 1.e9),      // GHz
    f0_(sdbs.centroidFreq() / 1.e9),      // GHz, for delayrate calc
    df_(gm_.df / 1.e9),
    df_all_(gm_.fmax - gm_.fmin),
    Vpad_(),
    xcount_(),
    sumw_(),
    sumww_(),
    activeAntennas_(),
    allActiveAntennas_(),
    delayWindow_(delayWindow),
    rateWindow_(rateWindow) {
    // This check should be commented out in production:
    // gm_.checkAllGridpoints();

    if (nt_ < 2) {
        throw(AipsError("Can't do a 2-dimensional FFT on a single timestep! Please consider changing solint to avoid orphan timesteps."));
    }
    IPosition ds = delayWindow_.shape();
    if (ds.size()!=1 || ds.nelements() != 1) {
        throw AipsError("delaywindow must be a list of length 2.");
    }
    IPosition rs = rateWindow_.shape();
    if (rs.size()!=1 || rs.nelements() != 1) {
        throw AipsError("ratewindow must be a list of length 2.");
    }
    Int nCorrOrig(sdbs(0).nCorrelations());
    nCorr_ = (nCorrOrig> 1 ? 2 : 1); // number of p-hands

    for (Int i=0; i<nCorr_; i++) {
        activeAntennas_[i].insert(refant_);
    }
    
    // when we get the visCubecorrected it is already
    // reduced to parallel hands, but there isn't a
    // corresponding method for flags.
    Int corrStep = (nCorrOrig > 2 ? 3 : 1); // step for p-hands

    for (Int ibuf=0; ibuf != sdbs.nSDB(); ibuf++) {
        SolveDataBuffer& s(sdbs(ibuf));
        for (Int irow=0; irow!=s.nRows(); irow++) {
            Int a1(s.antenna1()(irow)), a2(s.antenna2()(irow));
            allActiveAntennas_.insert(a1);
            allActiveAntennas_.insert(a2);
        }
    }

    nElem_ =  1 + *(allActiveAntennas_.rbegin()) ;

    IPosition aggregateDim(2, nCorr_, nElem_);
    xcount_.resize(aggregateDim);
    sumw_.resize(aggregateDim);
    sumww_.resize(aggregateDim);

    xcount_ = 0;
    sumw_ = 0.0;
    sumww_ = 0.0;
    
    if (DEVDEBUG) {
        cerr << "Filling FFT grid with " << sdbs.nSDB() << " data buffers." << endl;
    }

    // Don't try to check there are multiple times here; let DelayRateFFT check that.
    IPosition paddedDataSize(4, nCorr_, nElem_, nPadT_, nPadChan_);
    Vpad_.resize(paddedDataSize);
    Int totalRows = 0;
    Int goodRows = 0;

    
    for (Int ibuf=0; ibuf != sdbs.nSDB(); ibuf++) {
        SolveDataBuffer& s(sdbs(ibuf));
        totalRows += s.nRows();
        if (!s.Ok())
            continue;

        Int nr = 0;
        for (Int irow=0; irow!=s.nRows(); irow++) {
            if (s.flagRow()(irow))
                continue;
            Int iant;
            Int a1(s.antenna1()(irow)), a2(s.antenna2()(irow));
            if (a1 == a2) {
                continue;
            }
            else if (a1 == refant_) {
                iant = a2;
            }
            else if (a2 == refant_) {
                iant = a1;
            }
            else {
                continue;
            }
            // OK, we're not skipping this one so we have to do something.

            // v has shape (nelems, ?, nrows, nchannels)
            Cube<Complex> v = s.visCubeCorrected();
            Cube<Float> w = s.weightSpectrum();
            Cube<Bool> fl = s.flagCube();
            Int spw = s.spectralWindow()(0);
            Int f_index = gm_.swStartIndex(spw);    // ditto!
            Int t_index = gm_.getTimeIndex(s.time()(0));
            Int spwchans = gm_.nSPWChan;
            IPosition start(4,      0,      iant, t_index, f_index);
            IPosition stop(4,      nCorr_,    1,       1, spwchans);
            IPosition stride(4,      1,         1,       1, 1);
            Slicer sl1(start,     stop, stride, Slicer::endIsLength);
            Slicer sl2(IPosition(3, 0,         0, irow),
                       IPosition(3, nCorr_, spwchans, 1),
                       IPosition(3, corrStep,        1,  1), Slicer::endIsLength);
                
            Slicer flagSlice(IPosition(3, 0,         0, irow),
                             IPosition(3, nCorr_, spwchans, 1),
                             IPosition(3, corrStep,        1, 1), Slicer::endIsLength);
            nr++;
            if (DEVDEBUG && 0) {
                cerr << "nr " << nr
                     << " irow " << endl
                     << "Vpad shape " << Vpad_.shape() << endl
                     << "v shape " << v.shape() << endl
                     << "sl2 " << sl2 << endl
                     << "sl1 " << sl1 << endl
                     << "flagSlice " << flagSlice << endl;
            }
            Array<Complex> rhs = v(sl2).nonDegenerate(1);
            Array<Float> weights = w(sl2).nonDegenerate(1);
                
            unitize(rhs);
            Vpad_(sl1).nonDegenerate(1) = rhs * weights;

            Array<Bool> flagged(fl(flagSlice).nonDegenerate(1));
            // Zero flagged entries.
            Vpad_(sl1).nonDegenerate(1)(flagged) = Complex(0.0);

            if (!allTrue(flagged)) {
                for (Int icorr=0; icorr<nCorr_; ++icorr) {
                    IPosition p(2, icorr, iant);
                    Bool actually = false;
                    activeAntennas_[icorr].insert(iant);
                    for (Int ichan=0; ichan != (Int) spwchans; ichan++) {
                        IPosition pchan(2, icorr, ichan);
                        if (!flagged(pchan)) {
                            Float wv = weights(pchan);
                            if (wv < 0) {
                                cerr << "spwchans " << spwchans << endl;
                                cerr << "Negative weight << (" << wv << ") on row "
                                     << irow << " baseline (" << a1 << ", " << a2 << ") "
                                     << " channel " << ichan << endl;
                                cerr << "pchan " << pchan << endl;
                                cerr << "Weights " << weights << endl;
                            }
                            xcount_(p)++;
                            sumw_(p) += wv;
                            sumww_(p) += wv*wv;
                            actually = true;
                        }
                    }
                    if (actually) {
                        activeAntennas_[icorr].insert(iant);
                        goodRows++;
                    }
                }
            }                
            if (DEVDEBUG && 0) {
                cerr << "flagged " << flagged << endl;
                cerr << "flagSlice " << flagSlice << endl
                     << "fl.shape() " << fl.shape() << endl
                     << "Vpad_.shape() " << Vpad_.shape() << endl
                     << "flagged.shape() " << flagged.shape() << endl
                     << "sl1 " << sl1 << endl;
            }
        }
    }
    if (DEVDEBUG) {
        cerr << "In DelayRateFFT::DelayRateFFT " << endl;
        printActive();
        cerr << "sumw_ " << sumw_ << endl;
        cerr << "Constructed a DelayRateFFT object." << endl;
        cerr << "totalRows " << totalRows << endl;
        cerr << "goodRows " << goodRows << endl;
    }
    
}

DelayRateFFT::DelayRateFFT(Array<Complex>& data, Int nPadFactor, Float f0, Float df, Float dt, SDBList& s,
                           Array<Double>& delayWindow, Array<Double>& rateWindow) :
    refant_(0),
    gm_(s),
    nPadFactor_(nPadFactor),
    dt_(dt),
    f0_(f0),
    df_(df),
    Vpad_(),
    sumw_(),
    sumww_(),
    param_(),
    flag_(),
    delayWindow_(delayWindow),
    rateWindow_(rateWindow) 
{
    IPosition shape = data.shape();
    nCorr_ = shape(0);
    nElem_ = shape(1);
    nt_ = shape(2);
    nChan_ = shape(3);
    nPadT_ = nPadFactor_*nt_;
    nPadChan_ = nPadFactor_*nChan_;
    IPosition paddedDataSize(4, nCorr_, nElem_, nPadT_, nPadChan_);
    Vpad_.resize(paddedDataSize);
    
    IPosition start(4, 0, 0, 0, 0);
    IPosition stop(4, nCorr_,  nElem_, nt_, nChan_);
    IPosition stride(4, 1, 1, 1, 1);
    Slicer sl1(start, stop, stride, Slicer::endIsLength);
    Vpad_(sl1) = data;

    unitize(Vpad_);

}

Matrix<Float>
DelayRateFFT::delay() const {
    IPosition start(2, 1, 0);
    IPosition stop(2, 3*nCorr_-1, nElem_-1);
    IPosition stride(2, 3, 1);
    Slicer sl1(start,  stop, stride, Slicer::endIsLast);
    return param_(sl1);
}

Matrix<Float>
DelayRateFFT::rate() const {
    IPosition start(2, 2, 0);
    IPosition stop(2, 3*nCorr_-1, nElem_-1);
    IPosition stride(2, 3, 1);
    Slicer sl1(start,  stop, stride, Slicer::endIsLast);
    return param_(sl1);
}

void
DelayRateFFT::printActive() {
    for (Int icorr=0; icorr != nCorr_; icorr++) {
        cerr << "Antennas found for correlation " << icorr << ": ";
        for (std::set<Int>::iterator it = activeAntennas_[icorr].begin(); it != activeAntennas_[icorr].end(); it++) {
            cerr << *it << ", ";
        }
        cerr << endl;
    }
    cerr << endl;
}    

void
DelayRateFFT::FFT() {
    // Axes are 0: correlation (i.e., hand of polarization), 1: antenna, 2: time, 3: channel
    Vector<Bool> ax(4, false);
    ax(2) = true;
    ax(3) = true;
    // Also copied from DelayFFT in KJones.
    // we make a copy to FFT in place.
    if (DEVDEBUG) {
        cerr << "Vpad_.shape() " << Vpad_.shape() << endl;
    }
    ArrayLattice<Complex> c(Vpad_);
    LatticeFFT::cfft0(c, ax, true);
    if (DEVDEBUG) {
        cerr << "FFT transformed" << endl;
    }
}

std::pair<Bool, Float>
DelayRateFFT::xinterp(Float alo, Float amax, Float ahi) {
    if (amax > 0.0 && alo == amax && amax == ahi)
        return std::make_pair(true, 0.5);

    Float denom(alo-2.0*amax+ahi);
    Bool cond = amax>0.0 && abs(denom)>0.0 ;
    Float fpk = cond ? 0.5-(ahi-amax)/denom : 0.0;
    return std::make_pair(cond, fpk);
}
    
void
DelayRateFFT::searchPeak() {
    // Recall param_ -> [phase, delay, rate] for each correlation
    param_.resize(3*nCorr_, nElem_); // This might be better done elsewhere.
    param_.set(0.0);
    flag_.resize(3*nCorr_, nElem_);
    flag_.set(true);  // all flagged initially
    if (DEVDEBUG) {
        cerr << "nt_ " << nt_ << " nPadChan_ " << nPadChan_ << endl;
        cerr << "Vpad_.shape() " << Vpad_.shape() << endl;
        cerr << "delayWindow_ " << delayWindow_ << endl;

    }
    
    for (Int icorr=0; icorr<nCorr_; ++icorr) {
        flag_(icorr*3 + 0, refant()) = false; 
        flag_(icorr*3 + 1, refant()) = false;
        flag_(icorr*3 + 2, refant()) = false;
        for (Int ielem=0; ielem<nElem_; ++ielem) {
            if (ielem==refant()) {
                continue;
            }
            // NB: Time, Channel
            // And once again we fail at slicing
            IPosition start(4, icorr, ielem,      0,         0);
            IPosition stop(4,     1,     1, nPadT_, nPadChan_);
            IPosition step(4,     1,     1,       1,        1);
            Slicer sl(start, stop, step, Slicer::endIsLength);
            Matrix<Complex> aS = Vpad_(sl).nonDegenerate();
            Int sgn = (ielem < refant()) ? 1 : -1;

            // Below is the gory details for turning delay window into index range
            Double bw = Float(nPadChan_)*df_;
            Double d0 = sgn*delayWindow_(IPosition(1, 0));
            Double d1 = sgn*delayWindow_(IPosition(1, 1));
            if (d0 > d1) std::swap(d0, d1);
            d0 = max(d0, -0.5/df_);
            d1 = min(d1, (0.5-1/nPadChan_)/df_);

            // It's simpler to keep the ranges as signed integers and
            // handle the wrapping of the FFT in the loop over
            // indices. Recall that the FFT result returned has indices
            // that run from 0 to nPadChan_/2 -1 and then from
            // -nPadChan/2 to -1, so far as our delay is concerned.
            Int i0 = bw*d0;
            Int i1 = bw*d1;
            if (i1==i0) i1++;
            // Now for the gory details for turning rate window into index range
            Double width = nPadT_*dt_*1e9*f0_;
            Double r0 = sgn*rateWindow_(IPosition(1,0));
            Double r1 = sgn*rateWindow_(IPosition(1,1));
            if (r0 > r1) std::swap(r0, r1);
            r0 = max(r0, -0.5/(dt_*1e9*f0_));
            r1 = min(r1, (0.5 - 1/nPadT_)/(dt_*1e9*f0_));
            
            Int j0 = width*r0;
            Int j1 = width*r1;
            if (j1==j0) j1++;
            if (DEVDEBUG) {
                cerr << "Checking the windows for delay and rate search." << endl;
                cerr << "bw " << bw << endl;
                cerr << "d0 " << d0 << " d1 " << d1 << endl;
                cerr << "i0 " << i0 << " i1 " << i1 << endl; 
                cerr << "r0 " << r0 << " r1 " << r1 << endl;
                cerr << "j0 " << j0 << " j1 " << j1 << endl; 
            }
            Matrix<Float> amp(amplitude(aS));
            Int ipkch(0);
            Int ipkt(0);
            Float amax(-1.0);
            // Unlike KJones we have to iterate in time too
            for (Int itime0=j0; itime0 != j1; itime0++) {
                Int itime = (itime0 < 0) ? itime0 + nPadT_ : itime0;
                for (Int ich0=i0; ich0 != i1; ich0++) {
                    Int ich = (ich0 < 0) ? ich0 + nPadChan_ : ich0;
                    // cerr << "Gridpoint " << itime << ", " << ich << "->" << amp(itime, ich) << endl;
                    if (amp(itime, ich) > amax) {
                        ipkch = ich;
                        ipkt  = itime;
                        amax=amp(itime, ich);
                    }
                }
            }
            // Finished grovelling. Now we have the location of the
            // maximum amplitude.
            Float alo_ch = amp(ipkt, (ipkch > 0) ? ipkch-1 : nPadChan_-1);
            Float ahi_ch = amp(ipkt, ipkch<(nPadChan_-1) ? ipkch+1 : 0);
            std::pair<Bool, Float> maybeFpkch = xinterp(alo_ch, amax, ahi_ch);
            // We handle wrapping while looking for neighbours
            Float alo_t = amp(ipkt > 0 ? ipkt-1 : nPadT_ -1,     ipkch);
            Float ahi_t = amp(ipkt < (nPadT_ -1) ? ipkt+1 : 0,   ipkch);
            if (DEVDEBUG) {
                cerr << "For element " << ielem << endl;
                cerr << "In channel dimension ipkch " << ipkch << " alo " << alo_ch
                     << " amax " << amax << " ahi " << ahi_ch << endl;
                cerr << "In time dimension ipkt " << ipkt << " alo " << alo_t
                     << " amax " << amax << " ahi " << ahi_t << endl;
            }
            std::pair<Bool, Float> maybeFpkt = xinterp(alo_t, amax, ahi_t);

            if (maybeFpkch.first and maybeFpkt.first) {
                // Phase
                Complex c = aS(ipkt, ipkch);
                Float phase = arg(c);
                param_(icorr*3 + 0, ielem) = sgn*phase;
                Float delay = (ipkch)/Float(nPadChan_);
                if (delay > 0.5) delay -= 1.0;           // fold
                delay /= df_;                           // nsec
                param_(icorr*3 + 1, ielem) = sgn*delay; //
                Double rate = (ipkt)/Float(nPadT_);
                if (rate > 0.5) rate -= 1.0;
                Double rate0 = rate/dt_;
                Double rate1 = rate0/(1e9 * f0_); 

                param_(icorr*3 + 2, ielem) = Float(sgn*rate1); 
                if (DEVDEBUG) {
                    cerr << "maybeFpkch.second=" << maybeFpkch.second
                         << ", df_= " << df_ 
                         << " fpkch=" << (ipkch + maybeFpkch.second) << endl;
                    cerr << " maybeFpkt.second=" << maybeFpkt.second
                         << " rate0=" << rate
                         << " 1e9 * f0_=" << 1e9 * f0_ 
                         << ", dt_=" << dt_
                         << " fpkt=" << (ipkt + maybeFpkt.second) << endl;
                        
                }
                if (DEVDEBUG) {
                    cerr << "Found peak for element " << ielem << " correlation " << icorr
                         << " ipkt=" << ipkt << "/" << nPadT_ << ", ipkch=" << ipkch << "/" << nPadChan_
                         << " peak=" << amax 
                         << "; delay " << delay << ", rate " << rate
                         << ", phase " << arg(c) << " sign= " << sgn << endl;
                }
                // Set 3 flags.
                flag_(icorr*3 + 0, ielem)=false; 
                flag_(icorr*3 + 1, ielem)=false;
                flag_(icorr*3 + 2, ielem)=false;
            }
            else {
                if (DEVDEBUG) {
                    cerr << "No peak in 2D FFT for element " << ielem << " correlation " << icorr << endl;
                }
            }
        }
    }
}


Float
DelayRateFFT::snr(Int icorr, Int ielem, Float delay, Float rate) {
    // We calculate a signal-to-noise ration for the 2D FFT fringefit
    // using a formula transcribed from AIPS FRING.
    //
    // Have to convert delay and rate back into indices on the padded 2D grid.
    Int sgn = (ielem < refant()) ? 1 : -1;
    delay *= sgn*df_;
    if (delay < 0.0) delay += 1;
    Int ichan = Int(delay*nPadChan_ + 0.5); 
    if (ichan == nPadChan_) ichan = 0;
        
    rate *= sgn*1e9 * f0_;
    rate *= dt_;
    if (rate < 0.0) rate += 1;
    Int itime = Int(rate*nPadT_ + 0.5);
    if (itime == nPadT_) itime = 0;
    // What about flags? If the datapoint closest to the computed
    // delay and rate values is flagged we probably shouldn't use
    // it, but what *should* we use?
    IPosition ipos(4, icorr, ielem, itime, ichan);
    IPosition p(2, icorr, ielem);
    Complex v = Vpad_(ipos);
    Float peak = abs(v);
    if (peak > 0.999*sumw_(p)) peak=0.999*sumw_(p);
    // xcount is number of data points for baseline to ielem
    // sumw is sum of weights,
    // sumww is sum of squares of weights

    Float cwt;
    if (fabs(sumw_(p))<FLT_EPSILON) {
        cwt = 0;
        if (DEVDEBUG) {
            cerr << "Correlation " << icorr << " antenna " << ielem << ": sum of weights is zero." << endl;
        }
    } else {
        Float x = C::pi/2*peak/sumw_(p);
        // The magic numbers in the following formula are from AIPS FRING
        cwt = (pow(tan(x), 1.163) * sqrt(sumw_(p)/sqrt(sumww_(p)/xcount_(p))));
        if (DEVDEBUG) {
            cerr << "Correlation " << icorr << " antenna " << ielem << " ipos " << ipos
                 << " peak=" << peak << "; xang=" << x << "; xcount=" << xcount_(p) << "; sumw=" << sumw_(p) << "; sumww=" << sumww_(p)
                 << " snr " << cwt << endl;
        }
    }
    return cwt;
}
    

void DelayRateFFT::removeAntennasCorrelation(Int icor, std::set< Int > s) {
    std::set< Int > & as = activeAntennas_.find(icor)->second;
    for (std::set< Int >::iterator it=s.begin(); it!=s.end(); it++) {
        as.erase(*it);
    }
}


// Start of GSL compliant solver
// This function is supposed to evaluate the vector for xi-squared vector

class AuxParamBundle {
public:
    SDBList &sdbs;    
    size_t nCalls;
private:
    // We make sure there are no copy or default constructors to
    // preserve the integrity of our reference member.
    AuxParamBundle();
    AuxParamBundle(AuxParamBundle const&);
    AuxParamBundle const& operator=(AuxParamBundle const&);

    size_t refant;
    size_t nCorrelations;
    size_t corrStep;
    Double t0;
    Double reftime;
    std::map< Int, std::set< Int > > activeAntennas;
    std::map< Int, Int > antennaIndexMap;
    // Can't I just have a vector, which maps indices to values anyway?
    std::vector<bool> parameterFlags;
    Int nParams;
    std::map< Int, Int > parameterMap;
    Int activeCorr;
public:
    AuxParamBundle(SDBList& sdbs_, size_t refant, const std::map< Int, std::set<Int> >& activeAntennas_, Vector<Bool> paramActive) :
        sdbs(sdbs_),
        nCalls(0),
        refant(refant),
        nCorrelations(sdbs.nCorrelations() > 1 ? 2 : 1),
        corrStep(sdbs.nCorrelations() > 2 ? 3 : 1),
        activeAntennas(activeAntennas_),
        activeCorr(-1),
        parameterFlags(),
        parameterMap()
        // corrStep(3)
        {
            Int last_index = sdbs.nSDB() - 1 ;
            t0 = sdbs(0).time()(0);
            Double tlast = sdbs(last_index).time()(0);
            reftime = 0.5*(t0 + tlast);

            uInt n = paramActive.nelements();
            for (Int i=0; i < n; i++) {   
                parameterFlags.push_back(paramActive(i));
            }
            Int j = 0; // The CASA parameter index (0=peculiar phase, 1=delay, 2=rate, 3=dispersive)
            Int i = 0; // the Least Squares parameter vector index, depending on what's being solved for
            for (auto p=parameterFlags.begin(); p!=parameterFlags.end(); p++) {
                if (*p) {
                    parameterMap.insert(std::pair<Int, Int>(j, i));
                    i++;
                }
                j++;
            }
<<<<<<< HEAD
            if (i==0) {
                throw(AipsError("No parameters specified!"));
            }
            nParams = i; // There's always at least one parameter!
            
=======
            nParams = i;
>>>>>>> 6360a3db
            // cerr << "AuxParamBundle reftime " << reftime << " t0 " << t0 <<" dt " << tlast - t0 << endl;
        }

    Int nParameters() {
        return nParams;
    }
    Double get_t0() {
        return t0;
    }
    Double
    get_ref_time() {
        return reftime;
    }
    size_t
    get_num_corrs() {
        //return sdbs.nCorrelations() > 1 ? 2 : 1;
        return nCorrelations;
    }
    size_t
    get_num_antennas() {
        if (activeCorr < 0) {
            throw(AipsError("Correlation out of range."));
        }
        std::set< Int > ants = activeAntennas.find(activeCorr)->second;
        return (size_t) ants.size();
    }
    size_t
    get_max_antenna_index() {
        if (activeCorr < 0) {
            throw(AipsError("Correlation out of range."));
        }
        return *(activeAntennas.find(activeCorr)->second.rbegin());
    }
    // Sometimes there is Int, sometimes size_t; the following ones are casacore::Int.
    Int
    get_num_data_points() {
        Int nTotalRows = 0;
        for (Int i = 0; i != sdbs.nSDB(); i++) {
            nTotalRows += sdbs(i).nRows();
        }
        return 2 * nTotalRows * nCorrelations * sdbs.nChannels();
    }
    size_t 
    get_data_corr_index(size_t icorr) {
        if (icorr > nCorrelations) {
            throw(AipsError("Correlation out of range."));
        }
        size_t dcorr = icorr * corrStep;
        return dcorr;
    }
    bool
    isActive(size_t iant) {
        std::set<Int> ants = activeAntennas.find(activeCorr)->second;
        if (iant == refant) return true;
        else return (ants.find(iant) != ants.end());
    }
    Int
    get_param_corr_param_index(size_t iant0, size_t ipar) {
        if (iant0 == refant) return -1;
        int iant1 = antennaIndexMap[iant0];
        if (iant1 > refant) iant1 -= 1;
        int ipar1;
        auto p = parameterMap.find(ipar);
        if (p==parameterMap.end()) {
            ipar1 = -1;
        }
        else {
            ipar1 = (iant1 * nParameters()) + p->second;
        }
        return ipar1;
    }
    size_t
    get_active_corr() {
        return activeCorr;
    }
    void
    set_active_corr(size_t icorr) {
        activeCorr = icorr;
        antennaIndexMap.clear();
        Int i = 0;
        std::set<Int>::iterator it;
        std::set<Int> ants = activeAntennas.find(activeCorr)->second;
        for (it = ants.begin(); it != ants.end(); it++) {
            antennaIndexMap[*it] = i++;
        }
    }
};



void
print_baselines(std::set<std::pair< Int, Int > > baselines) {
    cerr << "Baselines encountered ";
    std::set<std::pair< Int, Int > >::iterator it;
    for (it=baselines.begin(); it != baselines.end(); ++it) {
        cerr << "(" << it->first << ", " << it->second << ") ";
    }
    cerr << endl;
}


int
expb_f(const gsl_vector *param, void *d, gsl_vector *f)
{
    AuxParamBundle *bundle = (AuxParamBundle *)d;
    SDBList& sdbs = bundle->sdbs;
    Double refTime = bundle->get_t0();
    
    gsl_vector_set_zero(f);
    //    Vector<Double> freqs = sdbs.freqs();

    const Double reffreq0=sdbs(0).freqs()(0);  // First freq in first SDB
    
    size_t count = 0; // This is the master index.

    Double sumwt = 0.0;
    Double xi_squared = 0.0;

    for (Int ibuf=0; ibuf < sdbs.nSDB(); ibuf++) {
        SolveDataBuffer& s (sdbs(ibuf));
        if (!s.Ok()) continue;

	const Vector<Double> freqs(s.freqs()); // This ibuf's freqs
        Float fmin = min(freqs);
        Float fmax = max(freqs);

        Cube<Complex> v = s.visCubeCorrected();
        Cube<Bool> fl = s.flagCube();
        Cube<Float> weights = s.weightSpectrum();
           
        for (Int irow=0; irow!=s.nRows(); irow++) {
            if (s.flagRow()(irow)) continue;

            Int ant1(s.antenna1()(irow));
            Int ant2(s.antenna2()(irow));
            if (!bundle->isActive(ant1) || !bundle->isActive(ant2))
                continue;            
            if (ant1==ant2) continue;

            // VisBuffer.h seems to suggest that a vb.visCube may have shape
            // (nCorr(), nChannel(), nRow())
            size_t icorr0 = bundle->get_active_corr();
            size_t dcorr = bundle->get_data_corr_index(icorr0);
            // We also need to get the right parameters for this,
            // polarization (icorr is an encoding of the
            // polarization of the correlation products).
            
<<<<<<< HEAD
            Double phi0, tau, r, disp;
            {
                Int i;
                Double phi0_1, tau1, r1, disp1;
                Double phi0_2, tau2, r2, disp2;
=======
            Double phi0, tau, r;
            {
                Int i;
                Double phi0_1, tau1, r1;
                Double phi0_2, tau2, r2;
>>>>>>> 6360a3db
                
                phi0_1 = ((i = bundle->get_param_corr_param_index(ant1, 0))>=0) ? gsl_vector_get(param, i) : 0.0;
                tau1   = ((i = bundle->get_param_corr_param_index(ant1, 1))>=0) ? gsl_vector_get(param, i) : 0.0;
                r1     = ((i = bundle->get_param_corr_param_index(ant1, 2))>=0) ? gsl_vector_get(param, i) : 0.0;
<<<<<<< HEAD
                disp1  = ((i = bundle->get_param_corr_param_index(ant1, 3))>=0) ? gsl_vector_get(param, i) : 0.0;
=======
>>>>>>> 6360a3db
                
                phi0_2 = ((i = bundle->get_param_corr_param_index(ant2, 0))>=0) ? gsl_vector_get(param, i) : 0.0;
                tau2   = ((i = bundle->get_param_corr_param_index(ant2, 1))>=0) ? gsl_vector_get(param, i) : 0.0;
                r2     = ((i = bundle->get_param_corr_param_index(ant2, 2))>=0) ? gsl_vector_get(param, i) : 0.0;
<<<<<<< HEAD
                disp2  = ((i = bundle->get_param_corr_param_index(ant2, 3))>=0) ? gsl_vector_get(param, i) : 0.0;
=======
>>>>>>> 6360a3db
                
                phi0 = phi0_2 - phi0_1;
                tau = tau2 - tau1;
                r = r2-r1;
<<<<<<< HEAD
                disp = disp2-disp1;
=======
>>>>>>> 6360a3db
            }
            
            for (size_t ichan = 0; ichan != v.ncolumn(); ichan++) {
                if (fl(dcorr, ichan, irow)) continue;

                Float df = freqs(ichan) - fmin;
                Float k_disp = 1.0/(fmin+df) + 1.0/(fmin*fmax)*df+ 1.0/fmin;
                    
                Complex vis = v(dcorr, ichan, irow);
                Double w0 = weights(dcorr, ichan, irow);
                // FIXME: what should we use to scale the weights?
                // Double weightScale = norm(vis);
                // Double weightScale = abs(vis);
                // Double weightScale = 1;
                // Double weightScale = 1/sqrt(w0); // Actually AIPS 0, not AIPS 1!
                // Double weightScale = pow(w0, -0.75); // AIPS 2
                //  Double weightScale = 1/w0; // AIPS 3
                // Double weightScale = norm(vis); // Casa 1, I guess
                Double w = sqrt(w0);
                sumwt += w*w;
                if (fabs(w) < FLT_EPSILON) continue;
                // We have to turn the delay back into seconds from nanoseconds.
                // Freq difference is in Hz, which comes out typically as 1e6 bands
                //Double wDf = C::_2pi*(freqs(ichan) - freqs(0))*1e-9;
                Double wDf = C::_2pi*(freqs(ichan) - reffreq0)*1e-9;
                //
                Double t1 = s.time()(0);
                // FIXME: Remind me why we *do* scale wDf with 1e-9
                // but do *not* do that with ref_freq?
                // I have a theory which is mine:
                // this is because tau is in nanoseconds.
                //Double ref_freq = freqs(0);
                //Double wDt = C::_2pi*(t1 - refTime) * ref_freq; 
                Double wDt = C::_2pi*(t1 - refTime) * reffreq0; 

                Double mtheta = -(phi0 + tau*wDf + r*wDt + disp*k_disp); 
                Double vtheta = arg(vis);

                Double c_r = w*(cos(mtheta) - cos(vtheta));
                Double c_i = w*(sin(mtheta)  - sin(vtheta));
                gsl_vector_set(f, count, c_r);
                gsl_vector_set(f, count+1, c_i);

                count += 2;
                xi_squared += c_r*c_r + c_i*c_i;
            }
        }
    }
    // cerr << "Residual xi-squared = " << xi_squared << endl;
    return GSL_SUCCESS;
}

    
int
expb_df(CBLAS_TRANSPOSE_t TransJ, const gsl_vector* param, const gsl_vector *u, void *bundle_, gsl_vector *v, gsl_matrix *JTJ)
{

    // param is the current vector for which we're finding the jacobian.
    // if TransJ is true, evaluate J^T u and store in v.
    // Also store J^T . J in lower half of JTJ.
    std::set <std::pair < Int, Int> > baselines;
    AuxParamBundle *bundle = (AuxParamBundle *)bundle_;

    SDBList& sdbs = bundle->sdbs;
    //Vector<Double> freqs = sdbs.freqs();

    const Double reffreq0=sdbs(0).freqs()(0);  // First freq in first SDB

    size_t count = 0; // This is the master index.

    gsl_vector_set_zero(v);
    gsl_matrix_set_zero(JTJ);
    
    Double refTime = bundle->get_t0();

    for (Int ibuf=0; ibuf < sdbs.nSDB(); ibuf++) {
        SolveDataBuffer& s (sdbs(ibuf));
        if (!s.Ok()) continue;

	const Vector<Double> freqs(s.freqs()); // This ibuf's freq
        Float fmin = min(freqs);
        Float fmax = max(freqs);
        
        Cube<Complex> vis = s.visCubeCorrected();
        Cube<Bool> fl = s.flagCube();
        Cube<Float> weights = s.weightSpectrum();

        Double t1 = s.time()(0);
        // cerr << "ibuf " << ibuf << " t1 - t0 = " << t1 - t0 << endl;
        for (Int irow=0; irow!=s.nRows(); irow++) {
            if (s.flagRow()(irow)) continue;

            Int ant1(s.antenna1()(irow));
            Int ant2(s.antenna2()(irow));
            
            if (ant1==ant2) continue;
            if (!bundle->isActive(ant1) || !bundle->isActive(ant2)) {
                // cerr << "Skipping " << ant1 << ", " << ant2 << endl;                   
                continue;
            }

            // VisBuffer.h seems to suggest that a vb.visCube may have shape
            // (nCorr(), nChannel(), nRow()) 

            size_t icorr0 = bundle->get_active_corr();
            size_t dcorr = bundle->get_data_corr_index(icorr0);
            // We also need to get the right parameters for this
            // polarization (icorr is an encoding of the
            // polarization of the correlation products).
            
<<<<<<< HEAD
            Double phi0, tau, r, disp;
            {
                Int i;
                Double phi0_1, tau1, r1, disp1;
                Double phi0_2, tau2, r2, disp2;
=======
            Double phi0, tau, r;
            {
                Int i;
                Double phi0_1, tau1, r1;
                Double phi0_2, tau2, r2;
>>>>>>> 6360a3db
                
                phi0_1 = ((i = bundle->get_param_corr_param_index(ant1, 0))>=0) ? gsl_vector_get(param, i) : 0.0;
                tau1   = ((i = bundle->get_param_corr_param_index(ant1, 1))>=0) ? gsl_vector_get(param, i) : 0.0;
                r1     = ((i = bundle->get_param_corr_param_index(ant1, 2))>=0) ? gsl_vector_get(param, i) : 0.0;
<<<<<<< HEAD
                disp1  = ((i = bundle->get_param_corr_param_index(ant1, 3))>=0) ? gsl_vector_get(param, i) : 0.0;
=======
>>>>>>> 6360a3db
                
                phi0_2 = ((i = bundle->get_param_corr_param_index(ant2, 0))>=0) ? gsl_vector_get(param, i) : 0.0;
                tau2   = ((i = bundle->get_param_corr_param_index(ant2, 1))>=0) ? gsl_vector_get(param, i) : 0.0;
                r2     = ((i = bundle->get_param_corr_param_index(ant2, 2))>=0) ? gsl_vector_get(param, i) : 0.0;
<<<<<<< HEAD
                disp2  = ((i = bundle->get_param_corr_param_index(ant2, 3))>=0) ? gsl_vector_get(param, i) : 0.0;
=======
>>>>>>> 6360a3db
                
                phi0 = phi0_2 - phi0_1;
                tau = tau2 - tau1;
                r = r2-r1;
<<<<<<< HEAD
                disp = disp2-disp1;
=======
>>>>>>> 6360a3db
            }

                
            //Double ref_freq = freqs(0); 
            //Double wDt = C::_2pi*(t1 - refTime) * ref_freq; 
            Double wDt = C::_2pi*(t1 - refTime) * reffreq0; 
            bool found_data = false;

            for (size_t ichan = 0; ichan != vis.ncolumn(); ichan++) {
                if (fl(dcorr, ichan, irow)) continue;
                Double w0 = weights(dcorr, ichan, irow);
                Double w = sqrt(w0);
                if (fabs(w) < FLT_EPSILON) continue;
                found_data = true;

                Float df = freqs(ichan) - fmin;
                Float k_disp = 1.0/(fmin+df) + 1.0/(fmin*fmax)*df+ 1.0/fmin;
                    
                // Add a 1e-9 factor because tau parameter is in nanoseconds.
                //Double wDf = C::_2pi*(freqs(ichan) - freqs(0))*1e-9;
                Double wDf = C::_2pi*(freqs(ichan) - reffreq0)*1e-9;
                //
                Double mtheta = -(phi0 + tau*wDf + r*wDt + disp*k_disp);
                Double ws = sin(mtheta);
                Double wc = cos(mtheta);

                Double p0 = 1.0;
                Double p1 = wDf;
                Double p2 = wDt;
<<<<<<< HEAD
                Double p3 = k_disp;
                
                Vector<Double> dterm2(4);
                dterm2(0) = -p0;
                dterm2(1) = -p1;
                dterm2(2) = -p2;
                dterm2(3) = -p3;

                Vector<Double> dterm1(4);
                dterm1(0) = p0;
                dterm1(1) = p1;
                dterm1(2) = p2;
                dterm1(3) = p3;
                
=======

                Vector<Double> dterm2(3);
                dterm2(0) = -p0;
                dterm2(1) = -p1;
                dterm2(2) = -p2;

                Vector<Double> dterm1(3);
                dterm1(0) = p0;
                dterm1(1) = p1;
                dterm1(2) = p2;
                    
>>>>>>> 6360a3db
                /* 
                   What we want to express is just:
                   J[count + 0, iparam2 + 0] = w*-ws*-1.0; 
                   J[count + 1, iparam2 + 0] = w*+wc*-1.0;
                   J[count + 0, iparam2 + 1] = w*-ws*-wDf;
                   J[count + 1, iparam2 + 1] = w*+wc*-wDf;
                   J[count + 0, iparam2 + 2] = w*-ws*-wDt;
                   J[count + 1, iparam2 + 2] = w*+wc*-wDt;
                   
                   But in the GSL multilarge framework we have to
                   be ready to calculate either J*u for a given u
                   or J^T*u, depending on the flag TransJ, and we also have to fill in the 
                   
                   v[iparam + ...] = J[count + ..., iparam + ...] * u[iparam + ...]
                   
                   or
                   
                   v[iparam + ...] = J^T[iparam + ..., count + ...] * u[count + ...]
                   
                   <https://www.gnu.org/software/gsl/doc/html/nls.html#c.gsl_multifit_nlinear_default_parameters>
                   
                   "Additionally, the normal equations matrix J^T J should be stored in the lower half of JTJ."
                   
                   So we should also use
                   JTJ[iparam + ..., iparam + ...] += J^T[iparam + ..., count + ...] J[count + ..., iparam + ...] 
                   
                */
                if (TransJ==CblasNoTrans) {
<<<<<<< HEAD
                    for (Int di=0; di<4; di++) {
=======
                    for (Int di=0; di<3; di++) {
>>>>>>> 6360a3db
                        Int i;
                        if ((i = bundle->get_param_corr_param_index(ant2, di))>=0) {
                            (*gsl_vector_ptr(v, count + 0)) += (w*-ws*dterm2(di)) * gsl_vector_get(u, i);
                            (*gsl_vector_ptr(v, count + 1)) += (w*+wc*dterm2(di)) * gsl_vector_get(u, i);
                        }
                        if ((i = bundle->get_param_corr_param_index(ant1, di))>=0) {
                            (*gsl_vector_ptr(v, count + 0)) += gsl_vector_get(u, i) * (w*-ws*dterm1(di));
                            (*gsl_vector_ptr(v, count + 1)) += gsl_vector_get(u, i) * (w*+wc*dterm1(di));
                        }
                    }
                } else {
<<<<<<< HEAD
                    for (Int di=0; di<4; di++) {
=======
                    for (Int di=0; di<3; di++) {
>>>>>>> 6360a3db
                        Int i;
                        if ((i = bundle->get_param_corr_param_index(ant2, di))>=0) {
                            (*gsl_vector_ptr(v, i)) += (w*-ws*dterm2(di)) * gsl_vector_get(u, count + 0);
                            (*gsl_vector_ptr(v, i)) += (w*+wc*dterm2(di)) * gsl_vector_get(u, count + 1);
                        }
                        if ((i = bundle->get_param_corr_param_index(ant1, di))>=0) {
                            (*gsl_vector_ptr(v, i)) += gsl_vector_get(u, count + 0) * (w*-ws*dterm1(di));
                            (*gsl_vector_ptr(v, i)) += gsl_vector_get(u, count + 1) * (w*+wc*dterm1(di));
                        }
                    }
                }
                if (JTJ) {
                    Int i, j;
                    Double wterm = (-ws) * (-ws) + (+wc) * (+wc);
                    if (fabs(1-wterm) > 1e-15)
                        throw AipsError("Insufficiently at one");
<<<<<<< HEAD
                    for (Int di=0; di<4; di++) {
=======
                    for (Int di=0; di<3; di++) {
>>>>>>> 6360a3db
                        for (Int dj=0; dj<=di; dj++) {
                            if (((i = bundle->get_param_corr_param_index(ant2, di))>=0) &&
                                ((j = bundle->get_param_corr_param_index(ant2, dj))>=0)) {
                                (*gsl_matrix_ptr(JTJ, i, j)) += w0*dterm2(di)*dterm2(dj);
                            }
                            if (((i = bundle->get_param_corr_param_index(ant1, di))>=0) &&
                                ((j = bundle->get_param_corr_param_index(ant1, dj))>=0)) {
                                (*gsl_matrix_ptr(JTJ, i, j)) += w0*dterm1(di)*dterm1(dj);
                            }
                        }
                    }
                    // iant1 != iant2, so we don't have to worry about collisions
<<<<<<< HEAD
                    for (Int di=0; di<4; di++) {
                        for (Int dj=0; dj<4; dj++) {
=======
                    for (Int di=0; di<3; di++) {
                        for (Int dj=0; dj<3; dj++) {
>>>>>>> 6360a3db
                            Int i0, j0;
                            if (((i0 = bundle->get_param_corr_param_index(ant1, di))>=0) &&
                                ((j0 = bundle->get_param_corr_param_index(ant2, dj))>=0)) {
                                Int i1 = max(i0, j0);
                                Int j1 = min(i0, j0);
                                (*gsl_matrix_ptr(JTJ, i1, j1)) += w0*dterm2(di)*dterm1(dj);
                            }
                        }
                    }
                    count += 2;
                } // if JTJ
            } // loop over channels
            if (found_data) {
                std::pair<Int, Int> antpair = std::make_pair(ant1, ant2);
                bool newBaseline = (baselines.find(antpair) == baselines.end());
                if (newBaseline) {
                    baselines.insert(antpair);
                    // cerr << "paramFlagging for antenna "<< ant1 << ": ";
                    // for (size_t di=0; di<4; di++) {
                    //     cerr << (bundle->get_param_corr_param_index(ant1, di)>=0) << " ";
                    // }
                    // cerr << endl;
                    // cerr << "indices for antenna "<< ant1 << ": ";
                    // if (bundle->get_param_corr_param_index(ant1, 0) >= 0) { 
                    //     for (size_t di=0; di<4; di++) {
                    //         cerr << bundle->get_param_corr_param_index(ant1, di) << " ";
                    //     }                    
                    //     cerr << endl;
                    // }
                    // cerr << "phi0 " << phi0 << " tau " << tau << " r " << r << endl;
                }
            }
<<<<<<< HEAD
        }
    }
    if (DEVDEBUG && 0) {
=======
        } // loop over rows
    } // loop over SDBs
    if (DEVDEBUG) {
>>>>>>> 6360a3db
        print_baselines(baselines);
        cerr << "count " << count << endl;
        cerr << "v = ";
        for (size_t i=0; i!=v->size; i++) {
            cerr << gsl_vector_get(v, i) << " ";
        }
        cerr << endl;
        // if (JTJ) {
        //     cerr <<"JTJ " << std::scientific << endl;
        //     for (size_t i=0; i!=JTJ->size1; i++) {
        //         for (size_t j=0; j!=JTJ->size2; j++) {
        //             cerr << gsl_matrix_get(JTJ, i, j) << " ";
        //         }
        //         cerr << endl;
        //     }
        //     cerr << endl;
        // }
    }
    return GSL_SUCCESS;
}
    


int
expb_hess(gsl_vector *param, AuxParamBundle *bundle, gsl_matrix *hess, Double xi_squared, gsl_vector *snr_vector, LogIO& logSink)
{
    // We calculate the diagonal for the hessian as used by AIPS for
    // the signal to noise. The AIPS formulation, by Fred Schwab, is a
    // hand-rolled routine that solves a different problem to ours: by
    // using a triangular matrix for the Jacobian (requiring antenna i<
    // antenna j) the J^T * J term vanishes throughout and the Hessian
    // of the Xi^2 functional *only* includes the second-order
    // derivative terms, which are usually neglected.
    //
    // This is very clever, but it also means different covariance and
    // information matrices, and therefore a different SNR.  Here we
    // use a generic least squares solver but we cheat slightly and use
    // the AIPS form for the Hessian and SNR calculations.
    //
    // FIXME: Is there any compelling reason to use gsl_vectors for
    // this, given that we're not really hooked in to the gsl
    // least squares framework by the time we do this?
    
    SDBList& sdbs = bundle->sdbs;
    Double refTime = bundle->get_t0();

    // Dimensions of (num_antennas); is the same dimension as
    // param vector here.
    gsl_matrix_set_zero(hess);

    const Double reffreq0=sdbs(0).freqs()(0);  // First freq in first SDB

    size_t nobs = 0;
    Double sumwt = 0;
    size_t numant3 = param->size;

    for (Int ibuf=0; ibuf < sdbs.nSDB(); ibuf++)
    {
        SolveDataBuffer& s (sdbs(ibuf));
        if (!s.Ok()) continue;

	const Vector<Double> freqs(s.freqs()); // This ibuf's freqs
        Float fmin = min(freqs);
        Float fmax = max(freqs);
            
        Cube<Complex> v = s.visCubeCorrected();
        Cube<Bool> fl = s.flagCube();
        Cube<Float> weights = s.weightSpectrum();
           
            
        for (Int irow=0; irow!=s.nRows(); irow++) {
            if (s.flagRow()(irow)) continue;

            Int ant1(s.antenna1()(irow));
            Int ant2(s.antenna2()(irow));
            if (!bundle->isActive(ant1) || !bundle->isActive(ant2))
                continue;            
            if (ant1==ant2) continue;

            // VisBuffer.h seems to suggest that a vb.visCube may have shape
            // (nCorr(), nChannel(), nRow())
            size_t icorr0 = bundle->get_active_corr();
            size_t dcorr = bundle->get_data_corr_index(icorr0);
            // We also need to get the right parameters for this,
            // polarization (icorr is an encoding of the
            // polarization of the correlation products).
            
<<<<<<< HEAD
            Double phi0, tau, r, disp;
            {
                Int i;
                Double phi0_1, tau1, r1, disp1;
                Double phi0_2, tau2, r2, disp2;
=======
            Double phi0, tau, r;
            {
                Int i;
                Double phi0_1, tau1, r1;
                Double phi0_2, tau2, r2;
>>>>>>> 6360a3db
                
                phi0_1 = ((i = bundle->get_param_corr_param_index(ant1, 0))>=0) ? gsl_vector_get(param, i) : 0.0;
                tau1   = ((i = bundle->get_param_corr_param_index(ant1, 1))>=0) ? gsl_vector_get(param, i) : 0.0;
                r1     = ((i = bundle->get_param_corr_param_index(ant1, 2))>=0) ? gsl_vector_get(param, i) : 0.0;
<<<<<<< HEAD
                disp1  = ((i = bundle->get_param_corr_param_index(ant1, 3))>=0) ? gsl_vector_get(param, i) : 0.0;

                
                phi0_2 = ((i = bundle->get_param_corr_param_index(ant2, 0))>=0) ? gsl_vector_get(param, i) : 0.0;
                tau2   = ((i = bundle->get_param_corr_param_index(ant2, 1))>=0) ? gsl_vector_get(param, i) : 0.0;
                r2     = ((i = bundle->get_param_corr_param_index(ant2, 2))>=0) ? gsl_vector_get(param, i) : 0.0;  
                disp2  = ((i = bundle->get_param_corr_param_index(ant2, 3))>=0) ? gsl_vector_get(param, i) : 0.0;
              
                phi0 = phi0_2 - phi0_1;
                tau = tau2 - tau1;
                r = r2-r1;
                disp = disp2-disp1;
=======
                
                phi0_2 = ((i = bundle->get_param_corr_param_index(ant2, 0))>=0) ? gsl_vector_get(param, i) : 0.0;
                tau2   = ((i = bundle->get_param_corr_param_index(ant2, 1))>=0) ? gsl_vector_get(param, i) : 0.0;
                r2     = ((i = bundle->get_param_corr_param_index(ant2, 2))>=0) ? gsl_vector_get(param, i) : 0.0;
                
                phi0 = phi0_2 - phi0_1;
                tau = tau2 - tau1;
                r = r2-r1;
>>>>>>> 6360a3db
            }

            for (size_t ichan = 0; ichan != v.ncolumn(); ichan++) {
                if (fl(dcorr, ichan, irow)) continue;
                Complex vis = v(dcorr, ichan, irow);
                // Fixme: this isn't a square root.
                Double w0 = weights(dcorr, ichan, irow);
                sumwt += w0;
                Double w = w0;
                nobs++;
                if (fabs(w) < FLT_EPSILON) continue;
                
                // We have to turn the delay back into seconds from nanoseconds.
                // Freq difference is in Hz, which comes out typically as 1e6 bands
                //Double wDf = C::_2pi*(freqs(ichan) - freqs(0))*1e-9;
                Double wDf = C::_2pi*(freqs(ichan) - reffreq0)*1e-9;
                //
                Double t1 = s.time()(0);

                //Double ref_freq = freqs(0);
                //Double wDt = C::_2pi*(t1 - refTime) * ref_freq;
                Float df = freqs(ichan) - fmin;

                Double wDt = C::_2pi*(t1 - refTime) * reffreq0; 
<<<<<<< HEAD
                Float k_disp = 1.0/(fmin+df) + 1.0/(fmin*fmax)*df+ 1.0/fmin;

                Double mtheta = -(phi0 + tau*wDf + r*wDt + disp*k_disp); 
=======
                
                Double mtheta = -(phi0 + tau*wDf + r*wDt); 
>>>>>>> 6360a3db
                Double vtheta = arg(vis);

                // Hold on a minute though! 
                Double cx = w*cos(vtheta - mtheta);
<<<<<<< HEAD

                Matrix<Double> dterm(4,4);
                dterm(0, 0) = cx;
                dterm(0, 1) = wDf*cx;
                dterm(0, 2) = wDt*cx;
                dterm(0, 3) = k_disp*dterm(0, 1);
                dterm(1, 1) = wDf*dterm(0, 1);
                dterm(1, 2) = wDt*dterm(0, 1);
                dterm(1, 3) = wDf*dterm(0, 3);
                dterm(2, 2) = wDt*dterm(1, 2);
                dterm(2, 3) = wDt*dterm(1, 3);
                dterm(3, 3) = k_disp*dterm(2, 3);

                // Symmetry terms:
                dterm(1, 0) = dterm(0, 1);
                dterm(2, 0) = dterm(0, 2);
                dterm(3, 0) = dterm(0, 3);
                dterm(2, 1) = dterm(1, 2);
                dterm(3, 1) = dterm(1, 3);
                dterm(3, 2) = dterm(2, 3);
                


                for (Int di=0; di<4; di++) {
                    for (Int dj=0; dj<4; dj++) {
=======

                Matrix<Double> dterm(3,3);
                dterm(0, 0) = cx;
                dterm(0, 1) = wDf*cx;
                dterm(0, 2) = wDt*cx;
                dterm(1, 1) = wDf*dterm(0, 1);
                dterm(1, 2) = wDt*dterm(0, 1);
                dterm(2, 2) = wDt*dterm(1, 2);
                // Symmetry terms:
                dterm(2, 0) = dterm(0, 2);
                dterm(2, 1) = dterm(1, 2);
                dterm(1, 0) = dterm(0, 1);

                for (Int di=0; di<3; di++) {
                    for (Int dj=0; dj<3; dj++) {
>>>>>>> 6360a3db
                        Int i, j;
                        if (((i = bundle->get_param_corr_param_index(ant1, di))>=0) &&
                            ((j = bundle->get_param_corr_param_index(ant1, dj))>=0)) {
                            *gsl_matrix_ptr(hess, i, j) += dterm(di, dj);
                        }
                        // Exactly the same logic, but with antenna2
                        if (((i = bundle->get_param_corr_param_index(ant2, di))>=0) &&
                            ((j = bundle->get_param_corr_param_index(ant2, dj))>=0)) {
                            *gsl_matrix_ptr(hess, i, j) += dterm(di, dj);
                        }
                    }
                }
                // FIXME: Not just diagonal terms any more!
                // Note that some of these are not in the lower
                // triangular part, even though they are copied
                // faithfully from AIPS which thinks it is filling
                // a triangular matrix and handles symmetry
                // later. Unless I've missed something (again).
<<<<<<< HEAD
                for (Int di=0;  di<4; di++) {
                    for (Int dj=0; dj<4; dj++) {
=======
                for (Int di=0;  di<3; di++) {
                    for (Int dj=0; dj<3; dj++) {
>>>>>>> 6360a3db
                        Int i, j;
                        if (((i = bundle->get_param_corr_param_index(ant1, di))>=0) &&
                            ((j = bundle->get_param_corr_param_index(ant2, dj))>=0)) {
                            *gsl_matrix_ptr(hess, i, j) -= dterm(di, dj);
                            *gsl_matrix_ptr(hess, j, i) -= dterm(dj, di);
                        } // if
                    } // dj
                } // di
            } // ichan
        } // irow
    } // ibuff
    // s is more tricky: it is the xi^2 term from exp_f
    
    xi_squared = max(xi_squared, 1e-25);

    if (DEVDEBUG && 0) {
        cerr << "The matrix is" << endl;
        cerr << setprecision(3) << scientific;
        for (size_t i = 0; i != hess->size1; i++) {
            for (size_t j = 0; j < hess->size2; j++) {
                cerr << gsl_matrix_get(hess,i,j) << " ";
            }
            cerr << endl;
        }
        cerr << endl;
        // str.unsetf(cerr:floatfield);
        cerr << std::defaultfloat;
    }
    //
    size_t hsize = hess->size1;
    int signum;
    gsl_permutation *perm = gsl_permutation_alloc (hsize);
    gsl_matrix *lu = gsl_matrix_alloc(hsize, hsize);
    gsl_matrix *inv_hess = gsl_matrix_alloc(hsize, hsize);

    gsl_linalg_LU_decomp(hess, perm, &signum);
    Double det = gsl_linalg_LU_det(hess, signum);
    if ((fabs(det) < GSL_DBL_EPSILON) || std::isnan(det)) {
        logSink << "Hessian matrix singular (determinant=" << det << "); setting signal-to-noise ratio to zero." << LogIO::POST;
       // Singular matrix; fill snrs with zero.
        for (size_t i=0; i < hess->size1; i+=4) {
            Double snr = 0;
            gsl_vector_set(snr_vector, i, snr);
        }
    }
    else {
        gsl_linalg_LU_invert(hess, perm, inv_hess);
    
        Double sigma2 = xi_squared / (nobs - numant3) * nobs / sumwt;
        // cerr << "xi_squared " << xi_squared << " Nobs " << nobs << " sumwt " << sumwt << " sigma2 " << sigma2 << endl;
        for (size_t i=0; i < hess->size1; i+=4) {
            Double h = gsl_matrix_get(inv_hess, i, i);
            Double snr0 = sqrt(sigma2*h*0.5);
            snr0 = min(snr0, 9999.999);
            Double snr = (snr0 > 1e-20) ? 1.0/snr0 : snr0;
            gsl_vector_set(snr_vector, i, snr);
        }
    }
    gsl_matrix_free(lu);
    gsl_matrix_free(inv_hess);
    gsl_permutation_free(perm);
    // SNR[i], according to aips, is 1/sqrt(sigma2*hess(i1,i1)*0.5);
    // Note that in AIPS i1 ranges over 1..NANT
    // We use 1 as a success code.
    return 1;
}


Int
findRefAntWithData(SDBList& sdbs, Vector<Int>& refAntList, Int prtlev) {
    std::set<Int> activeAntennas;
    for (Int ibuf=0; ibuf != sdbs.nSDB(); ibuf++) {
        SolveDataBuffer& s(sdbs(ibuf));
        if (!s.Ok())
            continue;
        Cube<Bool> fl = s.flagCube();
        for (Int irow=0; irow!=s.nRows(); irow++) {
            if (s.flagRow()(irow))
                continue;
            Int a1(s.antenna1()(irow));
            Int a2(s.antenna2()(irow));
            // Not using irow
            Matrix<Bool> flr = fl.xyPlane(irow);
            if (!allTrue(flr)) {
                activeAntennas.insert(a1);
                activeAntennas.insert(a2);
            }
        }
    }
    if (prtlev > 2) {
        cout << "[FringeJones.cc::findRefAntWithData] refantlist " << refAntList << endl;
        cout << "[FringeJones.cc::findRefAntWithData] activeAntennas: ";
        std::copy(
            activeAntennas.begin(),
            activeAntennas.end(),
            std::ostream_iterator<Int>(std::cout, " ")
            );
        cout << endl;
    }
    Int refAnt = -1;
    for (Vector<Int>::ConstIteratorSTL a = refAntList.begin(); a != refAntList.end(); a++) {
        if (activeAntennas.find(*a) != activeAntennas.end()) {
            if (prtlev > 2)
                cout << "[FringeJones.cc::findRefAntWithData] We are choosing refant " << *a << endl;
            refAnt = *a;
            break;
        } else {
            if (prtlev > 2)
                cout << "[FringeJones.cc::findRefAntWithData] No data for refant " << *a << endl;
        }
    }
    return refAnt;
}


// Stolen from SolveDataBuffer
void
aggregateTimeCentroid(SDBList& sdbs, Int refAnt, std::map<Int, Double>& aggregateTime) {
    // Weighted average of SDBs' timeCentroids
    std::map<Int, Double> aggregateWeight;
    for (Int i=0; i < sdbs.nSDB(); ++i) {
        SolveDataBuffer& s = sdbs(i);
        Vector<Double> wtvD;
        // Sum over correlations and channels to get a vector of weights for each row
        Vector<Float> wtv(partialSums(s.weightSpectrum(), IPosition(2, 0, 1)));
        wtvD.resize(wtv.nelements());
        convertArray(wtvD, wtv);
        for (Int j=0; j<s.nRows(); j++) {
            Int a1 = s.antenna1()(j);
            Int a2 = s.antenna2()(j);
            Int ant;
            if (a1 == refAnt) { ant = a2; }
            else if (a2 == refAnt) { ant = a1; }
            else continue;
            Double w = wtv(j);
            aggregateTime[ant] += w*s.timeCentroid()(j);
            aggregateWeight[ant] += w;
        }
    }
    for (auto it=aggregateTime.begin(); it!=aggregateTime.end(); ++it) {
        Int a = it->first;
        it->second /= aggregateWeight[a];
    }

}


void
print_gsl_vector(gsl_vector *v)
{
    const size_t n = v->size;
    for (size_t i=0; i!=n; i++) {
        cerr << gsl_vector_get(v, i) << " ";
        if (i>0 && (i % 4)==0) cerr << endl;
    }
    cerr << endl;
}

void
print_max_gsl3(gsl_vector *v)
{
    double phi_max = 0.0;
    double del_max = 0.0;
    double rat_max = 0.0;
        
    const size_t n = v->size;
    for (size_t i=0; i!=n/3; i++) {
        if (fabs(gsl_vector_get(v, 3*i+0)) > fabs(phi_max)) phi_max = gsl_vector_get(v, 3*i+0);
        if (fabs(gsl_vector_get(v, 3*i+1)) > fabs(del_max)) del_max = gsl_vector_get(v, 3*i+1);
        if (fabs(gsl_vector_get(v, 3*i+2)) > fabs(rat_max)) rat_max = gsl_vector_get(v, 3*i+2);
    }
    cerr << "phi_max " << phi_max << " del_max " << del_max << " rat_max " << rat_max << endl;
}



/*
gsl-2.4/multilarge_nlinear/fdf.c defines gsl_multilarge_nlinear_driver,
which I have butchered for my purposes here into
not_gsl_multilarge_nlinear_driver(). We still iterate the nonlinear
least squares solver until completion, but we adopt a convergence
criterion copied from AIPS.

Inputs: maxiter  - maximum iterations to allow
        w        - workspace

Additionally I've removed the info parameter, and I may yet regret it.

Originally:
        info     - (output) info flag on why iteration terminated
                   1 = stopped due to small step size ||dx|
                   2 = stopped due to small gradient
                   3 = stopped due to small change in f
                   GSL_ETOLX = ||dx|| has converged to within machine
                               precision (and xtol is too small)
                   GSL_ETOLG = ||g||_inf is smaller than machine
                               precision (gtol is too small)
                   GSL_ETOLF = change in ||f|| is smaller than machine
                               precision (ftol is too small)

Return:
GSL_SUCCESS if converged
GSL_MAXITER if maxiter exceeded without converging
GSL_ENOPROG if no accepted step found on first iteration
*/

int
least_squares_inner_driver (const size_t maxiter,
                                   gsl_multilarge_nlinear_workspace * w)
{
  int status;
  size_t iter = 0;
  /* call user callback function prior to any iterations
   * with initial system state */
  Double s;
  Double last_s = 1.0e30;
  Bool converged = false;
  do  {
      status = gsl_multilarge_nlinear_iterate (w);
      /*
       * If the solver reports no progress on the first iteration,
       * then it didn't find a single step to reduce the
       * cost function and more iterations won't help so return.
       *
       * If we get a no progress flag on subsequent iterations,
       * it means we did find a good step in a previous iteration,
       * so continue iterating since the solver has now reset
       * mu to its initial value.
       */
      if (status == GSL_ENOPROG && iter == 0) {
          return GSL_EMAXITER;
      }

      Double fnorm = gsl_blas_dnrm2(w->f);      
      s = 0.5 * fnorm * fnorm;
      if ((iter > 0) && DEVDEBUG) {
          // cerr << "Parameters: " << endl;
          // print_gsl_vector(w->x);
          cerr << "Iter: " << iter << " ";
          print_max_gsl3(w->dx);
          cerr << "1 - s/last_s=" << 1 - s/last_s << endl;
      }
      ++iter;
      if ((1 - s/last_s < 5e-6) && (iter > 1)) converged = true;
      last_s = s;
      /* old test for convergence:
         status = not_gsl_multilarge_nlinear_test(xtol, gtol, ftol, info, w); */
  } while (!converged && iter < maxiter);
  /*
   * the following error codes mean that the solution has converged
   * to within machine precision, so record the error code in info
   * and return success
   */
  if (status == GSL_ETOLF || status == GSL_ETOLX || status == GSL_ETOLG)
  {
      status = GSL_SUCCESS;
  }
  /* check if max iterations reached */
  if (iter >= maxiter && status != GSL_SUCCESS)
      status = GSL_EMAXITER;  return status;
} /* gsl_multilarge_nlinear_driver() */




void
least_squares_driver(SDBList& sdbs, Matrix<Float>& casa_param, Matrix<Bool>& casa_flags, Matrix<Float>& casa_snr, Int refant,
                     const std::map< Int, std::set<Int> >& activeAntennas, Int maxits, Vector<Bool> paramActive, LogIO& logSink) {
    // The variable casa_param is the Casa calibration framework's RParam matrix; we transcribe our results into it only at the end.
    // n below is number of variables,
    // p is number of parameters

    // We could pass in an AuxParamBundle instead I guess?
    AuxParamBundle bundle(sdbs, refant, activeAntennas, paramActive);
    for (size_t icor=0; icor != bundle.get_num_corrs(); icor++) {
        bundle.set_active_corr(icor);
        if (bundle.get_num_antennas() == 0) {
            logSink << "No antennas for correlation " << icor << "; not running least-squares solver." << LogIO::POST;
            continue;
        }
        if (bundle.get_num_antennas() == 1) {
            logSink << "No baselines for correlation " << icor << "; not running least-squares solver." << LogIO::POST;
            continue;
        }
<<<<<<< HEAD
        // Four parameters for every antenna, with dispersion
=======
        // Three parameters for every antenna.
>>>>>>> 6360a3db
        size_t p = bundle.nParameters() * (bundle.get_num_antennas() - 1);
        // We need to store complex visibilities in a real matrix so we
        // just store real and imaginary components separately.
        size_t n = 2 * bundle.get_num_data_points();

        if (DEVDEBUG) {
            cerr << "bundle.nParameters() " << bundle.nParameters()
                 << " bundle.get_num_antennas() " <<bundle.get_num_antennas() << endl;
            cerr << "p " << p << " n " << n << endl;
        }
        // Parameters for the least-squares solver.
        // param_tol sets roughly the number of decimal places accuracy you want in the answer;
        // I feel that 3 is probably plenty for fringe fitting.
        // param_tol is not used
        //const double param_tol = 1.0e-3;
        // gtol is not used
        // const double gtol = pow(GSL_DBL_EPSILON, 1.0/3.0);
        // ftol is not used
        // const double ftol = 1.0e-20;   
        const size_t max_iter = maxits ;

        const gsl_multilarge_nlinear_type *T = gsl_multilarge_nlinear_trust;
        gsl_multilarge_nlinear_parameters params = gsl_multilarge_nlinear_default_parameters();
        params.scale = gsl_multilarge_nlinear_scale_more;
        params.trs = gsl_multilarge_nlinear_trs_lm;
        params.solver = gsl_multilarge_nlinear_solver_cholesky;
        gsl_multilarge_nlinear_workspace *w = gsl_multilarge_nlinear_alloc(T, &params, n, p);
        gsl_multilarge_nlinear_fdf f;

        f.f = &expb_f;
        /* Can't set to NULL for finite-difference Jacobian in multilarge case. */
        f.df =  &expb_df;   
        f.n = n;    /* number of data points */
        f.p = p;    /* number of parameters */
        f.params = &bundle;

        
        // Our original param is a matrix of (3*nCorr, nElem).
        // We have to transcribe it to a vector.

        gsl_vector *gp = gsl_vector_alloc(p);
        gsl_vector_set_zero(gp);

        // We transcribe Casa parameters into gsl vector format, as required by the solver.
        for (size_t iant=0; iant != bundle.get_max_antenna_index()+1; iant++) {
            if (!bundle.isActive(iant)) {
                // logSink << "Skipping antenna " << iant << " for correlation " << icor << "." << LogIO::POST;
                continue;
            }
            for (int di=0; di<4; di++) {
                Int param_ind = bundle.get_param_corr_param_index(iant, di);
                if (param_ind < 0) continue;
                gsl_vector_set(gp, param_ind, casa_param(4*icor + di, iant));
            }
        }
        gsl_vector *gp_orig = gsl_vector_alloc(p);
        // Keep a copy of original parameters
        gsl_vector_memcpy (gp_orig, gp);
        // initialise workspace
        gsl_multilarge_nlinear_init(gp, &f, w);
    
        // compute initial residual norm */
        gsl_vector *res_f = gsl_multilarge_nlinear_residual(w);

        int info;
        int status = least_squares_inner_driver(max_iter, w);
        double chi1 = gsl_blas_dnrm2(res_f);
        
        gsl_vector_sub(gp_orig, w->x);
        // diff is not used
        //gsl_vector *diff = gp_orig;
        // diffsize is not used
        //double diffsize = gsl_blas_dnrm2(diff);
    
        gsl_vector *res = gsl_multilarge_nlinear_position(w);
        
        // We transcribe values back from gsl_vector to the param matrix
        
        gsl_matrix *hess = gsl_matrix_alloc(p,p);
        gsl_vector *snr_vector = gsl_vector_alloc(p);
        gsl_matrix_set_zero(hess);
        gsl_vector_set_zero(snr_vector);
        expb_hess(gp, &bundle, hess, chi1*chi1, snr_vector, logSink);
        
        // Transcribe parameters back into CASA arrays
        for (size_t iant=0; iant != bundle.get_max_antenna_index()+1; iant++) {
            if (!bundle.isActive(iant)) continue;
            Int iparam = bundle.get_param_corr_param_index(iant, 0);
            if (iparam<0) continue;
<<<<<<< HEAD
=======
            if (1) {
                // flag unused
                // bool flag = false;
                // if (fabs(gsl_vector_get(diff, iparam + 0) > FLT_EPSILON)) {
                //     flag = true;
                // }
                // if (fabs(gsl_vector_get(diff, iparam + 1) > FLT_EPSILON)) {
                //     flag = true;
                // }
                // if (fabs(gsl_vector_get(diff, iparam + 2) > 1e-30)) {
                //     flag = true;
                // }
                
                if (DEVDEBUG) {
                    int i;
                    logSink << "Old values for ant " << iant << " correlation " << icor 
                            << ": Angle " << casa_param(4*icor + 0, iant)
                            << " delay " << casa_param(4*icor + 1, iant) << " ns "
                            << " rate " << casa_param(4*icor + 2, iant) << "."
                            << endl;
                    logSink << "New values for ant " << iant << " correlation " << icor << ":";
                    if ((i=bundle.get_param_corr_param_index(iant, 0))>=0) {
                        logSink << " Angle " << gsl_vector_get(res, i);
                    }
                    if ((i=bundle.get_param_corr_param_index(iant, 1))>=0) {
                        logSink << " delay " << gsl_vector_get(res, i) << " ns ";
                    }
                    if ((i=bundle.get_param_corr_param_index(iant, 2))>=0) {
                        logSink << " rate " << gsl_vector_get(res, i);
                    }
                    logSink << "." << LogIO::POST;
                }
            }
>>>>>>> 6360a3db
            if (status==GSL_SUCCESS || status==GSL_EMAXITER) {
                // Current policy is to assume that exceeding max
                // number of iterations is not a deal-breaker, leave it
                // to SNR calculation to decide if the results are
                // useful.
                for (size_t di=0; di<4; di++) {
<<<<<<< HEAD
                    int i;
                    if ((i=bundle.get_param_corr_param_index(iant, di))>=0) {
                        casa_param(4*icor + di, iant) = gsl_vector_get(res, i);
                        casa_snr(4*icor + di, iant) = gsl_vector_get(snr_vector, i);
                    } else {
                        casa_param(4*icor + di, iant) = 0.0;
                        casa_snr(4*icor + di, iant) = 0.0;
=======
                    int i=bundle.get_param_corr_param_index(iant, di);
                    int i0 = bundle.get_param_corr_param_index(iant, 0);
                    if (i>=0) {
                        casa_param(4*icor + di, iant) = gsl_vector_get(res, i);
                        casa_snr(4*icor + di, iant) = gsl_vector_get(snr_vector, i0);
                    } else {
                        casa_param(4*icor + di, iant) = 0.0;
                        casa_snr(4*icor + di, iant) = gsl_vector_get(snr_vector, i0);
>>>>>>> 6360a3db
                    }
                }
            } else { // gsl solver failed; flag data
                logSink << "Least-squares solver failed to converge; flagging" << endl;
                for (size_t di=0; di<4; di++) {
                    casa_flags(4*icor + di, iant) = false;
                }
            }
        }

        logSink <<  "Least squares complete for correlation " << icor
                << " after " <<  gsl_multilarge_nlinear_niter(w) << " iterations." << LogIO::POST;

            // << "reason for stopping: " << ((info == 1) ? "small step size" : "small gradient") << endl
            // << "initial |f(x)| = " << chi0 << endl
            // << "final   |f(x)| = " << chi1 << endl
            // << "final step taken = " << diffsize 

        if (DEVDEBUG) {
            cerr << "casa_param " << casa_param << endl;

            switch (info) {
            case 1:
                logSink << "Small step size." << endl;
                break;
            case 2:
                logSink << "Flatness." << endl;
            }
            logSink << LogIO::POST;
        }
        gsl_vector_free(gp);
        gsl_vector_free(gp_orig);
        gsl_vector_free(snr_vector);
        gsl_matrix_free(hess);
        gsl_multilarge_nlinear_free(w);
    }
}

    


// **********************************************************
//  CTRateAwareTimeInterp1 Implementations
//

CTRateAwareTimeInterp1::CTRateAwareTimeInterp1(NewCalTable& ct,
					       const casacore::String& timetype,
					       casacore::Array<Float>& result,
					       casacore::Array<Bool>& rflag) :
  CTTimeInterp1(ct,timetype,result,rflag)
{}

// Destructor (nothing to do locally)
CTRateAwareTimeInterp1::~CTRateAwareTimeInterp1() {}

Bool CTRateAwareTimeInterp1::interpolate(Double newtime) {
  // Call generic first
  if (CTTimeInterp1::interpolate(newtime)) {
    // Only if generic yields new calibration
    // NB: lastWasExact_=exact in generic
    applyPhaseRate(timeType().contains("nearest") || lastWasExact_);
    return true;
  }
  else
    // No change
    return false;

}

// Do the phase rate math
void CTRateAwareTimeInterp1::applyPhaseRate(Bool single)
{

  Int ispw=mcols_p->spwId()(0);  // should only be one (sliced ct_)!
  MSSpectralWindow msSpw(ct_.spectralWindow());
  MSSpWindowColumns msCol(msSpw);
  //Vector<Double> refFreqs;
  //msCol.refFrequency().getColumn(refFreqs,True);

  Vector<Double> freqs;
  msCol.chanFreq().get(ispw,freqs,True);  // should only be 1
  Double centroidFreq=freqs(0);

  // cout << "time = " << (currTime_ - timeRef_) << endl;

  if (single) {
    for (Int ipol=0;ipol<2;ipol++) {
      Double dtime=(currTime_-timeRef_)-timelist_(currIdx_);
      Double phase=result_(IPosition(2,ipol*4,0));
      Double rate=result_(IPosition(2,ipol*4+2,0));
      phase+=2.0*C::pi*rate*centroidFreq*dtime;
      result_(IPosition(2,ipol*4,0))=phase;
    }
  } else {
    Vector<uInt> rows(2); indgen(rows); rows+=uInt(currIdx_);
    Cube<Float> r(mcols_p->fparamArray("",rows));

    Vector<Double> dtime(2);
    dtime(0)=(currTime_-timeRef_)-timelist_(currIdx_);
    dtime(1)=(currTime_-timeRef_)-timelist_(currIdx_+1);
    Double wt=dtime(1) / (dtime(1)-dtime(0));


    for (Int ipol=0;ipol<2;ipol++) {
      Vector<Double> phase(2), rate(2);
      phase(0)=r.xyPlane(0)(IPosition(2,ipol*4,0));
      phase(1)=r.xyPlane(1)(IPosition(2,ipol*4,0));
      rate(0)=r.xyPlane(0)(IPosition(2,ipol*4+2,0));
      rate(1)=r.xyPlane(1)(IPosition(2,ipol*4+2,0));

      phase(0)+=2.0*C::pi*rate(0)*centroidFreq*dtime(0);
      phase(1)+=2.0*C::pi*rate(1)*centroidFreq*dtime(1);

      Vector<Complex> ph(2);
      ph(0)=Complex(cos(phase(0)),sin(phase(0)));
      ph(1)=Complex(cos(phase(1)),sin(phase(1)));
      ph(0)=Float(wt)*ph(0) + Float(1.0-wt)*ph(1);
      result_(IPosition(2,ipol*4,0))=arg(ph(0));
    }
  }
}




// **********************************************************
//  FringeJones Implementations
//
FringeJones::FringeJones(VisSet& vs) :
    VisCal(vs),             // virtual base
    VisMueller(vs),         // virtual base
    GJones(vs)       // immediate parent
{
    if (prtlev()>2) cout << "FringeJones::FringeJones(vs)" << endl;
}

FringeJones::FringeJones(String msname,Int MSnAnt,Int MSnSpw) :
    VisCal(msname,MSnAnt,MSnSpw),             // virtual base
    VisMueller(msname,MSnAnt,MSnSpw),         // virtual base
    GJones(msname,MSnAnt,MSnSpw)    // immediate parent
{
    if (prtlev()>2) cout << "FringeJones::FringeJones(msname,MSnAnt,MSnSpw)" << endl;
}

FringeJones::FringeJones(const MSMetaInfoForCal& msmc) :
    VisCal(msmc),             // virtual base
    VisMueller(msmc),         // virtual base
    GJones(msmc)    // immediate parent
{
    if (prtlev()>2) cout << "FringeJones::FringeJones(msmc)" << endl;
}

FringeJones::FringeJones(Int nAnt) :
    VisCal(nAnt), 
    VisMueller(nAnt),
    GJones(nAnt)
{
    if (prtlev()>2) cout << "FringeJones::FringeJones(nAnt)" << endl;
}

FringeJones::~FringeJones() {
    if (prtlev()>2) cout << "FringeJones::~FringeJones()" << endl;
}

void FringeJones::setApply(const Record& apply) {
    // Call parent to do conventional things
    GJones::setApply(apply);

    if (calWt()) 
        logSink() << " (" << this->typeName() << ": Enforcing calWt()=false for phase/delay-like terms)" << LogIO::POST;

   // Enforce calWt() = false for delays
    calWt()=false;

    /*
    // Extract per-spw ref Freq for phase(delay) calculation
    //  from the CalTable
    // TBD:  revise as per refFreq decisions
    MSSpectralWindow msSpw(ct_->spectralWindow());
    MSSpWindowColumns msCol(msSpw);
    msCol.refFrequency().getColumn(KrefFreqs_,true);
    KrefFreqs_/=1.0e9;  // in GHz

    /// Re-assign KrefFreq_ according spwmap (if any)
    if (spwMap().nelements()>0) {
        Vector<Double> tmpfreqs;
        tmpfreqs.assign(KrefFreqs_);
        for (uInt ispw=0;ispw<spwMap().nelements();++ispw)
            if (spwMap()(ispw)>-1)
                KrefFreqs_(ispw)=tmpfreqs(spwMap()(ispw));
    }
    */

    // Use the "physical" (centroid) frequency, per spw 
    MSSpectralWindow msSpw(ct_->spectralWindow());
    MSSpWindowColumns msCol(msSpw);
    Vector<Double> chanfreq;
    KrefFreqs_.resize(nSpw()); KrefFreqs_.set(0.0);
    for (Int ispw=0;ispw<nSpw();++ispw) {
      if (ispw < msSpw.nrow()) {
	msCol.chanFreq().get(ispw,chanfreq,true);  // reshape, if nec.
	Int nch=chanfreq.nelements();
	KrefFreqs_(ispw)=chanfreq(nch/2);
      }
    }
    KrefFreqs_/=1.0e9;  // in GHz

    /// Re-assign KrefFreq_ according spwmap (if any)
    if (spwMap().nelements()>0) {
      Vector<Double> tmpfreqs;
      tmpfreqs.assign(KrefFreqs_);
      for (uInt ispw=0;ispw<spwMap().nelements();++ispw)
	if (spwMap()(ispw)>-1)
	  KrefFreqs_(ispw)=tmpfreqs(spwMap()(ispw));
    }

}

void FringeJones::setApply() {
  // This was omitted in copying KJones. It shouldn't have been.
    
  // Call parent to do conventional things
  GJones::setApply();

  // Enforce calWt() = false for delays
  calWt()=false;

  // Set the ref freqs to something usable
  KrefFreqs_.resize(nSpw());
  KrefFreqs_.set(5.0);

}


void FringeJones::setCallib(const Record& callib,
                            const MeasurementSet& selms) {

    // Call parent to do conventional things
    SolvableVisCal::setCallib(callib,selms);

    /*
    if (calWt()) 
        logSink() << " (" << this->typeName() << ": Enforcing calWt()=false for phase/delay-like terms)" << LogIO::POST;
    */
    // Enforce calWt() = false for delays
    calWt()=false;

    /*
    // Extract per-spw ref Freq for phase(delay) calculation
    //  from the CalTable 
   KrefFreqs_.assign(cpp_->refFreqIn());
    KrefFreqs_/=1.0e9;  // in GHz

    // Re-assign KrefFreq_ according spwmap (if any)
    if (spwMap().nelements()>0) {
        Vector<Double> tmpfreqs;
        tmpfreqs.assign(KrefFreqs_);
        for (uInt ispw=0;ispw<spwMap().nelements();++ispw)
            if (spwMap()(ispw)>-1)
                KrefFreqs_(ispw)=tmpfreqs(spwMap()(ispw));
    }
    */

    // Use the "physical" (centroid) frequency, per spw 
    KrefFreqs_.resize(nSpw());
    for (Int ispw=0;ispw<nSpw();++ispw) {
      const Vector<Double>& f(cpp_->freqIn(ispw));
      Int nf=f.nelements();
      KrefFreqs_[ispw]=f[nf/2];  // center (usually this will be same as [0])
    }
    KrefFreqs_/=1.0e9;  // In GHz

    // Re-assign KrefFreq_ according spwmap (if any)
    if (spwMap().nelements()>0) {
      Vector<Double> tmpfreqs;
      tmpfreqs.assign(KrefFreqs_);
      for (uInt ispw=0;ispw<spwMap().nelements();++ispw)
	if (spwMap()(ispw)>-1)
	  KrefFreqs_(ispw)=tmpfreqs(spwMap()(ispw));
    }
    
}

void FringeJones::setSolve(const Record& solve) {

    // Call parent to do conventional things
    GJones::setSolve(solve);
    // refant isn't properly set until selfSolveOne.  We set it to a
    // known value here so that it can be checked in debugging code.
    refant() = -1;
    if (prtlev() > 2) {
        cout << "Before GJones::setSolve" << endl
             << "FringeJones::setSolve()" <<endl
             << "FringeJones::refant() = "<< refant() <<endl
             << "FringeJones::refantlist() = "<< refantlist() <<endl;
    }
    if (solve.isDefined("zerorates")) {
        zeroRates() = solve.asBool("zerorates");
    }
    if (solve.isDefined("globalsolve")) {
        globalSolve() = solve.asBool("globalsolve");
    }
    if (solve.isDefined("delaywindow")) {
        Array<Double> dw = solve.asArrayDouble("delaywindow");
        delayWindow() = dw;
    } else {
        cerr << "No delay window!" << endl;
    }
    if (solve.isDefined("ratewindow")) {
        rateWindow() = solve.asArrayDouble("ratewindow");
    } else {
        cerr << "No rate window!" << endl;
    }
    if (solve.isDefined("niter")) {
        maxits() = solve.asInt("niter");
    }
    if (solve.isDefined("paramactive")) {
        paramActive() = solve.asArrayBool("paramactive");
<<<<<<< HEAD
        cerr << "paramActive: " << paramActive() << endl;
=======
>>>>>>> 6360a3db
    }
    
}

// Note: this was previously omitted
void FringeJones::specify(const Record& specify) {

  return SolvableVisCal::specify(specify);

}

void FringeJones::calcAllJones() {

  if (prtlev()>6) cout << "       FringeJones::calcAllJones()" << endl;

  // Should handle OK flags in this method, and only
  //  do Jones calc if OK

  Vector<Complex> oneJones;
  Vector<Bool> oneJOK;
  Vector<Float> onePar;
  Vector<Bool> onePOK;

  ArrayIterator<Complex> Jiter(currJElem(),1);
  ArrayIterator<Bool>    JOKiter(currJElemOK(),1);
  ArrayIterator<Float>   Piter(currRPar(),1);
  ArrayIterator<Bool>    POKiter(currParOK(),1);

  Double phase;

  for (Int iant=0; iant<nAnt(); iant++) {
    onePar.reference(Piter.array());
    onePOK.reference(POKiter.array());

    Float fmin = min(currFreq());
    Float fmax = max(currFreq());
    for (Int ich=0; ich<nChanMat(); ich++) {
      
      oneJones.reference(Jiter.array());
      oneJOK.reference(JOKiter.array());

      for (Int ipar=0;ipar<nPar();ipar+=4) {
	if (onePOK(ipar)) {
          Float df = currFreq()(ich) - fmin;
          Float k_disp = 1e-9*(1.0/(fmin+df) + 1.0/(fmin*fmax)*df+ 1.0/fmin);

	  phase=onePar(ipar);
	  phase+=2.0*C::pi*onePar(ipar+1)*
	    (currFreq()(ich)-KrefFreqs_(currSpw()));
	  phase+=2.0*C::pi*onePar(ipar+2)*KrefFreqs_(currSpw())*1e9*
	    (currTime() - refTime());
          Float dph_d = onePar(ipar+3) * k_disp;
          if (DEVDEBUG) {
              cerr << "fmin " << fmin << " fmax " << fmax << " df " << df << " k_disp " << k_disp
                   << " param " << onePar(ipar+3) << " dph_d " << dph_d << endl;
          }
          phase+=dph_d;
	  oneJones(ipar/4)=Complex(cos(phase),sin(phase));
	  oneJOK(ipar/4)=True;
	} else {
	  oneJOK(ipar/4)=False;
	}
      }
      // Advance iterators
      Jiter.next();
      JOKiter.next();
    }
    // Step to next antenns's pars
    Piter.next();
    POKiter.next();
  }
}


void
FringeJones::calculateSNR(Int nCorr, DelayRateFFT drf) {
    Matrix<Float> sRP(solveRPar().nonDegenerate(1));
    Matrix<Bool> sPok(solveParOK().nonDegenerate(1));
    Matrix<Float> sSNR(solveParSNR().nonDegenerate(1));
    
    for (size_t icor=0; icor != (size_t) nCorr; icor++) {
        const set<Int>& activeAntennas = drf.getActiveAntennasCorrelation(icor);
        for (Int iant=0; iant != nAnt(); iant++) {
            if (iant == refant()) {
                Double maxsnr = 999.0;
                sSNR(4*icor + 0, iant) = maxsnr;
                sSNR(4*icor + 1, iant) = maxsnr;
                sSNR(4*icor + 2, iant) = maxsnr;
                sSNR(4*icor + 3, iant) = maxsnr;
            }
            else if (activeAntennas.find(iant) != activeAntennas.end()) {
                Double delay = sRP(4*icor + 1, iant);
                Double rate = sRP(4*icor + 2, iant);
                // Note that DelayRateFFT::snr is also used to calculate SNRs for the least square values!
                Float snrval = drf.snr(icor, iant, delay, rate);
                sSNR(4*icor + 0, iant) = snrval;
                sSNR(4*icor + 1, iant) = snrval;
                sSNR(4*icor + 2, iant) = snrval;
                sSNR(4*icor + 3, iant) = snrval;
            } else {
                sPok(4*icor + 0, iant) = false;
                sPok(4*icor + 1, iant) = false;
                sPok(4*icor + 2, iant) = false;
                sPok(4*icor + 3, iant) = false;
            }
        }
    }
}



// void FringeJones::solveLotsOfSDBs(SDBList& sdbs)

void
FringeJones::selfSolveOne(SDBList& sdbs) {
    solveRPar()=0.0;
    solveParOK()=false; 
    solveParErr()=1.0; // Does nothing?
    // Maybe we put refFreq, refTime stuff in here?
    Vector<Double> myRefFreqs;
    // Cannot assume we have a calibration table (ct_) in this method.
    // MSSpectralWindow msSpw(ct_->spectralWindow());
    /// MSSpWindowColumns spwCol(msSpw);
    // spwCol.refFrequency().getColumn(myRefFreqs, true);
    //Double ref_freq = myRefFreqs(currSpw());
    //Double ref_freq = sdbs.freqs()(0);
    Double centroidFreq = sdbs.centroidFreq();
    Double t0 = sdbs(0).time()(0);
    Double dt0 = refTime() - t0;
    //Double df0 = ref_freq - sdbs.freqs()(0);
    //Double df0 = 0; 
    Double df0 = centroidFreq - sdbs(0).freqs()(0);  // global center to global edge

    logSink() << "Solving for fringes for spw=" << currSpw() << " at t="
              << MVTime(refTime()/C::day).string(MVTime::YMD,7)  << LogIO::POST;

    std::map<Int, Double> aggregateTime;
    // Set the refant to the first choice that has data!
    refant() = findRefAntWithData(sdbs, refantlist(), prtlev());
    if (refant()<0)
        throw(AipsError("No valid reference antenna supplied."));
    else
        logSink() << "Using reference antenna " << refant() << LogIO::POST;

    aggregateTimeCentroid(sdbs, refant(), aggregateTime);

    if (DEVDEBUG) {
        std::cerr << "Weighted time centroids" << endl; 
        for (auto it=aggregateTime.begin(); it!=aggregateTime.end(); ++it)
            std::cerr << it->first << " => " << it->second - t0 << std::endl;
    }

    DelayRateFFT drf(sdbs, refant(), delayWindow(), rateWindow());
    drf.FFT();
    drf.searchPeak();
    Matrix<Float> sRP(solveRPar().nonDegenerate(1));
    Matrix<Bool> sPok(solveParOK().nonDegenerate(1));
    Matrix<Float> sSNR(solveParSNR().nonDegenerate(1));
    logSink() << "sPok " << sPok.shape() << LogIO::POST;
    
    // Map from MS antenna number to index
    // transcribe fft results to sRP
    Int ncol = drf.param().ncolumn();
    Int nrow = drf.param().nrow();
<<<<<<< HEAD
    
    if (DEVDEBUG) {
        std::cerr << "nrow " << nrow << ", ncol " << ncol << endl; 
        std::cerr << "drf.flag() " << drf.flag() << endl; 
    }
    for (Int i=0; i!=ncol; i++) {
        for (Int j=0; j!=nrow; j++) {
=======

    for (Int i=0; i!=ncol; i++) { // i==iant
        for (Int j=0; j!=nrow; j++) { // j is parameter number
>>>>>>> 6360a3db
            Int oj = (j>=3) ? j+1 : j;
            sRP(IPosition(2, oj, i)) = drf.param()(IPosition(2, j, i));
            sPok(IPosition(2, oj, i)) = !(drf.flag()(IPosition(2, j, i)));
        }
        // Our estimate for dispersion is zero, unconditionally, and we stand by it.
        sPok(IPosition(2, 3, i)) = true;
        if (nrow > 3)
            sPok(IPosition(2, 7, i)) = true;
    }
    size_t nCorrOrig(sdbs(0).nCorrelations());
    size_t nCorr = (nCorrOrig> 1 ? 2 : 1); // number of p-hands

    calculateSNR(nCorr, drf);

    set<Int> belowThreshold;

    Float threshold = minSNR();
    
    for (size_t icor=0; icor != nCorr; icor++) {
        const set<Int>& activeAntennas = drf.getActiveAntennasCorrelation(icor);
        for (Int iant=0; iant != nAnt(); iant++) {
            if (iant != refant() && (activeAntennas.find(iant) != activeAntennas.end())) {
                Float s = sSNR(4*icor + 0, iant);
		// Start the log message; finished below
		logSink() << "Antenna " << iant << " correlation " << icor << " has (FFT) SNR of " << s;
                if (s < threshold) {
                    belowThreshold.insert(iant);
                    logSink() << " below threshold (" << threshold << ")";
                    // Don't assume these will be flagged later; do it right away.
                    // (The least squares routine will eventually become optional.)
                    sPok(4*icor + 0, iant) = false;
                    sPok(4*icor + 1, iant) = false;
                    sPok(4*icor + 2, iant) = false;
                    sPok(4*icor + 3, iant) = false;
                }
		// Finish the log message
		logSink() << "." << LogIO::POST;
            }
        }
        // We currently remove the antennas below SNR threshold from
        // the object used to handle the FFT fringe search.
        drf.removeAntennasCorrelation(icor, belowThreshold);
        if (DEVDEBUG) {
            drf.printActive();
        }
    }
    if (globalSolve()) {
        logSink() << "Starting least squares optimization." << LogIO::POST;
        // Note that least_squares_driver is *not* a method of
        // FringeJones so we pass everything in, including the logSink
        // reference.  Note also that sRP is passed by reference and
        // altered in place.
        least_squares_driver(sdbs, sRP, sPok, sSNR, refant(), drf.getActiveAntennas(), maxits(),
                             paramActive(), logSink());
    }
    else {
        logSink() << "Skipping least squares optimisation." << LogIO::POST;
    }

    if (DEVDEBUG) {
        cerr << "Ref time " << MVTime(refTime()/C::day).string(MVTime::YMD,7) << endl;
        cerr << "df0 " << df0 << " dt0 " << dt0 << " centroidFreq*dt0 " << centroidFreq*dt0 << endl;
        cerr << "centroidFreq " << centroidFreq << endl;
        cerr << "df0 " << df0 << " dt0 " << dt0 << " centroidFreq*dt0 " << centroidFreq*dt0 << endl;
        cerr << "sRP " << sRP << endl; 
    }

    for (Int iant=0; iant != nAnt(); iant++) {
        for (size_t icor=0; icor != nCorr; icor++) {
            Double phi0 = sRP(4*icor + 0, iant);
            Double delay = sRP(4*icor + 1, iant);
            Double rate = sRP(4*icor + 2, iant);
            Double k_disp = sRP(4*icor + 3, iant);
            aggregateTime.find(iant);
            // We assume the reference frequency for fringe fitting
            // (which is NOT the one stored in the SPECTRAL_WINDOW
            // table) is the left-hand edge of the frequency grid.
            Double delta1 = df0*delay/1e9;
            Double delta2 = centroidFreq*dt0*rate;
            Double delta3 = C::_2pi*(delta1+delta2);
            Double dt;
            auto p = aggregateTime.find(iant);
            if (zeroRates() && p != aggregateTime.end()) {
                dt = p->second - t0;
            } else {
                dt = refTime() - t0;
            }
            if (DEVDEBUG) {
                cerr << "Antenna " << iant << ": phi0 " << phi0 << " delay " << delay << " rate " << rate << " dt " << dt << endl
                     << "k_disp " << k_disp << endl
                     << "centroidFreq "<< centroidFreq << " Adding corrections for frequency (" << 360*delta1 << ")" 
                     << " and time (" << 360*delta2 << ") degrees." << endl;
            }
            sRP(4*icor + 0, iant) += delta3;
         }
    }
    
    // We can zero the rates here (if needed) whether we did least squares or not.
    if (zeroRates()) {
        logSink() << "Zeroing delay rates in calibration table." << LogIO::POST;
        
        for (size_t icor=0; icor != nCorr; icor++) {
            for (Int iant=0; iant != nAnt(); iant++) {
                sRP(4*icor + 2, iant) = 0.0;
            }
        }
    }
    if (DEVDEBUG) {
        std::cerr << "sPok " << sPok << endl;
    }
}

void
FringeJones::solveOneVB(const VisBuffer&) {
    throw(AipsError("VisBuffer interface not supported!"));
}


void FringeJones::globalPostSolveTinker() {

  // Re-reference the phase, if requested
  if (refantlist()(0)>-1) applyRefAnt();
}

void FringeJones::applyRefAnt() {

  // TBD:
  // 1. Synchronize refant changes on par axis
  // 2. Implement minimum mean deviation algorithm

  if (refantlist()(0)<0) 
    throw(AipsError("No refant specified."));

  Int nUserRefant=refantlist().nelements();

  // Get the preferred refant names from the MS
  String refantName(msmc().antennaName(refantlist()(0)));
  if (nUserRefant>1) {
    refantName+=" (";
    for (Int i=1;i<nUserRefant;++i) {
      refantName+=msmc().antennaName(refantlist()(i));
      if (i<nUserRefant-1) refantName+=",";
    }
    refantName+=")";
  }

  logSink() << "Applying refant: " << refantName
	    << " refantmode = " << refantmode();
  if (refantmode()=="flex")
    logSink() << " (hold alternate refants' phase constant) when refant flagged";
  if (refantmode()=="strict")
    logSink() << " (flag all antennas when refant flagged)";
  logSink() << LogIO::POST;

  // Generate a prioritized refant choice list
  //  The first entry in this list is the user's primary refant,
  //   the second entry is the refant used on the previous interval,
  //   and the rest is a prioritized list of alternate refants,
  //   starting with the user's secondary (if provided) refants,
  //   followed by the rest of the array, in distance order.   This
  //   makes the priorities correct all the time, and prevents
  //   a semi-stochastic alternation (by preferring the last-used
  //   alternate, even if nominally higher-priority refants become
  //   available)


  // Extract antenna positions
  Matrix<Double> xyz;
  if (msName()!="<noms>") {
    MeasurementSet ms(msName());
    MSAntennaColumns msant(ms.antenna());
    msant.position().getColumn(xyz);
  }
  else {
    // TBD RO*
    CTColumns ctcol(*ct_);
    CTAntennaColumns& antcol(ctcol.antenna());
    antcol.position().getColumn(xyz);
  }

  // Calculate (squared) antenna distances, relative
  //  to last preferred antenna
  Vector<Double> dist2(xyz.ncolumn(),0.0);
  for (Int i=0;i<3;++i) {
    Vector<Double> row=xyz.row(i);
    row-=row(refantlist()(nUserRefant-1));
    dist2+=square(row);
  }
  // Move preferred antennas to a large distance
  for (Int i=0;i<nUserRefant;++i)
    dist2(refantlist()(i))=DBL_MAX;

  // Generated sorted index
  Vector<uInt> ord;
  genSort(ord,dist2);

  // Assemble the whole choices list
  Int nchoices=nUserRefant+1+ord.nelements();
  Vector<Int> refantchoices(nchoices,0);
  Vector<Int> r(refantchoices(IPosition(1,nUserRefant+1),IPosition(1,refantchoices.nelements()-1)));
  convertArray(r,ord);

  // set first two to primary preferred refant
  refantchoices(0)=refantchoices(1)=refantlist()(0);

  // set user's secondary refants (if any)
  if (nUserRefant>1) 
    refantchoices(IPosition(1,2),IPosition(1,nUserRefant))=
      refantlist()(IPosition(1,1),IPosition(1,nUserRefant-1));

  //cout << "refantchoices = " << refantchoices << endl;


  if (refantmode()=="strict") {
    nchoices=1;
    refantchoices.resize(1,True);
  }

  Vector<Int> nPol(nSpw(),2);  // TBD:or 1, if data was single pol

  if (nPar()==8) {
    // Verify that 2nd poln has unflagged solutions, PER SPW
    ROCTMainColumns ctmc(*ct_);

    Block<String> cols(1);
    cols[0]="SPECTRAL_WINDOW_ID";
    CTIter ctiter(*ct_,cols);
    Cube<Bool> fl;

    while (!ctiter.pastEnd()) {

      Int ispw=ctiter.thisSpw();
      fl.assign(ctiter.flag());

      IPosition blc(3,0,0,0), trc(fl.shape());
      trc-=1; blc(0)=nPar()/2;
      
      //      cout << "ispw = " << ispw << " nfalse(fl(1,:,:)) = " << nfalse(fl(blc,trc)) << endl;
      
      // If there are no unflagged solutions in 2nd pol, 
      //   avoid it in refant calculations
      if (nfalse(fl(blc,trc))==0)
	nPol(ispw)=1;

      ctiter.next();      
    }
  }
  //  cout << "nPol = " << nPol << endl;

  Bool usedaltrefant(false);
  Int currrefant(refantchoices(0)), lastrefant(-1);

  Block<String> cols(2);
  cols[0]="SPECTRAL_WINDOW_ID";
  cols[1]="TIME";
  CTIter ctiter(*ct_,cols);

  // Arrays to hold per-timestamp solutions
  Cube<Float> solA, solB;
  Cube<Bool> flA, flB;
  Vector<Int> ant1A, ant1B, ant2B;
  Matrix<Complex> refPhsr;  // the reference phasor [npol,nchan] 
  Int lastspw(-1);
  Bool first(true);
  while (!ctiter.pastEnd()) {
    Int ispw=ctiter.thisSpw();
    if (ispw!=lastspw) first=true;  // spw changed, start over

    // Read in the current sol, fl, ant1:
    solB.assign(ctiter.fparam());
    flB.assign(ctiter.flag());
    ant1B.assign(ctiter.antenna1());
    ant2B.assign(ctiter.antenna2()); 

    // First time thru, 'previous' solution same as 'current'
    if (first) {
      solA.reference(solB);
      flA.reference(flB);
      ant1A.reference(ant1B);
    }
    IPosition shB(solB.shape());
    IPosition shA(solA.shape());

    // Find a good refant at this time
    //  A good refant is one that is unflagged in all polarizations
    //     in the current(B) and previous(A) intervals (so they can be connected)
    Int irefA(0),irefB(0);  // index on 3rd axis of solution arrays
    Int ichoice(0);  // index in refantchoicelist
    Bool found(false);
    IPosition blcA(3,0,0,0),trcA(shA),blcB(3,0,0,0),trcB(shB);
    trcA-=1; trcA(0)=trcA(2)=0;
    trcB-=1; trcB(0)=trcB(2)=0;
    ichoice=0;
    while (!found && ichoice<nchoices) { 
      // Find index of current refant choice
      irefA=irefB=0;
      while (ant1A(irefA)!=refantchoices(ichoice) && irefA<shA(2)) ++irefA;
      while (ant1B(irefB)!=refantchoices(ichoice) && irefB<shB(2)) ++irefB;

      if (irefA<shA(2) && irefB<shB(2)) {

	//	cout << " Trial irefA,irefB: " << irefA << "," << irefB 
	//	     << "   Ants=" << ant1A(irefA) << "," << ant1B(irefB) << endl;

	blcA(2)=trcA(2)=irefA;
	blcB(2)=trcB(2)=irefB;
	found=true;  // maybe
	for (Int ipol=0;ipol<nPol(ispw);++ipol) {
	  blcA(0)=blcB(0)=ipol*nPar()/2;
	  trcA(0)=trcB(0)=(ipol+1)*nPar()/2-1;
	  found &= (nfalse(flA(blcA,trcA))>0);  // previous interval
	  found &= (nfalse(flB(blcB,trcB))>0);  // current interval
	} 
      }
      else
	// irefA or irefB out-of-range
	found=false;  // Just to be sure

      if (!found) ++ichoice;  // try next choice next round

    }

    if (found) {
      // at this point, irefA/irefB point to a good refant
      
      // Keep track
      usedaltrefant|=(ichoice>0);
      currrefant=refantchoices(ichoice);
      refantchoices(1)=currrefant;  // 2nd priorty next time

      //      cout << " currrefant = " << currrefant << " (" << ichoice << ")" << endl;

      //      cout << " Final irefA,irefB: " << irefA << "," << irefB 
      //	   << "   Ants=" << ant1A(irefA) << "," << ant1B(irefB) << endl;


      // Only report if using an alternate refant
      if (currrefant!=lastrefant && ichoice>0) {
	logSink() 
	  << "At " 
	  << MVTime(ctiter.thisTime()/C::day).string(MVTime::YMD,7) 
	  << " ("
	  << "Spw=" << ctiter.thisSpw()
	  << ", Fld=" << ctiter.thisField()
	  << ")"
	  << ", using refant " << msmc().antennaName(currrefant)
	  << " (id=" << currrefant 
	  << ")" << " (alternate)"
	  << LogIO::POST;
      }  

      // Form reference phasor [nPar,nChan]
      Matrix<Float> rA,rB;
      Matrix<Bool> rflA,rflB;
      rB.assign(solB.xyPlane(irefB));
      rflB.assign(flB.xyPlane(irefB));
      
      if (!first) {
	// Get and condition previous phasor for the current refant
	rA.assign(solA.xyPlane(irefA));
	rflA.assign(flA.xyPlane(irefA));
	rB-=rA;

	// Accumulate flags
	rflB&=rflA;
      }
      
      //      cout << " rB = " << rB << endl;
      //      cout << boolalpha << " rflB = " << rflB << endl;
      // TBD: fillChanGaps?
      
      // Now apply reference phasor to all antennas
      Matrix<Float> thissol;
      for (Int iant=0;iant<shB(2);++iant) {
	thissol.reference(solB.xyPlane(iant));
	thissol-=rB;
      }
      
      // Set refant, so we can put it back
      ant2B=currrefant;
      
      // put back referenced solutions
      ctiter.setfparam(solB);
      ctiter.setantenna2(ant2B);

      // Next time thru, solB is previous
      solA.reference(solB);
      flA.reference(flB);
      ant1A.reference(ant1B);
      solB.resize();  // (break references)
      flB.resize();
      ant1B.resize();
	
      lastrefant=currrefant;
      first=false;  // avoid first-pass stuff from now on
      
    } // found
    else {
      logSink() 
	<< "At " 
	<< MVTime(ctiter.thisTime()/C::day).string(MVTime::YMD,7) 
	<< " ("
	<< "Spw=" << ctiter.thisSpw()
	<< ", Fld=" << ctiter.thisField()
	<< ")"
	<< ", refant (id=" << currrefant 
	<< ") was flagged; flagging all antennas strictly." 
	<< LogIO::POST;
      // Flag all solutions in this interval
      flB.set(True);
      ctiter.setflag(flB);
    }

    // advance to the next interval
    lastspw=ispw;
    ctiter.next();
  }

  if (usedaltrefant)
    logSink() << LogIO::NORMAL
	      << " NB: An alternate refant was used at least once to maintain" << endl
	      << "  phase continuity where the user's preferred refant drops out." << endl
	      << "  Alternate refants are held constant in phase (_not_ zeroed)" << endl
	      << "  during these periods, and the preferred refant may return at" << endl
	      << "  a non-zero phase.  This is generally harmless."
	      << LogIO::POST;

  return;

}

} //# NAMESPACE CASA - END


/*
Example of use in at Python level:

fringefit(vis="n14c2.ms", caltable="fail.fj", field="",spw="1",intent="",
          selectdata=True, timerange="", antenna="", scan="5", observation="",
          msselect="", solint="inf", refant="EF", minsnr=3.0, append=False,
          gaintable=['n14c2.gcal'], parang=False)
*/
<|MERGE_RESOLUTION|>--- conflicted
+++ resolved
@@ -739,15 +739,10 @@
                 }
                 j++;
             }
-<<<<<<< HEAD
             if (i==0) {
                 throw(AipsError("No parameters specified!"));
             }
             nParams = i; // There's always at least one parameter!
-            
-=======
-            nParams = i;
->>>>>>> 6360a3db
             // cerr << "AuxParamBundle reftime " << reftime << " t0 " << t0 <<" dt " << tlast - t0 << endl;
         }
 
@@ -895,43 +890,26 @@
             // polarization (icorr is an encoding of the
             // polarization of the correlation products).
             
-<<<<<<< HEAD
             Double phi0, tau, r, disp;
             {
                 Int i;
                 Double phi0_1, tau1, r1, disp1;
                 Double phi0_2, tau2, r2, disp2;
-=======
-            Double phi0, tau, r;
-            {
-                Int i;
-                Double phi0_1, tau1, r1;
-                Double phi0_2, tau2, r2;
->>>>>>> 6360a3db
                 
                 phi0_1 = ((i = bundle->get_param_corr_param_index(ant1, 0))>=0) ? gsl_vector_get(param, i) : 0.0;
                 tau1   = ((i = bundle->get_param_corr_param_index(ant1, 1))>=0) ? gsl_vector_get(param, i) : 0.0;
                 r1     = ((i = bundle->get_param_corr_param_index(ant1, 2))>=0) ? gsl_vector_get(param, i) : 0.0;
-<<<<<<< HEAD
                 disp1  = ((i = bundle->get_param_corr_param_index(ant1, 3))>=0) ? gsl_vector_get(param, i) : 0.0;
-=======
->>>>>>> 6360a3db
                 
                 phi0_2 = ((i = bundle->get_param_corr_param_index(ant2, 0))>=0) ? gsl_vector_get(param, i) : 0.0;
                 tau2   = ((i = bundle->get_param_corr_param_index(ant2, 1))>=0) ? gsl_vector_get(param, i) : 0.0;
                 r2     = ((i = bundle->get_param_corr_param_index(ant2, 2))>=0) ? gsl_vector_get(param, i) : 0.0;
-<<<<<<< HEAD
                 disp2  = ((i = bundle->get_param_corr_param_index(ant2, 3))>=0) ? gsl_vector_get(param, i) : 0.0;
-=======
->>>>>>> 6360a3db
                 
                 phi0 = phi0_2 - phi0_1;
                 tau = tau2 - tau1;
                 r = r2-r1;
-<<<<<<< HEAD
                 disp = disp2-disp1;
-=======
->>>>>>> 6360a3db
             }
             
             for (size_t ichan = 0; ichan != v.ncolumn(); ichan++) {
@@ -1042,43 +1020,26 @@
             // polarization (icorr is an encoding of the
             // polarization of the correlation products).
             
-<<<<<<< HEAD
             Double phi0, tau, r, disp;
             {
                 Int i;
                 Double phi0_1, tau1, r1, disp1;
                 Double phi0_2, tau2, r2, disp2;
-=======
-            Double phi0, tau, r;
-            {
-                Int i;
-                Double phi0_1, tau1, r1;
-                Double phi0_2, tau2, r2;
->>>>>>> 6360a3db
                 
                 phi0_1 = ((i = bundle->get_param_corr_param_index(ant1, 0))>=0) ? gsl_vector_get(param, i) : 0.0;
                 tau1   = ((i = bundle->get_param_corr_param_index(ant1, 1))>=0) ? gsl_vector_get(param, i) : 0.0;
                 r1     = ((i = bundle->get_param_corr_param_index(ant1, 2))>=0) ? gsl_vector_get(param, i) : 0.0;
-<<<<<<< HEAD
                 disp1  = ((i = bundle->get_param_corr_param_index(ant1, 3))>=0) ? gsl_vector_get(param, i) : 0.0;
-=======
->>>>>>> 6360a3db
                 
                 phi0_2 = ((i = bundle->get_param_corr_param_index(ant2, 0))>=0) ? gsl_vector_get(param, i) : 0.0;
                 tau2   = ((i = bundle->get_param_corr_param_index(ant2, 1))>=0) ? gsl_vector_get(param, i) : 0.0;
                 r2     = ((i = bundle->get_param_corr_param_index(ant2, 2))>=0) ? gsl_vector_get(param, i) : 0.0;
-<<<<<<< HEAD
                 disp2  = ((i = bundle->get_param_corr_param_index(ant2, 3))>=0) ? gsl_vector_get(param, i) : 0.0;
-=======
->>>>>>> 6360a3db
                 
                 phi0 = phi0_2 - phi0_1;
                 tau = tau2 - tau1;
                 r = r2-r1;
-<<<<<<< HEAD
                 disp = disp2-disp1;
-=======
->>>>>>> 6360a3db
             }
 
                 
@@ -1108,7 +1069,6 @@
                 Double p0 = 1.0;
                 Double p1 = wDf;
                 Double p2 = wDt;
-<<<<<<< HEAD
                 Double p3 = k_disp;
                 
                 Vector<Double> dterm2(4);
@@ -1123,19 +1083,6 @@
                 dterm1(2) = p2;
                 dterm1(3) = p3;
                 
-=======
-
-                Vector<Double> dterm2(3);
-                dterm2(0) = -p0;
-                dterm2(1) = -p1;
-                dterm2(2) = -p2;
-
-                Vector<Double> dterm1(3);
-                dterm1(0) = p0;
-                dterm1(1) = p1;
-                dterm1(2) = p2;
-                    
->>>>>>> 6360a3db
                 /* 
                    What we want to express is just:
                    J[count + 0, iparam2 + 0] = w*-ws*-1.0; 
@@ -1164,11 +1111,7 @@
                    
                 */
                 if (TransJ==CblasNoTrans) {
-<<<<<<< HEAD
                     for (Int di=0; di<4; di++) {
-=======
-                    for (Int di=0; di<3; di++) {
->>>>>>> 6360a3db
                         Int i;
                         if ((i = bundle->get_param_corr_param_index(ant2, di))>=0) {
                             (*gsl_vector_ptr(v, count + 0)) += (w*-ws*dterm2(di)) * gsl_vector_get(u, i);
@@ -1180,11 +1123,7 @@
                         }
                     }
                 } else {
-<<<<<<< HEAD
                     for (Int di=0; di<4; di++) {
-=======
-                    for (Int di=0; di<3; di++) {
->>>>>>> 6360a3db
                         Int i;
                         if ((i = bundle->get_param_corr_param_index(ant2, di))>=0) {
                             (*gsl_vector_ptr(v, i)) += (w*-ws*dterm2(di)) * gsl_vector_get(u, count + 0);
@@ -1201,11 +1140,7 @@
                     Double wterm = (-ws) * (-ws) + (+wc) * (+wc);
                     if (fabs(1-wterm) > 1e-15)
                         throw AipsError("Insufficiently at one");
-<<<<<<< HEAD
                     for (Int di=0; di<4; di++) {
-=======
-                    for (Int di=0; di<3; di++) {
->>>>>>> 6360a3db
                         for (Int dj=0; dj<=di; dj++) {
                             if (((i = bundle->get_param_corr_param_index(ant2, di))>=0) &&
                                 ((j = bundle->get_param_corr_param_index(ant2, dj))>=0)) {
@@ -1218,13 +1153,8 @@
                         }
                     }
                     // iant1 != iant2, so we don't have to worry about collisions
-<<<<<<< HEAD
                     for (Int di=0; di<4; di++) {
                         for (Int dj=0; dj<4; dj++) {
-=======
-                    for (Int di=0; di<3; di++) {
-                        for (Int dj=0; dj<3; dj++) {
->>>>>>> 6360a3db
                             Int i0, j0;
                             if (((i0 = bundle->get_param_corr_param_index(ant1, di))>=0) &&
                                 ((j0 = bundle->get_param_corr_param_index(ant2, dj))>=0)) {
@@ -1257,15 +1187,9 @@
                     // cerr << "phi0 " << phi0 << " tau " << tau << " r " << r << endl;
                 }
             }
-<<<<<<< HEAD
         }
     }
     if (DEVDEBUG && 0) {
-=======
-        } // loop over rows
-    } // loop over SDBs
-    if (DEVDEBUG) {
->>>>>>> 6360a3db
         print_baselines(baselines);
         cerr << "count " << count << endl;
         cerr << "v = ";
@@ -1353,24 +1277,15 @@
             // polarization (icorr is an encoding of the
             // polarization of the correlation products).
             
-<<<<<<< HEAD
             Double phi0, tau, r, disp;
             {
                 Int i;
                 Double phi0_1, tau1, r1, disp1;
                 Double phi0_2, tau2, r2, disp2;
-=======
-            Double phi0, tau, r;
-            {
-                Int i;
-                Double phi0_1, tau1, r1;
-                Double phi0_2, tau2, r2;
->>>>>>> 6360a3db
                 
                 phi0_1 = ((i = bundle->get_param_corr_param_index(ant1, 0))>=0) ? gsl_vector_get(param, i) : 0.0;
                 tau1   = ((i = bundle->get_param_corr_param_index(ant1, 1))>=0) ? gsl_vector_get(param, i) : 0.0;
                 r1     = ((i = bundle->get_param_corr_param_index(ant1, 2))>=0) ? gsl_vector_get(param, i) : 0.0;
-<<<<<<< HEAD
                 disp1  = ((i = bundle->get_param_corr_param_index(ant1, 3))>=0) ? gsl_vector_get(param, i) : 0.0;
 
                 
@@ -1383,16 +1298,6 @@
                 tau = tau2 - tau1;
                 r = r2-r1;
                 disp = disp2-disp1;
-=======
-                
-                phi0_2 = ((i = bundle->get_param_corr_param_index(ant2, 0))>=0) ? gsl_vector_get(param, i) : 0.0;
-                tau2   = ((i = bundle->get_param_corr_param_index(ant2, 1))>=0) ? gsl_vector_get(param, i) : 0.0;
-                r2     = ((i = bundle->get_param_corr_param_index(ant2, 2))>=0) ? gsl_vector_get(param, i) : 0.0;
-                
-                phi0 = phi0_2 - phi0_1;
-                tau = tau2 - tau1;
-                r = r2-r1;
->>>>>>> 6360a3db
             }
 
             for (size_t ichan = 0; ichan != v.ncolumn(); ichan++) {
@@ -1417,19 +1322,13 @@
                 Float df = freqs(ichan) - fmin;
 
                 Double wDt = C::_2pi*(t1 - refTime) * reffreq0; 
-<<<<<<< HEAD
                 Float k_disp = 1.0/(fmin+df) + 1.0/(fmin*fmax)*df+ 1.0/fmin;
 
                 Double mtheta = -(phi0 + tau*wDf + r*wDt + disp*k_disp); 
-=======
-                
-                Double mtheta = -(phi0 + tau*wDf + r*wDt); 
->>>>>>> 6360a3db
                 Double vtheta = arg(vis);
 
                 // Hold on a minute though! 
                 Double cx = w*cos(vtheta - mtheta);
-<<<<<<< HEAD
 
                 Matrix<Double> dterm(4,4);
                 dterm(0, 0) = cx;
@@ -1455,23 +1354,6 @@
 
                 for (Int di=0; di<4; di++) {
                     for (Int dj=0; dj<4; dj++) {
-=======
-
-                Matrix<Double> dterm(3,3);
-                dterm(0, 0) = cx;
-                dterm(0, 1) = wDf*cx;
-                dterm(0, 2) = wDt*cx;
-                dterm(1, 1) = wDf*dterm(0, 1);
-                dterm(1, 2) = wDt*dterm(0, 1);
-                dterm(2, 2) = wDt*dterm(1, 2);
-                // Symmetry terms:
-                dterm(2, 0) = dterm(0, 2);
-                dterm(2, 1) = dterm(1, 2);
-                dterm(1, 0) = dterm(0, 1);
-
-                for (Int di=0; di<3; di++) {
-                    for (Int dj=0; dj<3; dj++) {
->>>>>>> 6360a3db
                         Int i, j;
                         if (((i = bundle->get_param_corr_param_index(ant1, di))>=0) &&
                             ((j = bundle->get_param_corr_param_index(ant1, dj))>=0)) {
@@ -1490,13 +1372,8 @@
                 // faithfully from AIPS which thinks it is filling
                 // a triangular matrix and handles symmetry
                 // later. Unless I've missed something (again).
-<<<<<<< HEAD
                 for (Int di=0;  di<4; di++) {
                     for (Int dj=0; dj<4; dj++) {
-=======
-                for (Int di=0;  di<3; di++) {
-                    for (Int dj=0; dj<3; dj++) {
->>>>>>> 6360a3db
                         Int i, j;
                         if (((i = bundle->get_param_corr_param_index(ant1, di))>=0) &&
                             ((j = bundle->get_param_corr_param_index(ant2, dj))>=0)) {
@@ -1781,11 +1658,7 @@
             logSink << "No baselines for correlation " << icor << "; not running least-squares solver." << LogIO::POST;
             continue;
         }
-<<<<<<< HEAD
         // Four parameters for every antenna, with dispersion
-=======
-        // Three parameters for every antenna.
->>>>>>> 6360a3db
         size_t p = bundle.nParameters() * (bundle.get_num_antennas() - 1);
         // We need to store complex visibilities in a real matrix so we
         // just store real and imaginary components separately.
@@ -1875,8 +1748,6 @@
             if (!bundle.isActive(iant)) continue;
             Int iparam = bundle.get_param_corr_param_index(iant, 0);
             if (iparam<0) continue;
-<<<<<<< HEAD
-=======
             if (1) {
                 // flag unused
                 // bool flag = false;
@@ -1910,22 +1781,12 @@
                     logSink << "." << LogIO::POST;
                 }
             }
->>>>>>> 6360a3db
             if (status==GSL_SUCCESS || status==GSL_EMAXITER) {
                 // Current policy is to assume that exceeding max
                 // number of iterations is not a deal-breaker, leave it
                 // to SNR calculation to decide if the results are
                 // useful.
                 for (size_t di=0; di<4; di++) {
-<<<<<<< HEAD
-                    int i;
-                    if ((i=bundle.get_param_corr_param_index(iant, di))>=0) {
-                        casa_param(4*icor + di, iant) = gsl_vector_get(res, i);
-                        casa_snr(4*icor + di, iant) = gsl_vector_get(snr_vector, i);
-                    } else {
-                        casa_param(4*icor + di, iant) = 0.0;
-                        casa_snr(4*icor + di, iant) = 0.0;
-=======
                     int i=bundle.get_param_corr_param_index(iant, di);
                     int i0 = bundle.get_param_corr_param_index(iant, 0);
                     if (i>=0) {
@@ -1934,7 +1795,6 @@
                     } else {
                         casa_param(4*icor + di, iant) = 0.0;
                         casa_snr(4*icor + di, iant) = gsl_vector_get(snr_vector, i0);
->>>>>>> 6360a3db
                     }
                 }
             } else { // gsl solver failed; flag data
@@ -2253,10 +2113,6 @@
     }
     if (solve.isDefined("paramactive")) {
         paramActive() = solve.asArrayBool("paramactive");
-<<<<<<< HEAD
-        cerr << "paramActive: " << paramActive() << endl;
-=======
->>>>>>> 6360a3db
     }
     
 }
@@ -2421,19 +2277,13 @@
     // transcribe fft results to sRP
     Int ncol = drf.param().ncolumn();
     Int nrow = drf.param().nrow();
-<<<<<<< HEAD
-    
     if (DEVDEBUG) {
         std::cerr << "nrow " << nrow << ", ncol " << ncol << endl; 
         std::cerr << "drf.flag() " << drf.flag() << endl; 
     }
-    for (Int i=0; i!=ncol; i++) {
-        for (Int j=0; j!=nrow; j++) {
-=======
 
     for (Int i=0; i!=ncol; i++) { // i==iant
         for (Int j=0; j!=nrow; j++) { // j is parameter number
->>>>>>> 6360a3db
             Int oj = (j>=3) ? j+1 : j;
             sRP(IPosition(2, oj, i)) = drf.param()(IPosition(2, j, i));
             sPok(IPosition(2, oj, i)) = !(drf.flag()(IPosition(2, j, i)));
