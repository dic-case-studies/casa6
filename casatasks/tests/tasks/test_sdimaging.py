--- conflicted
+++ resolved
@@ -190,7 +190,6 @@
         for kw in ['INSTRUME', 'distance']:
             self.assertTrue(kw in misc, 'Miscinfo should have %s' % kw)
 
-<<<<<<< HEAD
     def _check_weight_image(self, imagename):
         # weight image name is imagename + '.weight'
         weight_image = imagename.rstrip('/') + '.weight'
@@ -231,9 +230,6 @@
         finally:
             csys_science.done()
             csys_weight.done()
-=======
-
->>>>>>> c8ae052e
 
     def _checkfile( self, name ):
         isthere=os.path.exists(name)
@@ -2748,12 +2744,8 @@
         self.param.update(**kwargs)
         status = sdimaging(**self.param)
         self.assertIsNone(status, msg='sdimaging failed to execute')
-<<<<<<< HEAD
         self._checkfile(self.outfile)
         self._check_weight_image(self.outfile)
-=======
-        self.assertTrue(os.path.exists(self.outfile), msg='output image is not created.')
->>>>>>> c8ae052e
 
     def verify_mapextent(self, npix_ref, blc_ref, trc_ref):
         self.assertTrue(os.path.exists(self.outfile), msg='output image is not created.')
@@ -2902,12 +2894,8 @@
 
         status = sdimaging(infiles=infiles, outfile=outfile, **self.params)
         self.assertIsNone(status, msg = 'sdimaging failed to execute')
-<<<<<<< HEAD
         self._checkfile(outfile)
         self._check_weight_image(outfile)
-=======
-        self.assertTrue(os.path.exists(outfile), msg='output image is not created.')
->>>>>>> c8ae052e
 
     def check_spline_works(self, outfile, multiple_ms=False):
         weightfile = outfile + '.weight'
@@ -3063,12 +3051,8 @@
                   mode=mode, nchan=nchan, start=start, width=width,
                   gridfunction=gridfunction, imsize=imsize, cell=cell,
                   phasecenter=phasecenter, clipminmax=True)
-<<<<<<< HEAD
         self._checkfile(outfile)
         self._check_weight_image(outfile)
-=======
-        self.assertTrue(os.path.exists(self.outfile))
->>>>>>> c8ae052e
 
         if is_clip_effective == True:
             # pre-flag the data to be clipped
@@ -3153,12 +3137,8 @@
                   mode=mode, nchan=nchan, start=start, width=width,
                   gridfunction=gridfunction, imsize=imsize, cell=cell,
                   phasecenter=phasecenter, clipminmax=False)
-<<<<<<< HEAD
         self._checkfile(outfile)
         self._check_weight_image(outfile)
-=======
-        self.assertTrue(os.path.exists(self.outfile_ref))
->>>>>>> c8ae052e
 
         # compare
         myia = image()
@@ -3430,8 +3410,6 @@
                              compstats=self.keys, ignoremask=False,
                              projection=projection)
 
-<<<<<<< HEAD
-=======
 
 class sdimaging_antenna_move(sdimaging_unittest_base):
     datapath = ctsys_resolve('visibilities/almasd')
@@ -3477,7 +3455,6 @@
         self.run_test_common(params, refstats=ref, shape=(imsize, imsize, 1, 1), ignoremask=False)
 
 
->>>>>>> c8ae052e
 """
 # utility for sdimaging_test_mapextent
 # commented out since sd tool is no longer available in CASA (CAS-10301)
