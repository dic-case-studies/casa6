##########################################################################
# test_rg_fromtextfile.py
#
# Copyright (C) 2008, 2009
# Associated Universities, Inc. Washington DC, USA.
#
# This script is free software; you can redistribute it and/or modify it
# under the terms of the GNU Library General Public License as published by
# the Free Software Foundation; either version 2 of the License, or (at your
# option) any later version.
#
# This library is distributed in the hope that it will be useful, but WITHOUT
# ANY WARRANTY; without even the implied warranty of MERCHANTABILITY or
# FITNESS FOR A PARTICULAR PURPOSE.  See the GNU Library General Public
# License for more details.
#
# You should have received a copy of the GNU Library General Public License
# along with this library; if not, write to the Free Software Foundation,
# Inc., 675 Massachusetts Ave, Cambridge, MA 02139, USA.
#
# Correspondence concerning AIPS++ should be adressed as follows:
#        Internet email: aips2-request@nrao.edu.
#        Postal address: AIPS++ Project Office
#                        National Radio Astronomy Observatory
#                        520 Edgemont Road
#                        Charlottesville, VA 22903-2475 USA
#
###########################################################################
import os
import shutil
import unittest
import numpy

try:
    from casatools import regionmanager as rgtool
    from casatools import image as iatool
    from casatools import quanta
    from casatools import ctsys
    from casatools import imagemetadata
    ctsys_resolve = ctsys.resolve
    ctsys_resolve2 = ctsys.resolve
    _qa = quanta()
    _imd = imagemetadata()
except ImportError:
    from __main__ import default
    from tasks import *
    from taskinit import *
    _qa = qatool()
    _imd = imdtool()
    def ctsys_resolve(apath):
        dataPath = os.path.join(os.environ['CASAPATH'].split()[0],'casatestdata/')
        return os.path.join(dataPath,apath)    

    # scastro (25nov2020) suggests putting new files in data-req, so we are now splitting files
    # across two data repos
    def ctsys_resolve2(apath):
        if os.path.exists(os.environ.get('CASAPATH').split()[0] + '/data/casa-data-req'):
            datapath = os.environ.get('CASAPATH').split()[0] + '/data/casa-data-req'
        else:
            datapath = os.environ.get('CASAPATH').split()[0] + '/casa-data-req'
        return os.path.join(datapath, apath)    

image = "imregion.fits"
text1 = "goodfile1.txt"
res1 = "res1.rgn"
cas_3258t = "CAS-3258.txt"
cas_3258r = "CAS-3258.rgn"
cas_3259t = "CAS-3259.txt"
cas_3259r = "CAS-3259.rgn"
cas_3260t = "CAS-3260.txt"
cas_3260r = "CAS-3260.rgn"
icrs_image = "icrs.im"
cas_12980i = 'Cir_X-1_sci.spw37.mfs.I.manual.fits'
cas_12980t = 'mynewregion.crtf' 
cas_12980c = 'cas_12980c.im'

<<<<<<< HEAD
datapath = ctsys_resolve('unittest/rgtool/')
=======
datapath = ctsys_resolve('regression/unittest/rg.fromtextfile/')
datapath2 = ctsys_resolve2('image/')
datapath3 = ctsys_resolve2('text/')
>>>>>>> 027131f3

def deep_equality(a, b):
    if (type(a) != type(b)):
        print("types don't match, a is a " + str(type(a)) + " b is a " + str(type(b)))
        return False
    if (type(a) == dict):
        if (a.keys() != b.keys()):
            print("keys don't match, a is " + str(a.keys()) + " b is " + str(b.keys()))
            return False
        for k in a.keys():
            if (
                k == "telescope" or k == "observer"
                or k == "telescopeposition"
            ):
                continue
            elif (not deep_equality(a[k], b[k])):
                print("dictionary member inequality a[" + str(k) \
                    + "] is " + str(a[k]) + " b[" + str(k) + "] is " + str(b[k]))
                return False
        return True
    if (type(a) == float):
        if not (a == b or abs((a-b)/a) <= 1e-6):
            print("float mismatch, a is " + str(a) + ", b is " + str(b))
        return a == b or abs((a-b)/a) <= 1e-6
    if (type(a) == numpy.ndarray):
        if (a.shape != b.shape):
            print("shape mismatch a is " + str(a.shape) + " b is " + str(b.shape))
            return False
        x = a.tolist()
        y = b.tolist()
        for i in range(len(x)):
            if (not deep_equality(x[i], y[i])):
                print("array element mismatch, x is " + str(x[i]) + " y is " + str(y[i]))
                return False
        return True
    return a == b

class rg_fromtextfile_test(unittest.TestCase):
    
    _fixtures = [
        image, text1, res1, cas_3258t, cas_3258r, cas_3259t, cas_3259r,
        cas_3260t, cas_3260r     ]

    _created = [icrs_image, cas_12980c]
    
    def setUp(self):
        for im in self._fixtures:
            shutil.copy(datapath + im, im)
        shutil.copy(datapath2 + cas_12980i, cas_12980i)
        shutil.copy(datapath3 + cas_12980t, cas_12980t)
        self.ia = iatool()
        self.rg = rgtool()
    
    def tearDown(self):
        for im in self._fixtures + self._created + [cas_12980i, cas_12980t]:
            if os.path.exists(im):
                if os.path.isdir(im):
                    shutil.rmtree(im)
                else:
                    os.remove(im)
        self.ia.done()
        del self.ia
        self.rg.done()
        del self.rg

    def _testit(self, text, rgn):
        csys = self.ia.coordsys().torecord()
        shape = self.ia.shape()
        got = self.rg.fromtextfile(text, shape, csys)
        expected = self.rg.fromfiletorecord(rgn)
        expected['comment'] = ""
        self.assertTrue(deep_equality(got, expected))
        
        f = open(text, 'r')
        text = f.read()
        got = self.rg.fromtext(text, shape, csys)
        self.assertTrue(deep_equality(got, expected))

    def test_exceptions(self):
        """test exception cases"""

        # bad file
        self.assertRaises(Exception, self.rg.fromtextfile, "blah", {}, [1,1])
        # coordsys not set
        self.assertRaises(Exception, self.rg.fromtextfile, text1, {}, [1,1])

    def test_read(self):
        """Read test"""
        self.ia.open(image)
        self._testit(text1, res1)
        
    def test_CAS_3258(self):
        """Verify fix to CAS-3258"""
        self.ia.fromshape("", [250,250])
        self._testit(cas_3258t, cas_3258r)
        
    def test_CAS_3259(self):
        """Verify fix to CAS-3259"""
        self.ia.fromshape("", [250,250])
        self._testit(cas_3259t, cas_3259r)
        
    def test_CAS_3260(self):
        """Verify fix to CAS-3260"""
        self.ia.fromshape("", [250,250])
        self._testit(cas_3260t, cas_3260r)
        
    def test_CAS_4415(self):
        """Verify CAS-4415 (parser did not properly handle frquency decreasing with pixel number)"""
        shape = [50, 50, 10]
        self.ia.fromshape("", shape)
        csys = self.ia.coordsys()
        increment = csys.increment()["numeric"]
        increment[2] = -increment[2]
        csys.setincrement(increment)
        self.ia.setcoordsys(csys.torecord())
        zz = self.rg.fromtext(
            "circle[[20pix,20pix],6pix],range=[1pix,3pix]",
            shape, csys.torecord()
        )
        self.assertTrue(len(zz.keys()) > 0)

    def test_CAS_4425(self):
        """ Verify CAS-4425 (pixel units now accounted for in range and no units throws exception)"""
        shape = [100, 100, 80]
        self.ia.fromshape("", shape)
        csys = self.ia.coordsys()
        zz = self.rg.fromtext("box[[30pix, 30pix], [39pix, 39pix]], range=[55pix,59pix]", shape, csys.torecord())
        self.assertTrue(self.ia.statistics(region=zz)["npts"] == 500)
        zz = self.rg.fromtext("box[[30pix, 30pix], [39pix, 39pix]], range=[59pix,55pix]", shape, csys.torecord())
        self.assertTrue(self.ia.statistics(region=zz)["npts"] == 500)
        self.assertRaises(
            Exception, self.rg.fromtext, "box[[30pix, 30pix], [39pix, 39pix]], range=[59,55]",
            shape, csys.torecord()
        )
         
    def test_rectangle_rotation(self):
        """Test rectangle region is preserved under coordinate frame switch"""
        self.ia.fromshape("",[200, 200])
        csys = self.ia.coordsys()
        # rectangular box
        xx = self.rg.fromtext(
            "box[[5834.23813221arcmin, -3676.92506701arcmin],[5729.75600494arcmin, -3545.36602909arcmin]] coord=GALACTIC",
            csys=csys.torecord(), shape=self.ia.shape()
        )
        zz = self.ia.subimage("", region=xx)
        got = zz.getchunk(getmask=True)
        self.ia.open(datapath + "rect_rot.im")
        expec = self.ia.getchunk(getmask=True)
        self.assertTrue((got == expec).all())
        zz.done()
        
        #center box
        self.ia.fromshape("",[200, 200])
        csys = self.ia.coordsys()
        yval = "-3611.1455480499999arcmin"
        xwidth = _qa.tos(_qa.mul(_qa.quantity("104.48212727000009arcmin"),_qa.cos(yval)))
        xx = self.rg.fromtext(
            "centerbox[[5781.9970685749995arcmin, " + yval + "],[" + xwidth + ", 131.55903791999981arcmin]] coord=GALACTIC",
            csys=csys.torecord(), shape=self.ia.shape()
        )
        zz = self.ia.subimage("", region=xx)
        got = zz.getchunk(getmask=True)
        self.ia.open(datapath + "rect_rot2.im")
        expec = self.ia.getchunk(getmask=True)
        self.assertTrue((got == expec).all())
        
        zz.done()
        self.ia.done()
        
    def test_rotbox(self):
        """Test rotbox when specified in pixels (CAS-5723)"""
        self.ia.fromshape("",[200,200])
        reg = self.rg.fromtext(
            "rotbox [ [ 60pix , 50pix ] , [ 30pix , 30pix ] , 30deg ]",
            csys=self.ia.coordsys().torecord(),shape=self.ia.shape()
        )
        self.assertTrue(self.ia.statistics(region=reg)['npts'] == 901)
        csys = self.ia.coordsys()
        csys.setreferencevalue([800,70*60])
        self.ia.setcoordsys(csys.torecord())
        reg = self.rg.fromtext(
            "rotbox [ [ 60pix , 50pix ] , [ 30pix , 30pix ] , 30deg ]",
            csys=self.ia.coordsys().torecord(),shape=self.ia.shape()
        )
        self.assertTrue(self.ia.statistics(region=reg)['npts'] == 901)
        
    def test_ellipse(self):
        """Test ellipse for image in GALACTIC and file in J2000"""
        self.ia.open(datapath + "gal.im")
        reg = self.rg.fromtextfile(
            datapath + "testEllipse90deg.crtf",
            csys = self.ia.coordsys().torecord(),
            shape=self.ia.shape()
        )
        subi = self.ia.subimage("", region=reg)
        self.ia.open(datapath + "galwj2kellipse.im")
        expec = self.ia.getchunk(getmask=True)
        self.ia.done()
        got = subi.getchunk(getmask=True)
        subi.done()
        self.assertTrue((got == expec).all())
        
    def test_1000(self):
        """Test a large number of regions, CAS-7405"""
        self.ia.open(datapath + "1000regtest.im")
        self.assertTrue(self.ia.statistics()['npts'][0] == 331*331)
        self.assertTrue(self.ia.statistics(region=datapath + "1000circles.txt")['npts'][0] == 13679)
        self.ia.done()
        
    def test_CAS_8072(self):
        """Verify rest frequency precision issue has been fixed"""
        self.ia.fromshape("",[20,20,200])
        self.ia.addnoise()
        reg = reg = self.rg.fromtext(
            "box [[0pix,0pix], [19pix,19pix]], range=[1140km/s, 1142km/s], restfreq=1.42040575e+09Hz",
            csys = self.ia.coordsys().torecord(), shape=self.ia.shape()
        )
        reg1 = self.rg.fromtext(
            "box [[0pix,0pix], [19pix,19pix]], range=[1140km/s, 1142km/s]",
            csys = self.ia.coordsys().torecord(), shape=self.ia.shape()
        )        
        # no comma delimiters should throw exception
        self.assertRaises(
            Exception, self.rg.fromtext,
            "global coord=B1950 frame=LSRK veltype=RADIO restfreq=1.42040575e+09Hz"
            + "\nbox [[0pix,0pix], [19pix,19pix]], range=[1140km/s, 1142km/s]",
            csys = self.ia.coordsys().torecord(), shape=self.ia.shape()
        )
        reg3 = self.rg.fromtext(
            "global coord=J2000, frame=LSRK, veltype=RADIO, restfreq=1.42040575e+09Hz"
            + "\nbox [[0pix,0pix], [19pix,19pix]], range=[1140km/s, 1142km/s]",
            csys = self.ia.coordsys().torecord(), shape=self.ia.shape()
        )
        # different global rest freq
        reg4 = self.rg.fromtext(
            "global coord=J2000, frame=LSRK, veltype=RADIO, restfreq=1.42050575e+09Hz"
            + "\nbox [[0pix,0pix], [19pix,19pix]], range=[1140km/s, 1142km/s]",
            csys = self.ia.coordsys().torecord(), shape=self.ia.shape()
        )
        stats0 = self.ia.statistics(region=reg)
        stats1 = self.ia.statistics(region=reg1)
        stats3 = self.ia.statistics(region=reg3)
        stats4 = self.ia.statistics(region=reg4)

        self.ia.done()
        for k in ('maxpos', 'minpos'):
            self.assertTrue((stats0[k] == stats1[k]).all())
            self.assertTrue((stats0[k] == stats3[k]).all())
            # different rest freq used, so the positions will not
            # be the same
            self.assertTrue((stats0[k] != stats4[k]).any())

    def test_ICRS(self):
        """
        CAS-13074, verify that coord=ICRS works correctly

        1. Create a 100x100 image using the default coordinate system provided by ia.shape()

        2. Modify the coordinate system of the image from J2000 to GALACTIC ref frame,
           since the difference between J2000 and ICRS seems to be only about 10 marcsec,
           so we need to use a coordinate system where the values in the two systems differ
           more to get a convincing test.

        3. Set all pixels to 0, except the reference pixel 50, 50 which is set to 1.

        4. Create a CRTF region string using coords='ICRS' and a box that is centered at
           GALACTIC long=0, lat=0 (the ref direction in the image) but using ICRS coords
           of course. The hardcoded ICRS coords were determined using me.measure() to
           convert from GALACTIC to ICRS.

        5. Run ia.statistics() using region=the CRTF text string previously created.

        6. Test that the max pixel value found in the region is 1. This indicates that
           the region was applied correctly.

        """
        self.ia.fromshape(icrs_image, shape=[100, 100])
        csys = self.ia.coordsys()
        csys.setconversiontype("GALACTIC")
        self.ia.setcoordsys(csys.torecord())
        csys.done()
        pix = self.ia.getchunk()
        pix[:] = 0
        pix[50, 50] = 1
        self.ia.putchunk(pix)
        self.ia.done()
        # muck with the image's coordinate system more
        self.assertTrue(
            _imd.open(icrs_image), 'Unable to open imagemetadata object'
        )
        self.assertTrue(
            _imd.set('equinox', 'GALACTIC'), 'Failed to set equinox'
        )
        self.assertTrue(
            _imd.set('ctype1', 'LONGITUDE'), 'Failed to set ctype1'
        )
        self.assertTrue(
            _imd.set('ctype2', 'LATITUDE'), 'Failed to set ctype2'
        )
        _imd.done()
        icrs = 'box[[-1.63412rad, -0.50561rad], [-1.63296rad, -0.50445rad]] coord=ICRS\n'
        rg = rgtool()
        self.assertTrue(self.ia.open(icrs_image), 'Failed to open image')
        reg = rg.fromtext(icrs, csys=self.ia.coordsys().torecord(), shape=self.ia.shape())
        rg.done()
        stats = self.ia.statistics(region=reg)
        self.ia.done() 
        self.assertEqual(stats['max'][0], 1, 'Incorrect value for max')

    def test_crtf_has_multiple_diff_and_ends_with_diff_bug_fix(self):
        """
        CAS-12980, verify fix that allows supplied CRTF file to work correctly
        1. copy necessary data
        2. run ia.subimage() on image using region file
        3. confirm that the correct number of pixels are not masked
        """
        self.ia.open(cas_12980i)
        xx = self.ia.subimage(region=cas_12980t)
        self.assertEqual(xx.statistics()['npts'], 6612, 'Wrong number of pixels masked')
        xx.done()  

def suite():
    return [rg_fromtextfile_test]

if __name__ == '__main__':
    unittest.main()<|MERGE_RESOLUTION|>--- conflicted
+++ resolved
@@ -74,13 +74,7 @@
 cas_12980t = 'mynewregion.crtf' 
 cas_12980c = 'cas_12980c.im'
 
-<<<<<<< HEAD
 datapath = ctsys_resolve('unittest/rgtool/')
-=======
-datapath = ctsys_resolve('regression/unittest/rg.fromtextfile/')
-datapath2 = ctsys_resolve2('image/')
-datapath3 = ctsys_resolve2('text/')
->>>>>>> 027131f3
 
 def deep_equality(a, b):
     if (type(a) != type(b)):
@@ -129,8 +123,8 @@
     def setUp(self):
         for im in self._fixtures:
             shutil.copy(datapath + im, im)
-        shutil.copy(datapath2 + cas_12980i, cas_12980i)
-        shutil.copy(datapath3 + cas_12980t, cas_12980t)
+        shutil.copy(datapath + cas_12980i, cas_12980i)
+        shutil.copy(datapath + cas_12980t, cas_12980t)
         self.ia = iatool()
         self.rg = rgtool()
     
