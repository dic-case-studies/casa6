//# PlotMSPlot.cc: High level plot concept across potentially multiple objects.
//# Copyright (C) 2009
//# Associated Universities, Inc. Washington DC, USA.
//#
//# This library is free software; you can redistribute it and/or modify it
//# under the terms of the GNU Library General Public License as published by
//# the Free Software Foundation; either version 2 of the License, or (at your
//# option) any later version.
//#
//# This library is distributed in the hope that it will be useful, but WITHOUT
//# ANY WARRANTY; without even the implied warranty of MERCHANTABILITY or
//# FITNESS FOR A PARTICULAR PURPOSE.  See the GNU Library General Public
//# License for more details.
//#
//# You should have received a copy of the GNU Library General Public License
//# along with this library; if not, write to the Free Software Foundation,
//# Inc., 675 Massachusetts Ave, Cambridge, MA 02139, USA.
//#
//# Correspondence concerning AIPS++ should be addressed as follows:
//#        Internet email: aips2-request@nrao.edu.
//#        Postal address: AIPS++ Project Office
//#                        National Radio Astronomy Observatory
//#                        520 Edgemont Road
//#                        Charlottesville, VA 22903-2475 USA
//#
//# $Id: $
#include <plotms/Plots/PlotMSPlot.h>

#include <plotms/Plots/PlotMSPlotParameterGroups.h>
#include <plotms/Data/CacheFactory.h>
#include <plotms/Data/PlotMSCacheBase.h>
#include <plotms/Data/MSCache.h>
#include <plotms/Data/CalCache.h>
#include <QDebug>


using namespace casacore;
namespace casa {

////////////////////////////
// PLOTMSPLOT DEFINITIONS //
////////////////////////////

// Static //

PlotMSPlotParameters PlotMSPlot::makeParameters(PlotMSApp* plotms) {
	PlotMSPlotParameters p(plotms->getPlotFactory());
	makeParameters(p, plotms);
	return p;
}

void PlotMSPlot::makeParameters(PlotMSPlotParameters& params, PlotMSApp* /*plotms*/) {
	// Add data parameters if needed.
	if(params.typedGroup<PMS_PP_MSData>() == NULL)
		params.setGroup<PMS_PP_MSData>();

	// Add cache parameters if needed
	if(params.typedGroup<PMS_PP_Cache>() == NULL)
		params.setGroup<PMS_PP_Cache>();

	// Add axes parameters if needed.
	if(params.typedGroup<PMS_PP_Axes>() == NULL)
		params.setGroup<PMS_PP_Axes>();

	// Add canvas parameters if needed.
	if(params.typedGroup<PMS_PP_Canvas>() == NULL)
		params.setGroup<PMS_PP_Canvas>();

	// Add display parameters if needed.
	if(params.typedGroup<PMS_PP_Display>() == NULL)
		params.setGroup<PMS_PP_Display>();

	// Add page header parameters if needed.
	if(params.typedGroup<PMS_PP_PageHeader>() == NULL)
		params.setGroup<PMS_PP_PageHeader>();

	// Add iteration parameters if needed.
	if(params.typedGroup<PMS_PP_Iteration>() == NULL)
		params.setGroup<PMS_PP_Iteration>();
}

const uInt PlotMSPlot::PIXEL_THRESHOLD = 1000000;
const uInt PlotMSPlot::MEDIUM_THRESHOLD = 10000;
const uInt PlotMSPlot::LARGE_THRESHOLD = 1000;

// Constructors/Destructors //

PlotMSPlot::PlotMSPlot(PlotMSApp* parent) : 
	itsParent_(parent),
	itsFactory_(parent->getPlotFactory()),
	itsParams_(itsFactory_),
	itsCache_(NULL),
	iter_(0),
	iterStep_(1) {
  
	itsCache_ = new MSCache(itsParent_);
	cacheUpdating = false;
	constructorSetup();
}

PlotMSPlot::~PlotMSPlot() {
	if (itsCache_)
		delete itsCache_;
	itsCache_ = NULL;
}

void PlotMSPlot::customizeAutoSymbol( const PlotSymbolPtr& baseSymbol, uInt dataSize ){
	if( baseSymbol->symbol() == PlotSymbol::AUTOSCALING) {
		if( dataSize > PIXEL_THRESHOLD ) {
			baseSymbol->setSymbol(PlotSymbol::PIXEL);
			baseSymbol->setSize(1,1);
		}
		else if( dataSize > MEDIUM_THRESHOLD ) {
			baseSymbol->setSymbol( PlotSymbol::CIRCLE);
			baseSymbol->setSize(2,2);
		}
		else if( dataSize > LARGE_THRESHOLD ) {
			baseSymbol->setSymbol( PlotSymbol::CIRCLE );
			baseSymbol->setSize(4,4);
		}
		else {
			baseSymbol->setSymbol( PlotSymbol::CIRCLE );
			baseSymbol->setSize(6,6);
		}
	}
}

// Public Methods //

void PlotMSPlot::resize(PlotMSPages &pages, uInt rows, uInt cols) {
	// Resize canvases and plots
	int plotCanvasRowCount = 1;
	int plotCanvasColCount = 1;

	if ( isIteration()  ){
		plotCanvasRowCount = rows;
		plotCanvasColCount = cols;
	}

	//Number of canvases is based on the grid.
	itsCanvases_.resize( plotCanvasRowCount );
	for( int r = 0; r < plotCanvasRowCount; ++r) {
		itsCanvases_[r].resize(plotCanvasColCount);
	}

	//Number of plots is based on how many overplots we
	//are supporting (dataCount) and on the iteration count
	//over the data.
	Int plotRows = 1;
	Int plotCols = 1;
	getPlotSize( plotRows, plotCols );
	resizePlots( plotRows, plotCols );


	// Resize pages
	iterStep_ = plotCanvasRowCount * plotCanvasColCount;
	int ownedCanvasStart = this->getPageIterationCount( pages[0]);
	int pageSize = static_cast<int>(ceil( (plotCols*1.0f+ownedCanvasStart) / iterStep_));
	pages.resize( pageSize );
	for(size_t i = 0; i < pages.totalPages(); ++i) {
		pages[i].resize(rows, cols);
	}

}

String PlotMSPlot::name() const {
	const PMS_PP_MSData *data = itsParams_.typedGroup<PMS_PP_MSData>();
	const PMS_PP_Cache *cache = itsParams_.typedGroup<PMS_PP_Cache>();
	const PMS_PP_Display *display = itsParams_.typedGroup<PMS_PP_Display>();

	if(data == NULL || cache == NULL || display == NULL || !data->isSet())
		return "Over Plot";
	return display->titleFormat().getLabel(cache->xAxis(), cache->yAxis());
	//return "Over Plot for " + data->filename();
}

vector<MaskedScatterPlotPtr> PlotMSPlot::plots() const {
	if((itsPlots_.size() == 0) || (itsPlots_[0].size() == 0))
		return vector<MaskedScatterPlotPtr>();
	int index = 0;

	int dataCount = itsPlots_.size();
	int nIter = itsPlots_[0].size();

	int plotCount = nIter * dataCount;
	vector<MaskedScatterPlotPtr> v( plotCount );
	for(unsigned int i = 0; i < itsPlots_.size(); i++) {
		for(unsigned int j = 0; j < itsPlots_[i].size(); j++) {
			if(index >= plotCount) break;
			v[index] = itsPlots_[i][j];
			++index;
		}
	}
	return v;
}

vector<PlotCanvasPtr> PlotMSPlot::canvases() const {

	if(( itsCanvases_.size() == 0) || (itsCanvases_[0].size() == 0)){
		return vector<PlotCanvasPtr>();
	}
	uInt index = 0;
	uInt nIter = itsCache_->nIter(0);
	int canvasCount = std::min(nIter,
		uInt(itsCanvases_.size() * itsCanvases_[0].size()));
	vector<PlotCanvasPtr> v( canvasCount );
	for(uInt i = 0; i < itsCanvases_.size(); i++) {
		for(uInt j = 0; j < itsCanvases_[i].size(); j++) {
			if(index >= nIter) break;
			v[index] = itsCanvases_[i][j];
			++index;
		}
	}
	return v;
}

void PlotMSPlot::attachToCanvases() {
	Int nIter = itsCache_->nIter(0);
	if ( nIter <= 0 ){
		nIter = 1;
	}
	int canvasRows = itsCanvases_.size();
	for( int r = 0; r < canvasRows; ++r) {
		int canvasCols = itsCanvases_[r].size();
		for( int c = 0; c < canvasCols; ++c) {
			if(!itsCanvases_[r][c].null()) {
				if ( ! isIteration() ){
					//There is just one canvas for this plot, but we may
					//be adding several sets of data to it.
					int dataRowCount = itsPlots_.size();
					for ( int i = 0; i < dataRowCount; i++ ){
						int dataColCount = itsPlots_[i].size();
						for ( int j = 0; j < dataColCount; j++ ){
							itsCanvases_[r][c]->plotItem( itsPlots_[i][j]);
						}
					}
				}
				else {
					QList<PlotMSPlot*> canvasPlots =
						itsParent_->getPlotManager().getCanvasPlots(r,c);
					if ( canvasPlots.contains( this )){
						//For an iteration plot, there is one canvas per
						//iteration.  In the case of overplotting with an
						//iteration, we may be adding several sets of data
						//to each canvas.
						PlotMSPage page = itsParent_->getPlotManager().itsPages_.currentPage();
						int iterationIndex = getIterationIndex (r, c, page );
						//int iterationIndex = r * canvasCols + c + iter;
						if ( iterationIndex < nIter ){
							int dataRowCount = itsPlots_.size();
							for ( int i = 0; i < dataRowCount; i++ ){
								if(!itsPlots_[i][iterationIndex].null()) {
									itsCanvases_[r][c]->plotItem(itsPlots_[i][iterationIndex]);
								}
							}
						}
					}
				}
				((&*itsCanvases_[r][c]))->show();
				((&*itsCanvases_[r][c]))->setMinimumSize(5,5);
			}
		}
	}
}

void PlotMSPlot::detachFromCanvases() {
	for(uInt r = 0; r < itsCanvases_.size(); ++r) {
		for(uInt c = 0; c < itsCanvases_[r].size(); ++c) {
			if(!itsCanvases_[r][c].null()) {
				if(itsCanvases_[r][c]->numPlotItems() > 0) {
					int dataRowCount = itsPlots_.size();
					for ( int i = 0; i < dataRowCount; i++ ){
						int dataColCount = itsPlots_[i].size();
						for ( int j = 0; j < dataColCount; j++ ){
							itsCanvases_[r][c]->removePlotItem(itsPlots_[i][j]);
						}
					}
				}
				//This is necessary in scripting mode so that we don't see
				//detached canvases.
				if (!itsParent_->guiShown() ||
						itsCanvases_[r][c]->numPlotItems() ==0 ){
					((&*itsCanvases_[r][c]))->hide();
				}
			}
		}
	}
}

void PlotMSPlot::dataMissing(){
	cacheUpdating = false;
	detachFromCanvases();
	initializePlot();
	releaseDrawing();
	itsCache_->clear();
}

vector<PMS::DataColumn> PlotMSPlot::getCachedData(){
	PMS_PP_Cache* cache = itsParams_.typedGroup<PMS_PP_Cache>();
	int xAxisCount = cache->numXAxes();
	int yAxisCount = cache->numYAxes();
	int count = xAxisCount + yAxisCount;
	vector<PMS::DataColumn> cdata( count );
	for( int i = 0; i < xAxisCount; ++i) {
		cdata[i] = cache->xDataColumn(i);
	}
	for( int i = xAxisCount; i < count; ++i) {
		cdata[i] = cache->yDataColumn(i - xAxisCount);
	}
	return cdata;
}

vector<PMS::Axis> PlotMSPlot::getCachedAxes() {
	PMS_PP_Cache* c = itsParams_.typedGroup<PMS_PP_Cache>();
	int xAxisCount = c->numXAxes();
	int yAxisCount = c->numYAxes();
	int count = xAxisCount + yAxisCount;
	vector<PMS::Axis> axes( count );
	PMS::Axis axis;
	for(int i = 0; i < xAxisCount; i++){
		axis = c->xAxis(i);
		if (axis == PMS::NONE) {
			axis = getDefaultXAxis();
			c->setXAxis(axis, i);
		}
		axes[i] = axis;
	}
	for(int i = xAxisCount; i < count; i++){
		uInt yIndex = i - xAxisCount;
		axis = c->yAxis(yIndex);
		if (axis == PMS::NONE) {
			axis = PMS::DEFAULT_YAXIS;
			c->setYAxis(axis, yIndex);
		}
		axes[i] = axis;
	}
	return axes;
}

PMS::Axis PlotMSPlot::getDefaultXAxis() {
<<<<<<< HEAD
    String caltype = itsCache_->calType();
    PMS::Axis xaxis = PMS::TIME;
    if (itsCache_->cacheType() == PlotMSCacheBase::CAL) {
        if (caltype.contains("BPOLY"))
            xaxis = PMS::FREQUENCY;
        else if (caltype[0]=='D' || caltype.startsWith("KAntPos"))
            xaxis = PMS::ANTENNA1;
        else if (caltype.contains("TSYS") || caltype[0]=='B' ||
                 caltype.contains("Mf") || caltype[0]=='X' ||
                 caltype[0]=='K')
            xaxis = PMS::CHANNEL;
    }
    return xaxis;
=======
	PMS::Axis xaxis = PMS::TIME;
	if (itsCache_->cacheType() == PlotMSCacheBase::CAL) {
		String caltype = itsCache_->calType();
		if (caltype.contains("BPOLY"))
			xaxis = PMS::FREQUENCY;
		else if (caltype.contains("TSYS") || caltype[0]=='B' ||
				caltype.contains("Mf") || caltype[0]=='X' )
			xaxis = PMS::CHANNEL;
		else if (caltype[0]=='D' || caltype[0]=='K')
			xaxis = PMS::ANTENNA1;
	}
	return xaxis;
>>>>>>> ca38ab81
}

const PlotMSPlotParameters& PlotMSPlot::parameters() const{ return itsParams_;}

PlotMSPlotParameters& PlotMSPlot::parameters() { return itsParams_; }

vector<PlotCanvasPtr> PlotMSPlot::visibleCanvases() const {
	vector<PlotCanvasPtr> v;
	vector<PlotCanvasPtr> canv = canvases();
	for(unsigned int i = 0; i < canv.size(); i++) {
		bool visible = itsParent_->isVisible( canv[i] );
		if ( visible ) v.push_back( canv[i] );
	}
	return v;
}

Record PlotMSPlot::locateInfo(int plotIterIndex,
		const Vector<PlotRegion>& regions, bool showUnflagged,
		bool showFlagged, bool selectAll ) const {
	Record resultRecord = itsCache_->locateInfo( plotIterIndex, regions,
			showUnflagged, showFlagged, selectAll );
	return resultRecord;
}

PlotLogMessage* PlotMSPlot::locateRange( int canvasIndex,
		const Vector<PlotRegion> & regions, bool showUnflagged,
		bool showFlagged){
	int iterIndex = iter() + canvasIndex;
	PlotLogMessage* m = itsCache_->locateRange(iterIndex, regions,
			showUnflagged, showFlagged);
	return m;
}

PlotLogMessage* PlotMSPlot::flagRange( int canvasIndex,
		casa::PlotMSFlagging& flagging, const Vector<PlotRegion>& regions,
		bool showFlagged){
	int iterIndex = iter() + canvasIndex;
	PlotLogMessage* m = itsCache_->flagRange(iterIndex, flagging, regions,
			showFlagged);
	return m;
}



PlotMSRegions PlotMSPlot::selectedRegions() const {
	return selectedRegions(canvases()); }

PlotMSRegions PlotMSPlot::visibleSelectedRegions() const {
	return selectedRegions(visibleCanvases()); }

bool PlotMSPlot::initializePlot(PlotMSPages& pages) {
	bool hold = allDrawingHeld();
	if(!hold)
		holdDrawing();

	// Initialize plot objects and assign canvases.
	if(!assignCanvases(pages) || !initializePlot()) {
		if(!hold) releaseDrawing();
		return false;
	}

	// Set up page.
	pages.setupCurrentPage();

	// Attach plot objects to their assigned canvases.
	attachToCanvases();
    
	// Update objects with set parameters.
	parameters().releaseNotification();
	parametersHaveChanged(parameters(),
		PlotMSWatchedParameters::ALL_UPDATE_FLAGS());
    
	// Draw if necessary.
	if(!hold) releaseDrawing();
    
	return true;
}

bool PlotMSPlot::updateCache() {
	PMS_PP_MSData* data = itsParams_.typedGroup<PMS_PP_MSData>();
	PMS_PP_Cache* cache = itsParams_.typedGroup<PMS_PP_Cache>();
	PMS_PP_Iteration* iter = itsParams_.typedGroup<PMS_PP_Iteration>();
	if(data == NULL || cache == NULL || iter == NULL){
		return false;
	}

	// Don't load if data isn't set or there was an error during data opening.
	if(!data->isSet()){
		return false;
	}
	// Trap bad averaging/iteration combo
	if (data->averaging().baseline() &&
			iter->iterationAxis()==PMS::ANTENNA) {
		logMessage( "Cannot iterate on Antenna if averaging over baseline, so turning off iteration.");
		iter->setIterationAxis(PMS::NONE);
	}

	// Notify the plots that the data will change
	updatePlots();

	// Set up cache loading parameters
	if(cache->numXAxes() != cache->numYAxes()){
		return false;
	}

	itsParent_->getLogger()->markMeasurement(PMS::LOG_ORIGIN,
			PMS::LOG_ORIGIN_LOAD_CACHE,
			PMS::LOG_EVENT_LOAD_CACHE);
	itsTCLParams_.endCacheLog = true;

	// Delete existing cache if it doesn't match
    String filename = data->filename();
	cacheUpdating = true;
	if (CacheFactory::needNewCache(itsCache_, filename)) {
		if(itsCache_) {
            clearPlotData(); //plot has ptr to indexer about to be deleted
			delete itsCache_;
			itsCache_ = NULL;
		}
		itsCache_ = CacheFactory::getCache(filename, itsParent_);
		if(itsCache_ == NULL) {
			throw AipsError("Failed to create a new Cache object!");
		} else
			itsCache_->setFilename(filename);
			data->setType(itsCache_->cacheType());
	}

	bool result = true;
	try {
		result = itsParent_->updateCachePlot( this,
			PlotMSPlot::cacheLoaded, true );
			
	}
	catch( AipsError& error ){
		cacheUpdating = false;
		logMessage( error.getMesg().c_str() );
		result = false;
	}
	return result;
}

bool PlotMSPlot::updateCanvas() {

	bool set = PMS_PP_RETCALL(itsParams_, PMS_PP_MSData, isSet, false);
	PMS_PP_Axes *axes = itsParams_.typedGroup<PMS_PP_Axes>();
	PMS_PP_Cache *cache = itsParams_.typedGroup<PMS_PP_Cache>();
	PMS_PP_Canvas *canv = itsParams_.typedGroup<PMS_PP_Canvas>();
	PMS_PP_Iteration *iter = itsParams_.typedGroup<PMS_PP_Iteration>();
	PMS_PP_MSData *data = parameters().typedGroup<PMS_PP_MSData>();
	PlotMSAveraging averaging = data->averaging();
	if(axes == NULL || cache == NULL || canv == NULL || iter == NULL ) {
		return false;
	}

	uInt nIter = itsCache_->nIter(0);
	uInt rows = itsCanvases_.size();
	for(uInt r = 0; r < rows; ++r) {
		uInt cols = itsCanvases_[r].size();
		//uInt iterationRows = iter_ + r * cols;
		/*if( iterationRows >= nIter  ){
			break;
		}*/
		for(uInt c = 0; c < cols; ++c) {
			PlotMSPage page =
				itsParent_->getPlotManager().itsPages_.currentPage();
			uInt iteration = getIterationIndex( r, c, page );
			if(iteration >= nIter  ){
				clearCanvasProperties( r, c );
			}
			else {
				setCanvasProperties( r, c, cache, axes, set, canv,
						rows, cols, iter, iteration, averaging );
			}
		}
	}
	return true;
}

bool PlotMSPlot::updateDisplay() {
	try {
		PMS_PP_Cache *cache = itsParams_.typedGroup<PMS_PP_Cache>();
		PMS_PP_Axes *axes = itsParams_.typedGroup<PMS_PP_Axes>();
		PMS_PP_Display *display = itsParams_.typedGroup<PMS_PP_Display>();
		if(cache == NULL || axes == NULL || display == NULL) return false;
		MaskedScatterPlotPtr plot;
		int nIter = itsCache_->nIter(0);
		if ( nIter <= 0 ){
			nIter = 1;
		}
		uInt rows = itsPlots_.size();
		for(uInt row = 0; row < rows; ++row) {
			uInt cols = itsPlots_[row].size();
			//uInt iter = iter_ + row * cols;
			//if(iter >= nIter) break;

			for(uInt col = 0; col < cols; ++col) {
				//if(iter >= nIter) break;
				// Set symbols.
				PlotSymbolPtr unflaggedSym = display->unflaggedSymbol(row);
				PlotSymbolPtr symbolUnmasked = itsParent_->createSymbol(unflaggedSym);
				uInt dataSize = itsCache_->indexer(row,col).sizeUnmasked();
				customizeAutoSymbol( symbolUnmasked, dataSize );

				PlotSymbolPtr flaggedSym = display->flaggedSymbol(row);
				PlotSymbolPtr symbolMasked = itsParent_->createSymbol(flaggedSym);
				dataSize = itsCache_->indexer(row,col).sizeMasked();
				customizeAutoSymbol( symbolMasked, dataSize );

				plot = itsPlots_[row][col];
				if(plot.null()) continue;

				plot->setSymbol(symbolUnmasked);
				plot->setMaskedSymbol(symbolMasked);
				// Colorize and set data changed, if redraw is needed

				bool colorizeChanged = itsCache_->indexer(row,col).colorize(
					display->colorizeFlag(), display->colorizeAxis());
				if(nIter > 0 && colorizeChanged ) {
					plot->dataChanged();
				}

				// Set item axes
				plot->setAxes(axes->xAxis(row), axes->yAxis(row));

				// Set plot title for legend; convert axes for cal table
				PMS::Axis x = cache->xAxis(row);
				PMS::Axis y = cache->yAxis(row);
				if (itsCache_->cacheType()==PlotMSCacheBase::CAL) {
					String caltype = itsCache_->calType();
					x = getCalAxis(caltype, x);
					y = getCalAxis(caltype, y);
				}
				vector<PMS::Axis> yAxes(1, y);
				vector<bool> yRefs(1, itsCache_->hasReferenceValue(y));
				vector<double> yRefValues(1, itsCache_->referenceValue(y));
				plot->setTitle(display->titleFormat().getLabel(
						x, yAxes,
						itsCache_->hasReferenceValue(x),
						itsCache_->referenceValue(x),
						yRefs, yRefValues ));
			}
		}
	} catch(AipsError &err) {
		String errorMsg = "Could not update plot: " + err.getMesg();
		qDebug() << errorMsg.c_str();
		itsParent_->showError( errorMsg );
		return false;
	} catch(...) {
		String errorMsg = "Could not update plot, for unknown reasons!";
		qDebug() << errorMsg.c_str();
		itsParent_->showError( errorMsg );
		return false;
	}
	return true;
}

void PlotMSPlot::setColors() {
	uInt nIter = itsCache_->nIter(0);
	uInt rows = itsPlots_.size();
	itsColoredPlots_.resize(rows);
	for(uInt row = 0; row < rows; ++row) {
		uInt cols = itsPlots_[row].size();
		itsColoredPlots_[row].resize(cols);
		for(uInt col = 0; col < cols; ++col) {
			uInt iteration = row * cols + col;
			if(iteration >= nIter) break;
			itsColoredPlots_[row][col] = ColoredPlotPtr(
					dynamic_cast<ColoredPlot*>(&*itsPlots_[row][col]), false);
			if(!itsColoredPlots_[row][col].null()) {
				const vector<String> &colors = PMS::COLORS_LIST();
				for(uInt i = 0; i < colors.size(); ++i) {
					itsColoredPlots_[row][col]->setColorForBin(i ,
						itsFactory_->color(colors[i]));
				}
			} else {
				std::cout << "Could not convert plot (" << row << ", " << col
					<< ") into a ColoredPlot" << std::endl;
				itsParent_->showError("Could not convert a plot in a ColoredPlot");
			}
		}
	}
}

bool PlotMSPlot::updateData() {
	itsCache_->clear();
	return true;
};

void PlotMSPlot::clearCanvases() {
	int rowCount = itsCanvases_.size();
	for ( int i = 0; i < rowCount; i++ ){
		int colCount = itsCanvases_[i].size();
		for ( int j = 0; j < colCount; j++ ){
			clearCanvasProperties( i, j );
		}
	}
}

bool PlotMSPlot::isCacheUpdating() const {
	return cacheUpdating;
}

void PlotMSPlot::setCacheUpdating( bool updating ){
	cacheUpdating = updating;
}

void PlotMSPlot::updatePlots() {
	for(uInt row = 0; row < itsPlots_.size(); ++row) {
		for(uInt col = 0; col < itsPlots_[row].size(); ++col) {
			bool plottable = itsParent_->getPlotManager().isPlottable(this);
			if(!itsPlots_[row][col].null() && plottable ) {
				itsPlots_[row][col]->dataChanged();
			}
		}
	}
}

void PlotMSPlot::clearPlotData() {
	for(uInt row = 0; row < itsPlots_.size(); ++row) {
		for(uInt col = 0; col < itsPlots_[row].size(); ++col) {
			bool plottable = itsParent_->getPlotManager().isPlottable(this);
			if(!itsPlots_[row][col].null() && plottable ) {
				itsPlots_[row][col]->clearData();
			}
		}
	}
}
bool PlotMSPlot::updateIndexing() {
	PMS_PP_Iteration *iter = itsParams_.typedGroup<PMS_PP_Iteration>();
	PMS_PP_Axes* axes = itsParams_.typedGroup<PMS_PP_Axes>();
	bool globalX = iter->isGlobalScaleX();
	bool globalY = iter->isGlobalScaleY();
	PMS::Axis iterAxis = iter->iterationAxis();
	int dataCount = axes->numYAxes();
	//Only update if we need to.
	bool requiredUpdate = false;

	for ( int i = 0; i < dataCount; i++ ){
		bool iterationInitialized = itsCache_->isIndexerInitialized(iterAxis,
				globalX, globalY, i);
		if ( !iterationInitialized ){
			requiredUpdate = true;
			break;
		}
	}

	if ( requiredUpdate ){
		itsCache_->clearRanges();
		//Set up the indexer.
		for ( int i = 0; i < dataCount; i++ ){
			itsCache_->setUpIndexer(iterAxis, globalX, globalY, i);
		}
	}
	return true;
}

void PlotMSPlot::logPoints() {
	PMS_PP_Display *display = itsParams_.typedGroup<PMS_PP_Display>();
	bool showUnflagged =
			display->unflaggedSymbol()->symbol() != PlotSymbol::NOSYMBOL;
	bool showFlagged =
			display->flaggedSymbol()->symbol() != PlotSymbol::NOSYMBOL;
	bool allFlagged = false;

	stringstream ss;
	ss << "Plotting ";
	if(showUnflagged) {
		if ( itsCache_->nIter(0) > iter_ ){
			uInt nUnflaggedPoints = itsCache_->indexer(0,iter_).sizeUnmasked();
			ss << nUnflaggedPoints << " unflagged" << (showFlagged ? ", " : "");
			if (nUnflaggedPoints==0) allFlagged = true;
		}
		else {
			ss << "0 unflagged" <<(showFlagged ? ", " : "");
		}
	}
	if(showFlagged) {
		if ( itsCache_->nIter(0) > iter_ ){
			ss << itsCache_->indexer(0,iter_).sizeMasked() << " flagged";
		}
		else {
			ss << "0 flagged";
		}
	}
	ss << " points.";

	itsParent_->getLogger()->postMessage(PMS::LOG_ORIGIN,
			PMS::LOG_ORIGIN_PLOT,
			ss.str(),
			PMS::LOG_EVENT_PLOT);
			if (allFlagged) {
				itsParent_->showWarning("All selected data are flagged.");
	}
	else { //clear warning
		itsParent_->clearMessage();
	}
}

void PlotMSPlot::logIter(Int iter, Int nIter) {
	if(nIter > 1) {
		stringstream ss;
		ss << "Stepping to iteration = " << iter+1
				<< " (of " << nIter << "): "
				<< itsCache_->indexer(0,iter).iterLabel();
		itsParent_->getLogger()->postMessage(PMS::LOG_ORIGIN,
				PMS::LOG_ORIGIN_PLOT,
				ss.str(),
				PMS::LOG_EVENT_PLOT);
	}
}

void PlotMSPlot::parametersHaveChanged(const PlotMSWatchedParameters& p,
        int updateFlag ) {
    if ( isCacheUpdating() ) return;
    // Make sure it's this plot's parameters.
    if( &p != &parameters() ) return;

    //A plot not to be shown.
    bool plottable = itsParent_->getPlotManager().isPlottable( this );
    if ( ! plottable ){
        //Clear the plot
        detachFromCanvases();
        return;
    }
    vector<String> updates =
        PlotMSWatchedParameters::UPDATE_FLAG_NAMES(updateFlag);
    if(updates.size() == 0) return;
    
    // Log what we're going to be updating.
    stringstream ss;
    ss << "Updating: ";
    for(unsigned int i = 0; i < updates.size(); i++) {
        if(i > 0) ss << ", ";
        ss << updates[i];
    }
    ss << ".";
    itsParent_->getLogger()->postMessage(PMS::LOG_ORIGIN,
            PMS::LOG_ORIGIN_PARAMS_CHANGED, ss.str(),
            PMS::LOG_EVENT_PARAMS_CHANGED);
    int updateRedraw= updateFlag & PMS_PP::UPDATE_REDRAW;
    bool releaseWhenDone = !allDrawingHeld() && updateRedraw;
    if(releaseWhenDone){
        holdDrawing();
    }
    
    // Update MS as needed.
    const PMS_PP_MSData* d = parameters().typedGroup<PMS_PP_MSData>();
    bool dataSuccess = d->isSet();
    if(dataSuccess && (updateFlag & PMS_PP::UPDATE_MSDATA)){
        bool fileExists = true;
        String fileName = d->filename();
        ifstream ifile( fileName.c_str() );
        if ( !ifile ) {
            fileExists = false;
        } else {
            ifile.close();
        }

        if ( fileExists ){
            dataSuccess = updateData();
        } else {
            String errorMessage( "Please check that the file ");
            errorMessage.append( fileName );
            errorMessage.append( " is valid.");
            itsParent_->getLogger()->postMessage(PMS::LOG_ORIGIN,
                PMS::LOG_ORIGIN_PLOT, errorMessage, PlotLogger::MSG_WARN);
            dataSuccess = false;
        }
    }

    // If something went wrong, clear the cache and plots.
    if(!dataSuccess) {
        itsCache_->clear();
        plotDataChanged();
    }
    
    // Let the child handle the rest of the parameter changes, and release
    // drawing if needed.
    bool result=parametersHaveChanged_(p,updateFlag,releaseWhenDone);
    if( result && releaseWhenDone){
        //Note::this was put in because when reload was checked from the gui
        //we were getting a segfault because the plot was redrawing before the
        //cache was loaded from a thread.  There seems to be a mechanism in
        //place to release the drawing later after the cache is loaded.
        if ( ! itsParent_->guiShown() ){
            releaseDrawing();
        }
    }

}

void PlotMSPlot::plotDataChanged() {
    bool hold = allDrawingHeld();
    if(!hold) holdDrawing();
    
    vector<MaskedScatterPlotPtr> p = plots();
    for(unsigned int i = 0; i < p.size(); i++){
        if(!p[i].null()){
            p[i]->dataChanged();
        }
    }
    
    if(!hold){
        releaseDrawing();
    }
}

bool PlotMSPlot::isIteration() const {
	const PMS_PP_Iteration *iter = itsParams_.typedGroup<PMS_PP_Iteration>();
	bool iterationPlot = false;
	if ( iter != NULL ){
		iterationPlot = iter->isIteration();
	}
	return iterationPlot;
}



bool PlotMSPlot::exportToFormat(const PlotExportFormat& format) {
    vector<PlotCanvasPtr> canv = canvases();
    bool exportSuccess = true;

    //Determine how many pages we need to print.
    int pageCount = 1;
    //Store the current page.
    Int currentIter = iter();

    PlotMSExportParam& exportParams = itsParent_->getExportParameters();
    PMS::ExportRange range = exportParams.getExportRange();
    if ( range == PMS::PAGE_ALL ){
    	int iterationCount = itsCache_->nIter( 0 );
    	float divResult = (iterationCount * 1.0f) / canv.size();
    	pageCount = static_cast<int>(ceil( divResult ));
    	//If we are an iteration plot and we don't own the first few plots on the
    	//page we may need to bump the page count up by one.
    	if ( isIteration() ){
    		PlotMSPages &pages = itsParent_->getPlotManager().itsPages_;
    		PlotMSPage firstPage = pages.getFirstPage();
    		int firstPagePlotCount = getPageIterationCount( firstPage );
    		if ( firstPagePlotCount < static_cast<int>(canv.size()) ){
    			int notOwnedCount = canv.size() - firstPagePlotCount;
    			int excessSpace = (pageCount * canv.size()) - (notOwnedCount + iterationCount );
    			if ( excessSpace < 0 ){
    				pageCount = pageCount + 1;
    			}
    		}
    	}
    	firstIter();
    }


    PlotExportFormat exportFormat( format );
    String baseFileName = format.location;
    String suffix = "";
    int periodIndex = baseFileName.find_last_of( ".");
    //Remove the last '.' from the storage location.
    if ( periodIndex != static_cast<int>(String::npos) ){
        suffix = baseFileName.substr( periodIndex, baseFileName.size() - periodIndex);
        baseFileName = baseFileName.substr(0, periodIndex );
    }

    //Loop over all the iterations, exporting them
    waitOnCanvases();
    PlotMSPages &pages = itsParent_->getPlotManager().itsPages_;
    const String sep( "_");
    bool shortenName = false;
    for ( int i = 0; i < pageCount; i++ ){
        String pageStr;
        if ( i > 0 )
            pageStr = String::toString( i+1 );
        String itersInclude;
        size_t amp;
        if (isIteration()){
            int iterStart = this->iter_;
            int iterEnd = getPageIterationCount( pages[i]);
            int lastIndex = std::min(this->nIter()-iterStart, iterEnd) + 
                iterStart;
            int index = iterStart;

            while ( index < lastIndex ){
                String iterId;
                if ( index == iterStart ){
                    iterId = itsCache_->indexer(0,index).fileLabel();
                    amp = iterId.find(" & ");
                    if (amp != string::npos)
                        iterId.replace(amp, 3, "_with_");
                }
                else {
                    iterId = itsCache_->indexer(0,index).iterValue();
                    amp = iterId.find(" & ");
                    if (amp != string::npos)
                        iterId.replace(amp, 3, "_with_");
                }
                if ( index < lastIndex - 1 ){
                    iterId = iterId + ",";
                }
                itersInclude = itersInclude + iterId;
                index++;
            }
        }

        String fileId;
        if ( itersInclude.size() > 0 ){
            fileId = sep + itersInclude;
        }
        if ( pageStr.size() > 0 ){
            fileId = fileId + sep + pageStr;
        }

        std::string::size_type filepos = baseFileName.rfind('/');
        // returned by os.getcwd() in task_plotms.py
        String path = baseFileName.substr(0, filepos+1);
        // user's plotfile, minus suffix
        String filename = baseFileName.substr(filepos+1, baseFileName.size());
        // This could add iteration names, plus suffix
        String exportFileName = filename + fileId + suffix;
        // CAS-7777 - file(s) will not export if filename > 255
        // Need cushion for sep, pageStr, additional digits, etc.
        // Hopefully first filename is representative of the rest!
        if ((exportFileName.length() > 256) || shortenName) {
            if (pageStr.size() > 0) {
                // shorten to 'basename_#.ext' e.g. 'test_2.jpg'
                exportFileName = filename + sep + pageStr + suffix;
            } else {
                // no iteration, just use 'basename.ext'
                exportFileName = filename + suffix;
            }
            // if shorten one name, shorten them all
            shortenName = true;
        }

        // check if shortening filename didn't work
        if (exportFileName.length() > 255) {
            logMessage("ERROR: Export filename exceeds length limit (256).  Export failed.");
            exportSuccess = false;
        } else {
            exportFormat.location = path + exportFileName;
            exportSuccess = itsParent_->exportToFormat( exportFormat );
            if (exportSuccess) {
                // let user know exported filename (if added iteration label)
                String msg = "Exported " + exportFormat.location;
                logMessage(msg.c_str());
            }
            waitOnCanvases();
            if ( i < pageCount - 1 )
                nextIter();
            waitOnCanvases();
        }
    }

    // Warn user if shortened plotfile name
    if (exportSuccess && shortenName)
        logMessage("Export filenames do not include iteration labels so that plotfile names do not exceed length limit (256).");

    //Restore the current page
    setIter( currentIter );
    return exportSuccess;
}

void PlotMSPlot::exportToFormatCancel(){
	vector<PlotCanvasPtr> canv = canvases();
	PlotOperationPtr op;
	for(unsigned int i = 0; i < canv.size(); i++) {
		if(canv[i].null()) continue;
		op = canv[i]->operationExport();
		if(op.null()) continue;
		op->setCancelRequested(true);
	}
}

void PlotMSPlot::cacheLoaded_(bool wasCanceled) {
    // Ensure we fail gracefully if cache loading yielded nothing
    // or was cancelled

    if ( itsCache_ == NULL ){
        return;
    }
    if (!itsCache_->cacheReady() || wasCanceled) {
        dataMissing();
        return;
    }

    // Make this more specific than canvas-triggered
    if (itsTCLParams_.updateCanvas || itsTCLParams_.updateIteration ){
        updateIndexing();
    }

    // Reset the iterator (if data are new)
    bool iterRecalculated = resetIter();

    // These are called in recalculateIteration, so don't call again
    // unless necessary
    if (!iterRecalculated) {
        // Let the plot know that the data has been changed as needed, unless the
        // thread was canceled.
        updatePlots();


        // Update display as needed.  Put this before update canvas so
        // that the legend item keys will have the correct color.
        if(itsTCLParams_.updateDisplay){
            updateDisplay();
        }

        // Update canvas as needed.
        if(itsTCLParams_.updateCanvas){
                updateCanvas();
        }
    }

    // Report we are done
    if(itsTCLParams_.endCacheLog){
        itsParent_->getLogger()->releaseMeasurement();
    }

    // Release drawing if needed.
    if(itsTCLParams_.releaseWhenDone && !isCacheUpdating() ){
        releaseDrawing();
    }
}

void PlotMSPlot::setRelease( bool b ){
	itsTCLParams_.releaseWhenDone = b;
}

void PlotMSPlot::canvasWasDisowned(PlotCanvasPtr canvas) {
    if(canvas.null()) return;

    vector<MaskedScatterPlotPtr> p = plots();
    for(unsigned int i = 0; i < p.size(); i++)
        if(!p[i].null()) canvas->removePlotItem(p[i]);
}


// Protected Methods //

bool PlotMSPlot::initializePlot() {
	Int rows = 1;
	Int cols = 1;
	getPlotSize( rows, cols );
	resizePlots( rows, cols );
	setColors();
	return true;
}

bool PlotMSPlot::parametersHaveChanged_(const PlotMSWatchedParameters &p,
		int updateFlag, bool releaseWhenDone) {

	if(&p != &itsParams_) {
		return false;
	}

	const PMS_PP_MSData *data = itsParams_.typedGroup<PMS_PP_MSData>();
	const PMS_PP_Iteration *iter = itsParams_.typedGroup<PMS_PP_Iteration>();
	const PMS_PP_Axes *axes = itsParams_.typedGroup<PMS_PP_Axes>();

	if(data == NULL || iter == NULL || axes == NULL ){
		return true;
	}

	itsTCLParams_.releaseWhenDone = releaseWhenDone;
	itsTCLParams_.updateCanvas = (updateFlag & PMS_PP::UPDATE_AXES) ||
			(updateFlag & PMS_PP::UPDATE_CACHE) ||
			(updateFlag & PMS_PP::UPDATE_CANVAS) ||
			(updateFlag & PMS_PP::UPDATE_ITERATION) ||
			(updateFlag & PMS_PP::UPDATE_MSDATA) || !data->isSet();

	itsTCLParams_.updateDisplay = updateFlag & PMS_PP::UPDATE_DISPLAY;
	itsTCLParams_.endCacheLog = false;

	// Clear selection if axes change
	//if(updateFlag & PMS_PP::UPDATE_AXES) {
	// Apparently UPDATE_AXES is not triggered by anything...
	// UPDATE_CACHE should be close enough for now (I hope)
	int updateCacheFlag = updateFlag & PMS_PP::UPDATE_CACHE;
	if( updateCacheFlag ) {
		for(size_t r = 0; r < itsCanvases_.size(); ++r) {
			for(size_t c = 0; c < itsCanvases_[r].size(); ++c) {
				PlotCanvasPtr plotCanvas = itsCanvases_[r][c];
				if ( ! plotCanvas.null() ){
					plotCanvas->standardMouseTools()->selectTool()->clearSelectedRects();
					plotCanvas->clearAnnotations();
					//plotCanvas->clearItems();
					plotCanvas->clearShapes();
				}
			}
		}
	}

	//See if the iteration parameters have changed.
	bool commonAxisX = iter->isCommonAxisX();
	bool commonAxisY = iter->isCommonAxisY();
	Int rows = 0;
	Int cols = 0;
	getPlotSize( rows, cols );
	PlotAxis locationAxisX = axes->xAxis();
	PlotAxis locationAxisY = axes->yAxis();
	int displayRow = iter->getGridRow();
	int displayCol = iter->getGridCol();
	int plotRows = itsPlots_.size();
	int plotCols = 0;
	if ( plotRows > 0 ){
		plotCols = itsPlots_[0].size();
	}
	bool locationChange = false;
	if ( (gridRow != displayRow || gridCol != displayCol) && gridRow != -1 ){
		locationChange = true;

		//This removes the title and axes from previous plot location.
		QList<PlotMSPlot*> canvasPlots = itsParent_->getPlotManager().getCanvasPlots( gridRow, gridCol);

		if ( canvasPlots.size() == 1 ){
			//We are the sole occupant of the old spot (no overplotting)
			//so we erase all evidence of there being a plot
			itsParent_->getPlotManager().clearCanvas(gridRow, gridCol);
		}
		else if ( canvasPlots.size() > 1 ){
			//Just erase ourselves from the canvas.
			itsParent_->getPlotManager().itsPages_.disown( gridRow, gridCol, this );
			detachFromCanvases();
			//Tell the other plots to redraw
			for ( int i = 0; i < canvasPlots.size(); i++ ){
				if ( canvasPlots[i] != this ){
					canvasPlots[i]->parametersHaveChanged( canvasPlots[i]->parameters(),PMS_PP::UPDATE_REDRAW );
				}
			}
		}
	}

	bool updateIter = updateFlag & PMS_PP::UPDATE_ITERATION;
	itsTCLParams_.updateIteration = ( updateIter ||
			((plotRows != rows) || (plotCols != cols)) ||
					(itsParent_->isCommonAxisX() != commonAxisX) ||
					(itsParent_->isCommonAxisY() != commonAxisY) ||
					(itsParent_->getAxisLocationX() != locationAxisX) ||
					(itsParent_->getAxisLocationY() != locationAxisY) ||
					locationChange );
	itsParent_->setCommonAxes( commonAxisX, commonAxisY);
	itsParent_->setAxisLocation( locationAxisX, locationAxisY);
	gridRow = displayRow;
	gridCol = displayCol;

	//We are not plotting this particular plot so just clear it and return.
	if ( displayRow == -1 || displayCol == -1 ){
		clearCanvases();
		return true;
	}

	bool dataSet = data->isSet();
	bool updateData = (updateFlag & PMS_PP::UPDATE_MSDATA) || (updateFlag & PMS_PP::UPDATE_CACHE);

	//If the iteration count has changed, ie from an iteration to a
	//non-iteration or just a change in the iteration axis, we may need
	//to clear the cache and update it.
	if ( updateIter ){
		PMS::Axis newAxis = iter->iterationAxis();
		PMS::Axis cacheIterationAxis = itsCache_->getIterAxis();
		if ( newAxis != cacheIterationAxis ){
			updateData = true;
		}
	}

	// Update cache if needed
	bool handled = true;
	if( dataSet && updateData ) {
		try {
			handled = updateCache();
		}
		catch( AipsError& error ){
			cerr << "Could not update cache: "<<error.getMesg().c_str()<<endl;
			cacheLoaded_(false);
			handled = false;
		}
	}
	else {
		cacheLoaded_(false);
	}
	return handled;
}

void PlotMSPlot::constructorSetup() {
	PlotMSPlotParameters& params = parameters();
	params.addWatcher(this);
	// hold notification until initializePlot is called
	params.holdNotification(this);
	gridRow = -1;
	gridCol = -1;
	makeParameters(params, itsParent_);
}

bool PlotMSPlot::allDrawingHeld() {
	vector<PlotCanvasPtr> canv = canvases();
	bool allDrawingHeld = true;
	int canvasCount = canv.size();
	for(int i = 0; i < canvasCount; i++){
		if(!canv[i].null()){
			bool canvasDrawingHeld = canv[i]->drawingIsHeld();
			if ( !canvasDrawingHeld ){
				allDrawingHeld = false;
				break;
			}
		}
	}
	return allDrawingHeld;
}

void PlotMSPlot::holdDrawing() {
	vector<PlotCanvasPtr> canv = canvases();
	for(unsigned int i = 0; i < canv.size(); i++){
		if ( !canv[i].null() ){
			bool canvasDrawing = canv[i]->isDrawing();
			if ( canvasDrawing ){
				waitOnCanvas( canv[i]);
			}
			canv[i]->holdDrawing();
		}
	}
}

void PlotMSPlot::releaseDrawing() {
	vector<PlotCanvasPtr> canv = canvases();
	for(unsigned int i = 0; i < canv.size(); i++){
		if(!canv[i].null()){
			if ( canv[i]->drawingIsHeld()){
				canv[i]->releaseDrawing();
			}
		}
	}
}

void PlotMSPlot::waitOnCanvas( const PlotCanvasPtr& canvas ){
	if ( !canvas.null()){
		int callIndex = 0;
		int maxCalls =  60;

		bool scriptClient = !itsParent_->guiShown();
		if ( scriptClient ){
			return;
		}
		bool canvasDrawing = canvas->isDrawing( );
		while(  canvasDrawing && callIndex < maxCalls ){
			usleep(1000000);
			callIndex++;
			canvasDrawing = canvas->isDrawing();
		}
	}
}

void PlotMSPlot::waitOnCanvases(){
	vector<PlotCanvasPtr> canv = canvases();
		for (unsigned int i = 0; i < canv.size(); i++ ){
			if ( !canv[i].null()){
				waitOnCanvas( canv[i]);
			}
		}
}

void PlotMSPlot::waitForDrawing( bool holdDrawing ){
	vector<PlotCanvasPtr> canv = canvases();
	for (unsigned int i = 0; i < canv.size(); i++ ){
		if ( !canv[i].null()){
			waitOnCanvas( canv[i]);
			if ( holdDrawing ){
				canv[i]->holdDrawing();
			}
		}
	}
	detachFromCanvases();
}


bool PlotMSPlot::firstIter() {
	Int nIter = itsCache_->nIter(0);
	if( (nIter > 1) && (iter_ != 0) ) {
		PlotMSPages &pages = itsParent_->getPlotManager().itsPages_;
		pages.firstPage();
		iter_ = 0;
		recalculateIteration();
		return true;
	}
	return false;
}

bool PlotMSPlot::prevIter() {
	Int nIter = itsCache_->nIter(0);
	if( nIter > 1 && iter_ > 0 ) {
		PlotMSPages &pages = itsParent_->getPlotManager().itsPages_;
		iter_ -= getPageIterationCount( pages.currentPage() );
		if (iter_ < 0) iter_=0;  // just in case
		pages.previousPage();
		recalculateIteration();
		return true;
	}
	return false;
}

bool PlotMSPlot::nextIter() {
	Int nIter = itsCache_->nIter(0);
	if( nIter > 1) {
		PlotMSPages &pages = itsParent_->getPlotManager().itsPages_;
		int pageIterCount = getPageIterationCount(pages.currentPage());

		if((iter_+pageIterCount) < nIter ) {
			iter_ += pageIterCount;
			pages.nextPage();
			recalculateIteration();
			return true;
		}
	}
	return false;
}

bool PlotMSPlot::lastIter() {
	Int nIter = itsCache_->nIter(0);
	if((nIter > 0) && (iter_ < (nIter - iterStep_))) {
		PlotMSPages &pages = itsParent_->getPlotManager().itsPages_;
		int firstPageIterCount = getPageIterationCount( pages.getFirstPage() );
		iter_ = int(double(nIter-1) / iterStep_) * iterStep_;
		if(iterStep_ == 1){
			iter_ = nIter - 1;
		}
		else {
			if ( firstPageIterCount < iterStep_ ){
				iter_ = iter_ - (iterStep_ - firstPageIterCount );
			}
		}
		pages.lastPage();
		recalculateIteration();
		return true;
	}
	return false;
}

bool PlotMSPlot::setIter( int index ){
	Int nIter = itsCache_->nIter(0);
	bool successful = false;
	if( nIter > 1 && index < nIter && index >= 0) {
		PlotMSPages &pages = itsParent_->getPlotManager().itsPages_;
		pages.setCurrentPageNum( index );
		iter_ = index;
		
		recalculateIteration();
		successful = true;
	}
	return successful;
}

bool PlotMSPlot::resetIter() {
	Int nIter = itsCache_->nIter(0);
	if(nIter > 0 ) {
		PlotMSPages &pages = itsParent_->getPlotManager().itsPages_;
		pages.firstPage();
		iter_ = 0;
		recalculateIteration();
		return true;
	}
	return false;
}

void PlotMSPlot::recalculateIteration( ) {
	bool drawingHeld = allDrawingHeld();
	if ( !drawingHeld ){
		this->holdDrawing();
	}
	int nIter = itsCache_->nIter(0);
		if ( nIter <= 0 ){
			nIter = 1;
		}

	detachFromCanvases();
	if(itsTCLParams_.updateIteration  || isIteration()) {
		PlotMSPages &pages = itsParent_->getPlotManager().itsPages_;
		assignCanvases(pages);
	}

	//Put the data into the plot
	uInt rows = itsPlots_.size();
	for(uInt r = 0; r < rows; ++r) {
		uInt cols = itsPlots_[r].size();
		for(uInt c = 0; c < cols; ++c) {
			int iterationIndex = c;
			if(iterationIndex >= nIter ){
				break;
			}
			logIter(iterationIndex, nIter);
			PlotMaskedPointDataPtr data(&(itsCache_->indexer(r,c)), false);
			itsPlots_[r][c] = itsFactory_->maskedPlot(data);
		}
	}

	setColors();
	itsTCLParams_.updateDisplay = true;

	//Update display should come before update canvas so that the
	//legend items get the correct color.
	updateDisplay();
	updateCanvas();

	attachToCanvases();
	updatePlots();
	if ( !isCacheUpdating() && !drawingHeld ){
		releaseDrawing();
	}

	//Add for CAS-6928/CAS-7014.  Tools were not being reset when
	//the iteration plot page changed.
	// CAS-3125 Need to do this after plots are set for axes stack
	itsParent_->resetTools();

	logPoints();
}

Int PlotMSPlot::nIter() {
	Int iterationCount = 0;
	if ( itsCache_ != NULL ){
		iterationCount = itsCache_->nIter(0);
	}
	return iterationCount;
}

int PlotMSPlot::getPageIterationCount( const PlotMSPage& page ) {
	int rows = itsCanvases_.size();
	int cols = 0;
	if ( rows > 0 ){
		cols = itsCanvases_[0].size();
	}
	int iterationCanvasCount = getIterationIndex(rows,cols,page);
	iterationCanvasCount = iterationCanvasCount - iter_;
	return iterationCanvasCount;
}

void PlotMSPlot::updateLocation(){
	PlotMSPages &pages = itsParent_->getPlotManager().itsPages_;

	//Initializes the canvases for this plot
	assignCanvases(pages);

	//Put the plot data on the canvas.
	attachToCanvases();

	//For scripting mode, we get plots without axes
	//if the call is not preset.
	if ( !itsParent_->guiShown()  ){
		//Put the plot axis on the canvas.
		updateCanvas();
	}
}

PlotMSRegions PlotMSPlot::selectedRegions(
		const vector<PlotCanvasPtr>& canvases) const {
	PlotMSRegions r;
	PMS::Axis x = (PMS::Axis)PMS_PP_RETCALL(itsParams_, PMS_PP_Cache,
			xAxis, 0);
	PMS::Axis y = (PMS::Axis)PMS_PP_RETCALL(itsParams_, PMS_PP_Cache,
			yAxis, 0);

	for(uInt i = 0; i < canvases.size(); ++i) {
		r.addRegions(x, y, canvases[i]);
	}
	return r;
}

bool PlotMSPlot::assignCanvases(PlotMSPages &pages) {
	if(pages.totalPages() == 0) {
		pages.insertPage();
		pages.firstPage();
	}

	//Resize based on the row and column count
	PlotMSParameters params = itsParent_->getParameters();
	int rows = params.getRowCount();
	int cols = params.getColCount();
	resize( pages, rows, cols );
	int currentPage = pages.currentPageNumber();
	PlotMSPage& page = pages[currentPage];

	const PMS_PP_Iteration* iterParams = itsParams_.typedGroup<PMS_PP_Iteration>();
	int rowIndex = 0;
	int colIndex = 0;
	if ( iterParams != NULL ){
		rowIndex = iterParams->getGridRow();
		colIndex = iterParams->getGridCol();
	}

	page.disown( this );
	if ( rowIndex >= 0 && colIndex >= 0 ){
		//Find a canvas for this plot.
		for(int r = 0; r < rows; ++r) {
			bool assigned = false;
			for(int c = 0; c < cols; ++c) {
				if ( isIteration() ){
					if ( (r > rowIndex) || (r == rowIndex && c>=colIndex) || currentPage > 0 ){
						if( !page.isOwned(r, c)) {
							page.setOwner(r, c, this);
							itsCanvases_[r][c] = page.canvas(r, c);
						}
					}
				}
				else {
					//If it is not an iteration plot, there is just
					//one canvas for this plot.
					if ( rowIndex == r && colIndex == c){
						//page.disown( this );
						page.setOwner(r, c, this);
						itsCanvases_[0][0] = page.canvas(r,c);
						assigned = true;
						break;
					}

				}
			}
			if ( assigned ){
				break;
			}
		}

	}
	page.setupPage();
	return true;
}

void PlotMSPlot::resizePlots( int rows, int cols ){
	itsPlots_.resize( rows );
	for ( int r = 0; r < rows; ++r) {
		itsPlots_[r].resize( cols );
		for ( int c = 0; c < cols; ++c) {
			//Put empty data into the plot.
			PlotMaskedPointDataPtr data(&(itsCache_->indexer0()), false);
			itsPlots_[r][c] = itsFactory_->maskedPlot(data);

			// We want to execute this loop at least once to fill in
			// a single plot scenario; but after that, if there are
			// no iterations, break out
			//if(iter >= nIter) break;
		}
		//if(iter >= nIter) break;
	}
}

void PlotMSPlot::getPlotSize( Int& rows, Int& cols ){
	rows = 1;
	cols = 1;

	//Number of plots is based on how many overplots we
	//are supporting (dataCount) and on the iteration count
	//over the data.
	const PMS_PP_Axes *axes = itsParams_.typedGroup<PMS_PP_Axes>();
	if ( axes != NULL ){
		rows = axes->numYAxes();
	}

	int iterationCount = itsCache_->nIter(0);
	if ( iterationCount > 0 ){
		cols = iterationCount;
	}
}

int PlotMSPlot::getIterationIndex( int r, int c, const PlotMSPage& page ){
	int iterationIndex = iter_;
	bool found = false;
	int rows = page.canvasRows();
	int cols = page.canvasCols();
	for ( int i = 0; i < rows; i++ ){
		for ( int j = 0; j <= cols; j++ ){
			if ( i == r && j == c ){
				found =true;
				break;
			}
			else {
				bool ownsCanvas = page.isOwner(i,j, this);
				if ( ownsCanvas ){
					iterationIndex++;
				}
			}
		}
		if ( found ){
			break;
		}
	}
	return iterationIndex;
}

void PlotMSPlot::logMessage( const QString& msg ) const {
	if ( itsParent_ != NULL ){
		stringstream ss;
		ss << msg.toStdString().c_str();
		itsParent_->getLogger()->postMessage(PMS::LOG_ORIGIN,
					PMS::LOG_ORIGIN_PLOT,
					ss.str(),
					PMS::LOG_EVENT_PLOT);
	}
}

void PlotMSPlot::clearCanvasProperties( int row, int col){
	PlotCanvasPtr canvas = itsCanvases_[row][col];
	if(canvas.null()){
		return;
	}
	canvas->showAllAxes( false );
	canvas->setTitle( "" );
	canvas->setCommonAxes( false, false );
}

void PlotMSPlot::setCanvasProperties (int row, int col,
		PMS_PP_Cache* cacheParams, PMS_PP_Axes* axesParams,
		bool set, PMS_PP_Canvas *canvParams, uInt rows, uInt cols,
		PMS_PP_Iteration *iter, uInt iteration,
		PlotMSAveraging averaging) {
	PlotCanvasPtr canvas = itsCanvases_[row][col];
	if(canvas.null()){
		return;
	}

	// Show/hide axes
	canvas->showAllAxes(false);
	canvas->clearAxesLabels();
	// There is the option of sharing axes (common) or
	// for each plot to manage its own.
	bool commonX = iter->isCommonAxisX();
	bool commonY = iter->isCommonAxisY();
	canvas->setCommonAxes( commonX, commonY );
	//showX and showY determine whether axes are visible
	bool showX = set && canvParams->xAxisShown();
	PlotAxis cx = axesParams->xAxis();
	canvas->showAxis(cx, showX);
	int yAxisCount = axesParams->numYAxes();
	bool showY = set && canvParams->yAxisShown();
	for ( int i = 0; i < yAxisCount; i++ ){
		PlotAxis cy = axesParams->yAxis( i );
		canvas->showAxis(cy, showY);
	}

	// Get default or cal axis if needed, set axis scale type (TIME/NORMAL)
	// for x
	PMS::Axis x = cacheParams->xAxis();
	if (x==PMS::NONE) {
		x = getDefaultXAxis();
		cacheParams->setXAxis(x);
	}
	canvas->setAxisScale(cx, PMS::axisScale(x));
	if (itsCache_->cacheType() == PlotMSCacheBase::CAL)
		x= getCalAxis(itsCache_->calType(), x);
	// for y
	for ( int i = 0; i < yAxisCount; i++ ){
		PMS::Axis y = cacheParams->yAxis( i );
		if (y==PMS::NONE) {
			y = PMS::DEFAULT_YAXIS;
			cacheParams->setYAxis(y, i);
		}
		PlotAxis cy = axesParams->yAxis( i );
		canvas->setAxisScale(cy, PMS::axisScale(y));
		if (itsCache_->cacheType() == PlotMSCacheBase::CAL)
			y= getCalAxis(itsCache_->calType(), y);
	}

	// Set reference values (time axis)
	bool xref = itsCache_->hasReferenceValue(x);
	double xrefval = itsCache_->referenceValue(x);
	canvas->setAxisReferenceValue(cx, xref, xrefval);
	for ( int i = 0; i < yAxisCount; i++ ){
		PMS::Axis y = cacheParams->yAxis( i );
		PlotAxis cy = axesParams->yAxis( i );
		bool yref = itsCache_->hasReferenceValue(y);
		double yrefval = itsCache_->referenceValue(y);
		canvas->setAxisReferenceValue(cy, yref, yrefval);
	}

	// Legend
	canvas->showLegend(set && canvParams->legendShown(), canvParams->legendPosition());

    // Get canvas plots to get plot params for each one
	int gridRow = iter->getGridRow();
	int gridCol = iter->getGridCol();
	QList<PlotMSPlot*> canvasPlots  = itsParent_->getPlotManager().getCanvasPlots( gridRow, gridCol );
	int canvasPlotCount = canvasPlots.size();

	// Get table types (PlotMSCacheBase::Type {MS, CAL}) & cal table types
	// for default axes, axis labels, title
	casacore::Vector<casacore::Int> dataTypes(canvasPlotCount, 0);
	casacore::Vector<casacore::String> calTypes(canvasPlotCount, "");
	for (int i=0; i<canvasPlotCount; ++i) {
		PlotMSPlotParameters plotParams = canvasPlots[i]->parameters();
		PMS_PP_MSData* data = plotParams.typedGroup<PMS_PP_MSData>();
		casacore::Int type = data->type();
		dataTypes(i) = type;
		if (type==1) {
			casacore::String filename = data->filename();
			NewCalTable ct(NewCalTable::createCT(filename, Table::Old,
				Table::Plain));
			calTypes(i) = ct.tableInfo().subType();
		}
	}
	// needed to convert data axis label
	bool polnRatio = itsCache_->polnRatio();

	// X-axis label: text and font
	Int pointsize;
	if(set && showX) {
<<<<<<< HEAD
	    // data col may have been changed during loading if no col
        PMS::DataColumn xDataColumn = itsCache_->getXDataColumn();
		String xLabelSingle = canvParams->xLabelFormat().getLabel(x, xref, xrefval, xDataColumn, polnRatio);
        if (x == PMS::FREQUENCY)
            xLabelSingle = addFreqFrame(xLabelSingle);
        if (axisIsAveraged(x, averaging))
            xLabelSingle = "Average " + xLabelSingle;
        if (isCalTable && xLabelSingle.contains("Corr") &&
				!xLabelSingle.contains("Correction"))
            xLabelSingle.gsub("Corr", "Polarization");
=======
		// data col may have been changed during loading if no col
		PMS::DataColumn xDataColumn = itsCache_->getXDataColumn();
		String xLabelSingle = canvParams->xLabelFormat().getLabel(x, xref, 
				xrefval, xDataColumn, polnRatio);
		if (x == PMS::FREQUENCY)
			xLabelSingle = addFreqFrame(xLabelSingle);
		if (axisIsAveraged(x, averaging) && anyEQ(dataTypes,0))
			xLabelSingle = "Average " + xLabelSingle;
		// change xaxis to "Polarization" for cal tables if no MS plotted
		if (allEQ(dataTypes,1) && xLabelSingle.contains("Corr"))
			xLabelSingle.gsub("Corr", "Poln");
>>>>>>> ca38ab81
		canvas->setAxisLabel(cx, xLabelSingle);
		PlotFontPtr xFont = canvas->axisFont(cx);
		pointsize = (canvParams->xFontSet()) ? canvParams->xAxisFont(): std::max(12. - rows*cols+1., 8.);
		xFont->setPointSize(pointsize);
		canvas->setAxisFont(cx, xFont);
	}
	// Y-axis label(s): text and font
	String yLabelLeft, yLabelRight;
	for ( int j = 0; j < canvasPlotCount; j++ ){
		PlotMSPlotParameters plotParams = canvasPlots[j]->parameters();
		PMS_PP_Cache *plotCacheParams = plotParams.typedGroup<PMS_PP_Cache>();
		PMS_PP_Axes * plotAxisParams = plotParams.typedGroup<PMS_PP_Axes>();
		if ( plotCacheParams == NULL || plotAxisParams == NULL ){
			continue;
		}
		if(set) {
			bool isCalTable(dataTypes(j)==1);
			int plotYAxisCount = plotAxisParams->numYAxes();
			for ( int i = 0; i < plotYAxisCount; i++ ){
				PMS::Axis y = plotCacheParams->yAxis( i );
				if (isCalTable && PMS::axisIsData(y))
					y = getCalAxis(calTypes(j), y);
				PlotAxis cy = plotAxisParams->yAxis( i );
				bool yref = itsCache_->hasReferenceValue(y);
				double yrefval = itsCache_->referenceValue(y);
				// data col may have been changed during loading if no col
<<<<<<< HEAD
                PMS::DataColumn yDataColumn = itsCache_->getYDataColumn(i);
				String yLabelSingle = canvParams->yLabelFormat( ).getLabel(y, yref, yrefval, yDataColumn, polnRatio );
                if (y == PMS::FREQUENCY)
                    yLabelSingle = addFreqFrame(yLabelSingle);
                if (axisIsAveraged(y, averaging))
                    yLabelSingle = "Average " + yLabelSingle;
                if (isCalTable && yLabelSingle.contains("Corr") &&
						!yLabelSingle.contains("Correction"))
                    yLabelSingle.gsub("Corr", "Polarization");

=======
				PMS::DataColumn yDataColumn = itsCache_->getYDataColumn(i);
				String yLabelSingle = canvParams->yLabelFormat( ).getLabel(y, 
						yref, yrefval, yDataColumn, polnRatio );
				if (y == PMS::FREQUENCY)
					yLabelSingle = addFreqFrame(yLabelSingle);
				if (axisIsAveraged(y, averaging) && !isCalTable)
					yLabelSingle = "Average " + yLabelSingle;
				if (isCalTable && yLabelSingle.contains("Corr"))
					yLabelSingle.gsub("Corr", "Poln");
>>>>>>> ca38ab81
				if ( cy == Y_LEFT ){
					if ( !yLabelLeft.empty() ) yLabelLeft.append( ", ");
					yLabelLeft.append( yLabelSingle );
				}
				else {
					if ( !yLabelRight.empty() ) yLabelRight.append( ", ");
					yLabelRight.append( yLabelSingle );
				}
			}
		}
	}
	if (showY) {
		pointsize = (canvParams->yFontSet()) ? canvParams->yAxisFont(): std::max(12. - rows*cols+1., 8.);
		if ( !yLabelLeft.empty() ){
			canvas->setAxisLabel(Y_LEFT, yLabelLeft);
			PlotFontPtr yFont = canvas->axisFont( Y_LEFT);
			yFont->setPointSize(pointsize);
			canvas->setAxisFont(Y_LEFT, yFont);
		}
		if ( !yLabelRight.empty() ){
			canvas->setAxisLabel(Y_RIGHT, yLabelRight);
			PlotFontPtr yFont = canvas->axisFont( Y_RIGHT);
			yFont->setPointSize(pointsize);
			canvas->setAxisFont(Y_RIGHT, yFont);
		}
	}

	// Custom axes ranges set by user
	// OR points near zero are not plotted so add margin to the lower bound
	// (CAS-3263)
	bool makeSquare(false), waveplot(false);  // true if uv / uvwave plot
	canvas->setAxesAutoRescale(true);
	if ( set ){
		PMS_PP_Display *display = itsParams_.typedGroup<PMS_PP_Display>();
		double xmin, xmax, ymin, ymax;
		double maxval, xymax(0);
		bool xIsUV(false), xIsUVwave(false);
		// get data ranges
		bool displayUnflagged =
			(display->unflaggedSymbol()->symbol() != PlotSymbol::NOSYMBOL);
		bool displayFlagged =
			(display->flaggedSymbol()->symbol() != PlotSymbol::NOSYMBOL);
		if (displayUnflagged && !displayFlagged) {
			// get range of unflagged data only
			itsCache_->indexer(0,iteration).unmaskedMinsMaxesRaw(xmin, xmax,
					ymin, ymax);
		} else if (displayFlagged && !displayUnflagged) {
			// get range of flagged data only
			itsCache_->indexer(0,iteration).maskedMinsMaxesRaw(xmin, xmax,
					ymin, ymax);
		} else {
			// get range of all data
			itsCache_->indexer(0,iteration).minsMaxes(xmin, xmax, ymin, ymax);
		}

		// set X axis range
		if ( axesParams->xRangeSet() ){
			canvas->setAxisRange(cx, axesParams->xRange());
		} else {
			if ((xmin > -0.5) && (xmin < 1.0) && (xmax > 10.0)) {
				if (xmax > 100.0)
					xmin -= 1.0; // add larger margin for larger range
				else
					xmin -= 0.1;
				pair<double, double> xbounds = make_pair(xmin, xmax);
			    canvas->setAxisRange(cx, xbounds);
			}
			// make scales symmetrical for u and v
			// PMS::Axis x = cacheParams->xAxis();
			if (PMS::axisIsUV(x)) {
				// set range if not all flagged
				if ((xmin != DBL_MAX) && (xmax != -DBL_MAX)) {
					xIsUV = true;
					if (x==PMS::UWAVE || x==PMS::VWAVE) xIsUVwave=true;
					maxval = round(max(abs(xmin),xmax)) + 10.0;
					xmin = -maxval;
					xmax = maxval;
					xymax = max(xymax, maxval);
					pair<double, double> xbounds = make_pair(xmin, xmax);
					canvas->setAxisRange(cx, xbounds);
				}
			}
		}

		// set Y axis range
		for ( int i = 0; i < yAxisCount; i++ ){
			PlotAxis cy = axesParams->yAxis( i );
			if ( axesParams->yRangeSet(i) ){
				canvas->setAxisRange(cy, axesParams->yRange(i));
			} else {
				pair<double, double> ybounds;
				if (ymax-ymin < 1e-3) {
					// autorange sets multiple y-ticks to same value
					// with very small diff
					ybounds = make_pair(ymin-1e-5, ymax+1e-5);
					canvas->setAxisRange(cy, ybounds);
				}
				// set range if values close to zero (add margin to ymin)
				else if ((ymin > -0.5) && (ymin < 1.0) && (ymax > 10.0)) {
					if (ymax > 100.0)
						ymin -= 1.0; // add larger margin for larger range
					else
						ymin -= 0.1;
					ybounds = make_pair(ymin, ymax);
					canvas->setAxisRange(cy, ybounds);
				}

				// make range symmetrical for u and v
				PMS::Axis y = cacheParams->yAxis(i);
				if (PMS::axisIsUV(y)) {
					// set range if not all flagged
					if ((ymin != DBL_MAX) && (ymax != -DBL_MAX)) {
						maxval = round(max(abs(ymin),ymax)) + 10.0;
						if (xIsUV) {
							// set x and y ranges equally
							xymax = max(xymax, maxval);
							pair<double, double> xybounds = make_pair(-xymax, xymax);
							canvas->setAxisRange(cx, xybounds);
							canvas->setAxisRange(cy, xybounds);
							makeSquare = true;
							if (xIsUVwave && (y==PMS::UWAVE || y==PMS::VWAVE))
								waveplot=true;
						} else {
							// just set yrange equally
							ymin = -maxval;
							ymax = maxval;
							ybounds = make_pair(ymin, ymax);
							canvas->setAxisRange(cy, ybounds);
						}
					}
				}
			}
		}
	}

	// make square plot, or revert back to rectangular
	itsParent_->getPlotter()->makeSquarePlot(makeSquare, waveplot);

	// Title
	// Set title font
	PlotFontPtr font = canvas->titleFont();
	pointsize = (canvParams->titleFontSet()) ? canvParams->titleFont():
		std::max(16. - rows*cols+1., 8.);
	font->setPointSize(pointsize);
	font->setBold(true);
	canvas->setTitleFont(font);
	// Set title text
	bool resetTitle = set || (iter->iterationAxis() != PMS::NONE);
	String iterTxt;
	if(iter->iterationAxis() != PMS::NONE && itsCache_->nIter(0) > 0) {
		iterTxt = itsCache_->indexer(0,iteration).iterLabel();
	}
	String title = "";
	if(resetTitle) {
		PMS::DataColumn xDataColumn = itsCache_->getXDataColumn();
		vector<PMS::Axis> yAxes;
		vector<bool> yRefs;
		vector<double> yRefVals;
		vector<PMS::DataColumn> yDatas;
		for ( int j = 0; j < canvasPlotCount; j++ ){
			PlotMSPlotParameters plotParams = canvasPlots[j]->parameters();
			PMS_PP_Cache* plotCacheParams = plotParams.typedGroup<PMS_PP_Cache>();
			PMS_PP_Axes* plotAxisParams = plotParams.typedGroup<PMS_PP_Axes>();
			if ( plotCacheParams == NULL || plotAxisParams == NULL ){
				continue;
			}
			bool isCalTable(dataTypes(j)==1);
			PlotMSCacheBase& plotCacheBase = canvasPlots[j]->cache();
			int plotYAxisCount = plotAxisParams->numYAxes();
			for ( int i = 0; i < plotYAxisCount; i++ ){
				PMS::Axis y = plotCacheParams->yAxis( i );
				if (isCalTable && PMS::axisIsData(y))
					y = getCalAxis(calTypes(j), y);
				yAxes.push_back(y);
				yRefs.push_back(plotCacheBase.hasReferenceValue(yAxes[i]));
				yRefVals.push_back(plotCacheBase.referenceValue(yAxes[i]));
				yDatas.push_back(itsCache_->getYDataColumn(i));
			}
		}
		title = canvParams->titleFormat().getLabel(x, yAxes, xref,
				xrefval, yRefs, yRefVals, xDataColumn, yDatas, polnRatio)
				+ " " + iterTxt;
<<<<<<< HEAD
        if (isCalTable && title.contains("Corr") && 
				!title.contains("Correction"))
            title.gsub("Corr", "Polarization");
=======
		// Change "Corr"->"Polarization" for cal tables
		if (title.contains("Corr") && anyEQ(dataTypes,1)) {
			if (allEQ(dataTypes, 1)) {  // all cal tables: do global replace
				title.gsub("Corr", "Poln");
			} else {  // mixed MS/CT
				// change Corr->Pol for CT yaxis only
				if (title.startsWith("Corr") && dataTypes(0)==1)
					title.replace(0, 4, "Poln");
				else if (title.contains(", Corr") && dataTypes(1)==1)
					title.gsub(", Corr", ", Poln");
			}
		}
>>>>>>> ca38ab81
		canvas->setTitle(title);
	}

	// Show gridlines on plot
	canvas->showGrid(canvParams->gridMajorShown(), canvParams->gridMinorShown(),
			canvParams->gridMajorShown(), canvParams->gridMinorShown());
	// major
	PlotLinePtr major_line =
		itsFactory_->line(canvParams->gridMajorLine());
	if (!canvParams->gridMajorShown()) major_line->setStyle(PlotLine::NOLINE);
	canvas->setGridMajorLine(major_line);
	// minor
	PlotLinePtr minor_line =
		itsFactory_->line(canvParams->gridMinorLine());
	if (!canvParams->gridMinorShown()) minor_line->setStyle(PlotLine::NOLINE);
	canvas->setGridMinorLine(minor_line);
}

bool PlotMSPlot::axisIsAveraged(PMS::Axis axis, PlotMSAveraging averaging) {
    bool avgAxis = false;
    switch (axis) {
        case PMS::TIME:
            if (averaging.time()) avgAxis = true;
            break;
        case PMS::CHANNEL:
            if (averaging.channel()) avgAxis = true;
            break;
        case PMS::BASELINE:
            if (averaging.baseline()) avgAxis = true;
            break;
        default:
            break;
    }
    return avgAxis;
}

String PlotMSPlot::addFreqFrame(String freqLabel) {
    if (itsCache_->cacheType() == PlotMSCacheBase::MS) {
        String freqType = MFrequency::showType(itsCache_->getFreqFrame());
        return freqLabel + " " + freqType;
    } else {
        return freqLabel;
    }
}

PMS::Axis PlotMSPlot::getCalAxis(String calType, PMS::Axis axis) {
    if (axis==PMS::AMP) {
        if (calType.contains("TSYS")) return PMS::TSYS;
        if (calType.contains("SWPOW")) return PMS::SWP;
        if (calType.contains("Opac")) return PMS::OPAC;
        if (calType.contains("SD")) return PMS::GREAL;
        if (calType[0]=='F') return PMS::TEC;
		if (calType.startsWith("KAntPos")) return PMS::ANTCORR; 
        if (calType[0]=='K') return PMS::DELAY;
        return PMS::GAMP;
    }
    if (axis==PMS::PHASE) return PMS::GPHASE;
    if (axis==PMS::REAL) return PMS::GREAL;
    if (axis==PMS::IMAG) return PMS::GIMAG;
    return axis;
}

}<|MERGE_RESOLUTION|>--- conflicted
+++ resolved
@@ -338,21 +338,6 @@
 }
 
 PMS::Axis PlotMSPlot::getDefaultXAxis() {
-<<<<<<< HEAD
-    String caltype = itsCache_->calType();
-    PMS::Axis xaxis = PMS::TIME;
-    if (itsCache_->cacheType() == PlotMSCacheBase::CAL) {
-        if (caltype.contains("BPOLY"))
-            xaxis = PMS::FREQUENCY;
-        else if (caltype[0]=='D' || caltype.startsWith("KAntPos"))
-            xaxis = PMS::ANTENNA1;
-        else if (caltype.contains("TSYS") || caltype[0]=='B' ||
-                 caltype.contains("Mf") || caltype[0]=='X' ||
-                 caltype[0]=='K')
-            xaxis = PMS::CHANNEL;
-    }
-    return xaxis;
-=======
 	PMS::Axis xaxis = PMS::TIME;
 	if (itsCache_->cacheType() == PlotMSCacheBase::CAL) {
 		String caltype = itsCache_->calType();
@@ -365,7 +350,6 @@
 			xaxis = PMS::ANTENNA1;
 	}
 	return xaxis;
->>>>>>> ca38ab81
 }
 
 const PlotMSPlotParameters& PlotMSPlot::parameters() const{ return itsParams_;}
@@ -1764,18 +1748,6 @@
 	// X-axis label: text and font
 	Int pointsize;
 	if(set && showX) {
-<<<<<<< HEAD
-	    // data col may have been changed during loading if no col
-        PMS::DataColumn xDataColumn = itsCache_->getXDataColumn();
-		String xLabelSingle = canvParams->xLabelFormat().getLabel(x, xref, xrefval, xDataColumn, polnRatio);
-        if (x == PMS::FREQUENCY)
-            xLabelSingle = addFreqFrame(xLabelSingle);
-        if (axisIsAveraged(x, averaging))
-            xLabelSingle = "Average " + xLabelSingle;
-        if (isCalTable && xLabelSingle.contains("Corr") &&
-				!xLabelSingle.contains("Correction"))
-            xLabelSingle.gsub("Corr", "Polarization");
-=======
 		// data col may have been changed during loading if no col
 		PMS::DataColumn xDataColumn = itsCache_->getXDataColumn();
 		String xLabelSingle = canvParams->xLabelFormat().getLabel(x, xref, 
@@ -1787,7 +1759,6 @@
 		// change xaxis to "Polarization" for cal tables if no MS plotted
 		if (allEQ(dataTypes,1) && xLabelSingle.contains("Corr"))
 			xLabelSingle.gsub("Corr", "Poln");
->>>>>>> ca38ab81
 		canvas->setAxisLabel(cx, xLabelSingle);
 		PlotFontPtr xFont = canvas->axisFont(cx);
 		pointsize = (canvParams->xFontSet()) ? canvParams->xAxisFont(): std::max(12. - rows*cols+1., 8.);
@@ -1814,18 +1785,6 @@
 				bool yref = itsCache_->hasReferenceValue(y);
 				double yrefval = itsCache_->referenceValue(y);
 				// data col may have been changed during loading if no col
-<<<<<<< HEAD
-                PMS::DataColumn yDataColumn = itsCache_->getYDataColumn(i);
-				String yLabelSingle = canvParams->yLabelFormat( ).getLabel(y, yref, yrefval, yDataColumn, polnRatio );
-                if (y == PMS::FREQUENCY)
-                    yLabelSingle = addFreqFrame(yLabelSingle);
-                if (axisIsAveraged(y, averaging))
-                    yLabelSingle = "Average " + yLabelSingle;
-                if (isCalTable && yLabelSingle.contains("Corr") &&
-						!yLabelSingle.contains("Correction"))
-                    yLabelSingle.gsub("Corr", "Polarization");
-
-=======
 				PMS::DataColumn yDataColumn = itsCache_->getYDataColumn(i);
 				String yLabelSingle = canvParams->yLabelFormat( ).getLabel(y, 
 						yref, yrefval, yDataColumn, polnRatio );
@@ -1835,7 +1794,6 @@
 					yLabelSingle = "Average " + yLabelSingle;
 				if (isCalTable && yLabelSingle.contains("Corr"))
 					yLabelSingle.gsub("Corr", "Poln");
->>>>>>> ca38ab81
 				if ( cy == Y_LEFT ){
 					if ( !yLabelLeft.empty() ) yLabelLeft.append( ", ");
 					yLabelLeft.append( yLabelSingle );
@@ -2018,13 +1976,9 @@
 		title = canvParams->titleFormat().getLabel(x, yAxes, xref,
 				xrefval, yRefs, yRefVals, xDataColumn, yDatas, polnRatio)
 				+ " " + iterTxt;
-<<<<<<< HEAD
-        if (isCalTable && title.contains("Corr") && 
-				!title.contains("Correction"))
-            title.gsub("Corr", "Polarization");
-=======
 		// Change "Corr"->"Polarization" for cal tables
-		if (title.contains("Corr") && anyEQ(dataTypes,1)) {
+		if (title.contains("Corr") && !title.contains("Correction") &&
+                anyEQ(dataTypes,1)) {
 			if (allEQ(dataTypes, 1)) {  // all cal tables: do global replace
 				title.gsub("Corr", "Poln");
 			} else {  // mixed MS/CT
@@ -2035,7 +1989,6 @@
 					title.gsub(", Corr", ", Poln");
 			}
 		}
->>>>>>> ca38ab81
 		canvas->setTitle(title);
 	}
 
