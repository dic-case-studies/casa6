// ASDM2MSFiller.h: implementation of a casacore::MeasurementSet's filler
// for Francois Viallefond & Frederic Badia ALMA Simulator
//
//  Copyright (C) 2001
//  OBSERVATOIRE DE PARIS - DEMIRM
//  Avenue Denfert Rochereau - 75014 - PARIS
//
//  This program is free software; you can redistribute it and/or modify
//  it under the terms of the GNU General Public License as published by
//  the Free Software Foundation; either version 2 of the License, or
//  (at your option) any later version.
//
//  This program is distributed in the hope that it will be useful,
//  but WITHOUT ANY WARRANTY; without even the implied warranty of
//  MERCHANTABILITY or FITNESS FOR A PARTICULAR PURPOSE.  See the
//  GNU General Public License for more details.
//
//  You should have received a copy of the GNU General Public License
//  along with this program; if not, write to the Free Software
//  Foundation, Inc., 59 Temple Place, Suite 330, Boston, MA  02111-1307  USA
//
//
//
//////////////////////////////////////////////////////////////////////
#if !defined(ALMA_ASDM2MSFILLER_H)
#define ALMA_ASDM2MSFILLER_H
//# Includes

#include <casa/aips.h>
#include <casa/Utilities/Assert.h>
#include <tables/Tables.h>
#include <ms/MeasurementSets/MeasurementSet.h>
#include <ms/MeasurementSets/MSAntennaColumns.h>
#include <ms/MeasurementSets/MSDataDescColumns.h>
#include <ms/MeasurementSets/MSFeedColumns.h>
#include <ms/MeasurementSets/MSFieldColumns.h>
#include <ms/MeasurementSets/MSFlagCmdColumns.h>
#include <ms/MeasurementSets/MSHistoryColumns.h>
#include <ms/MeasurementSets/MSMainColumns.h>

#include <ms/MeasurementSets/MSObsColumns.h>
#include <ms/MeasurementSets/MSPointingColumns.h>
#include <ms/MeasurementSets/MSPolColumns.h>
#include <ms/MeasurementSets/MSProcessorColumns.h>
#include <ms/MeasurementSets/MSSourceColumns.h>
#include <ms/MeasurementSets/MSStateColumns.h>
#include <ms/MeasurementSets/MSSpWindowColumns.h>
#include <ms/MeasurementSets/MSSysCalColumns.h>
#include <ms/MeasurementSets/MSWeatherColumns.h>

#include <tables/DataMan/StandardStMan.h>
#include <tables/DataMan/TiledShapeStMan.h>
#include <tables/Tables/SetupNewTab.h>
#include <tables/Tables/TableDesc.h>
#include <tables/Tables/TableRecord.h>
#include <casa/Arrays/Vector.h>
#include <casa/Arrays/Cube.h>
#include <casa/Arrays/Matrix.h>
#include <casa/Arrays/ArrayMath.h>
#include <casa/Arrays/ArrayUtil.h>
#include <casa/Arrays/ArrayLogical.h>
#include <casa/Containers/Block.h>
#include <casa/Containers/OrderedMap.h>
#include <measures/Measures/MPosition.h>
#include <measures/Measures/MBaseline.h>
#include <measures/Measures/Muvw.h>
#include <measures/Measures/MeasTable.h>
#include <measures/Measures/Stokes.h>
#include <measures/Measures/MeasConvert.h>
#include <measures/TableMeasures/TableMeasValueDesc.h>
#include <measures/TableMeasures/TableMeasOffsetDesc.h>
#include <measures/TableMeasures/TableMeasRefDesc.h>
#include <measures/TableMeasures/TableMeasDesc.h>
#include <measures/Measures/MeasConvert.h>
#include <casa/BasicSL/Constants.h>
#include <casa/OS/File.h>
#include <casa/OS/Path.h>
#include <complex>

#include <vector>


namespace casacore{
    class MPosition;
    class MeasFrame;
    class MeasurementSet;
    class MSMainColumns;
}

//# Forward Declarations

namespace casa {
    class TimeRange;
}

//
// A structure to define a range of rows in the Pointing table where the attribute overTheTop is defined and with which value.
//
struct s_overTheTop {
  unsigned int  start;   // The index of the first row of the range. 
  unsigned int  len;     // The number of consecutive rows in the range.
  bool value;   // The value of overTheTop in that range.
};

// Class ddMgr is a utility to help for the management
// of DataDescription, SpectralWindow and Polarization ids.
// Here we provide enough space to store 100 values for 
// each quantity; this is very likeky far beyond the actual
// needs.
class ddMgr {
 private:
  int     numCorr[100];
  int     numChan[100];
  struct  {
    int polId;
    int swId;
  } dd[100];
  
 public:

  ddMgr();

  int setNumCorr(int i, int numChan);
  int setNumChan(int i, int numCorr);

  int getNumCorr(int i);
  int getNumChan(int i);

  int setDD(int i, int polId, int swId); 

  int getPolId(int i);
  int getSwId(int i);
};


 
// Class ASDM2MSFiller
class ASDM2MSFiller {
 private:
  double         itsCreationTime;
  const std::string   itsName;
  int            itsNumAntenna;
  int            itsNumChan;
  int            itsNumCorr;
  casacore::MeasurementSet *itsMS;
  casacore::MSMainColumns  *itsMSCol;
  casacore::ScalarColumn<casacore::String> *itsWinFuncCol;
  casacore::ScalarColumn<casacore::Int> *itsNumBinCol;
  casacore::String     itsMSPath;
  casacore::Bool     itsWithRadioMeters;     /* Are we building an ALMA casacore::MS ?*/
  casacore::Bool     itsFirstScan;
  casacore::uInt     itsMSMainRow;
  /*casacore::TiledDataStManAccessor itsImWgtAcc;*/
  casacore::Block<casacore::IPosition> itsDataShapes;

  int itsScanNumber;
  int itsNCat;
    
  ddMgr    itsDDMgr;

  int itsCalDeviceNumberOfRows;
  casacore::Table itsMSCalDeviceTable;

  int createMS(const std::string& msName, 
               bool complexData, 
               bool withCompression, 
               const std::string& telName, 
               int maxNumCorr,
               int maxNumChan,
               bool withCorrectedData=false,
	       bool useAsdmStMan4DATA=false);

  const char** getPolCombinations(int numCorr);
    
  static std::map<std::string, casacore::MDirection::Types> string2MDirection;
  static std::map<std::string, casacore::MDirection::Types> string2MDirectionInit();
   
 public:  
  ASDM2MSFiller (const std::string&	name_,
		 double		creation_time_,
		 bool		withRadioMeters,
		 bool		complexData,
		 bool		withCompression,
                 const std::string&  telName, 
                 int            intintmaxNumCorr,
                 int            maxNumChan,
		 bool		withCorrectedData=false,
		 bool           useAsdmStMan4DATA=false);
  
  // Destructor
  ~ASDM2MSFiller();

  const casacore::MeasurementSet* ms();

  int addAntenna(const std::string&	 name_,
		 const std::string&	 station_,
		 double		 lx_,
		 double		 ly_,
		 double		 lz_,
		 double		 offset_x_,
		 double		 offset_y_,
		 double		 offset_z_,
		 float		 dish_diam_);


  void addData (bool                      complexData,
		std::vector<double>            &time_,
		std::vector<int>               &antennaId1_,
		std::vector<int>               &antennaId2_,
		std::vector<int>               &feedId1_,
		std::vector<int>               &feedId2_,
		std::vector<int>               &dataDescId_,
		int                       processorId_,
		int                       fieldId_,
		std::vector<double>            &interval_,
		std::vector<double>            &exposure_,
		std::vector<double>            &timeCentroid_,
		int                       scanNumber_,
		int                       arrayId_,
		int                       observationId_,
		std::vector<int>               &stateId_,
		std::vector<std::pair<int, int> >   &nChanNPol_,
		std::vector<double>            &uvw_,
		std::vector<double>            &weight_,
		std::vector<double>            &sigma_);

  void addData (bool                      complexData,
		std::vector<double>            &time_,
		std::vector<int>               &antennaId1_,
		std::vector<int>               &antennaId2_,
		std::vector<int>               &feedId1_,
		std::vector<int>               &feedId2_,
		std::vector<int>               &dataDescId_,
		int                       processorId_,
		std::vector<int>               &fieldId_,
		std::vector<double>            &interval_,
		std::vector<double>            &exposure_,
		std::vector<double>            &timeCentroid_,
		int                       scanNumber_,
		int                       arrayId_,
		int                       observationId_,
		std::vector<int>               &stateId_,
		std::vector<double>            &uvw_,
		std::vector<std::vector<unsigned int> >      &dataShape_,
		std::vector<float *>           &uncorrectedData_,
		std::vector<float *>           &correctedData_,
		std::vector<unsigned int>      &flag_);

  void addData (bool                      complexData,
		std::vector<double>            &time_,
		std::vector<int>               &antennaId1_,
		std::vector<int>               &antennaId2_,
		std::vector<int>               &feedId1_,
		std::vector<int>               &feedId2_,
		std::vector<int>               &dataDescId_,
		int                       processorId_,
		std::vector<int>               &fieldId_,
		std::vector<double>            &interval_,
		std::vector<double>            &exposure_,
		std::vector<double>            &timeCentroid_,
		int                       scanNumber_,
		int                       arrayId_,
		int                       observationId_,
		std::vector<int>               &stateId_,
		std::vector<double>            &uvw_,
		std::vector<std::vector<unsigned int> >      &dataShape_,
		std::vector<float *>           &data_,
		std::vector<unsigned int>      &flag_,
		std::vector<double>            &weight_,
		std::vector<double>            &sigma_);
  
  int  addDataDescription(int spectral_window_id_,
			  int polarizarion_id_);

  int  addUniqueDataDescription(int spectral_window_id_,
				int polarizarion_id_);

  int  exists(char *path);
  casacore::String msPath();


  void addFeed(int      antenna_id_,
	       int      feed_id_,
	       int      spectral_window_id_,
	       double   time_,
	       double   interval_,
	       int      num_receptors_,
	       int      beam_id_,
	       std::vector<double> &   beam_offset_,
	       std::vector<std::string> & pol_type_,
	       std::vector<std::complex<float> > & polarization_response_,
	       std::vector<double>&   position_,  // Must be a 3 elements vector !!!
	       std::vector<double>&   receptor_angle_);
  
  void addField( const std::string&			name_,
		 const std::string&			code_,
		 double				time_,
		 unsigned int                   num_poly_,
		 std::vector<std::vector<double> >&	delay_dir_,
		 std::vector<std::vector<double> >&	phase_dir_,
		 std::vector<std::vector<double> >&	reference_dir_,
		 const std::string&			direction_code_,
		 int				source_id_);

  void updateEphemerisIdInField(std::vector<std::pair<int, int> >& idxEphemerisId_v);

  void addFlagCmd(double	time_,
		  double	interval_,
		  const std::string& type_,
		  const std::string& reason_,
		  int		level_,
		  int		severity_,
		  int		applied_,
		  std::string&	command_);

  void addHistory( double		time_,
		   int			observation_id_,
		   const std::string&	message_,
		   const std::string&	priority_,
		   const std::string&	origin_,
		   int			object_id_,
		   const std::string&	application_,
		   const std::string&	cli_command_,
		   const std::string&	app_parms_ );

  void addObservation(const std::string&		telescopeName_,
		      double			startTime_,
		      double			endTime_,
		      const std::string&		observer_,
		      const std::vector<std::string>&	log_,
		      const std::string&		schedule_type_,
		      const std::vector<std::string>&	schedule_,
		      const std::string&		project_,
		      double			release_date_);

  void addPointingSlice(unsigned int                  n_row_,
			std::vector<int>&                  antenna_id_,
			std::vector<double>&               time_,
			std::vector<double>&               interval_,
			std::vector<double>&               direction_,
			std::vector<double>&               target_,
			std::vector<double>&               pointing_offset_,
			std::vector<double>&               encoder_,
			std::vector<bool>&                 tracking_,
			bool                          overTheTopExists4All_,
			std::vector<bool>&                 v_overTheTop_,
			std::vector<s_overTheTop>&         v_s_overTheTop_);

  int  addPolarization(int num_corr_,
		       std::vector<int>& corr_type_,
		       std::vector<int>& corr_product_);

  int addUniquePolarization(int num_corr_,
			    //			    const std::vector<casacore::Stokes::StokesTypes>& corr_type_,
			    const std::vector<int>& corr_type_,
			    const std::vector<int>& corr_product_);

  void addProcessor(std::string& type_,
		    std::string& sub_type_,
		    int  type_id_,
		    int  mode_id_);

  void addSource(int             source_id_,
		 double          time_,
		 double          interval_,
		 int             spectral_window_id_,
		 int             num_lines_,
		 std::string&         name_,
		 int             calibration_group_,
		 std::string&         code_,
		 std::vector<double>& direction_,
		 std::string&         direction_code_,
		 std::vector<double>& position_,
		 std::vector<double>& proper_motion_,
		 std::vector<std::string>& transition_,
		 std::vector<double>& rest_frequency_,
		 std::vector<double>& sysvel_);
		 
  int  addSpectralWindow(int			num_chan_,
			 const std::string&          name_,
			 double			ref_frequency_,
			 const std::vector<double>&	chan_freq_,
			 const std::vector<double>&	chan_width_,
			 int			meas_freq_ref_,
			 const std::vector<double>&	effective_bw_,
			 const std::vector<double>&	resolution_,
			 double			total_bandwidth_,
			 int			net_sideband_,
			 int			bbc_no_,
			 int			if_conv_chain_,
			 int			freq_group_,
			 const std::string&		freq_group_name_,
			 int			num_assoc_,
<<<<<<< HEAD
			 const vector<int>&	assoc_sp_id_,
			 const vector<string>&	assoc_nature_,
			 const string &         windowFunction_,
			 int                    numBin_);
=======
			 const std::vector<int>&	assoc_sp_id_,
			 const std::vector<std::string>&	assoc_nature_);
>>>>>>> 1448ee42

  int  addUniqueState(bool sig_,
		      bool ref_,
		      double cal_,
		      double load_,
		      unsigned int sub_scan_,
		      std::string& obs_mode_,
		      bool flag_row_);
  
  
  void addState(bool    sig_,
		bool    ref_,
		double  cal_,
		double  load_,
		int     sub_scan_,
		std::string& obs_mode_);
  
  void addSysCal(int    antenna_id,
		 int    feed_id,
		 int    spectral_window_id,
		 double time_,
		 double interval_,
		 int    numReceptor_,
		 int    numChan_,
		 std::pair<bool, std::vector<float> >& tcal_spectrum_pair,
		 std::pair<bool, bool>&           tcal_flag_pair,
		 std::pair<bool, std::vector<float> >& trx_spectrum_pair,
		 std::pair<bool, bool>&           trx_flag_pair,
		 std::pair<bool, std::vector<float> >& tsky_spectrum_pair,
		 std::pair<bool, bool>&           tsky_flag_pair,
		 std::pair<bool, std::vector<float> >& tsys_spectrum_pair,
		 std::pair<bool, bool>&           tsys_flag_pair,
		 std::pair<bool, std::vector<float> >& tant_spectrum_pair,
		 std::pair<bool, bool>&           tant_flag_pair,
		 std::pair<bool, std::vector<float> >& tant_tsys_spectrum_pair,
		 std::pair<bool, bool>&           tant_tsys_flag_pair);

 void addWeather(int				antenna_id_,
		  double			time_,
		  double			interval_,
		  const std::pair<bool, float>&	pressure_opt_,
		  const std::pair<bool, float>&	relHumidity_opt_,
		  const std::pair<bool, float>&	temperature_opt_,
		  const std::pair<bool, float>&	windDirection_opt_,
		  const std::pair<bool, float>&	windSpeed_opt_,
		  const std::pair<bool, float>&	dewPoint_opt_,
		  int				wx_station_id_,
		  std::vector<double>&		wx_station_position_);

  /**
   * Add one row in the casacore::MS CALDEVICE table.
   *
   * @param antennaId the index in the ANTENNA table of the antenna for which this row is defined.
   * @param feedId the index in the FEED table of the feeds for which this row is defined.
   * @param spectralWindowId the index in the SPECTRAL WINDOW table of the spectral window for which this row is defined.
   * @param time the midpoint time of measurement.
   * @param interval the interval of measurement.
   * @param numCalload the number of calibration loads.
   * @param calLoadNames a vector of strings.
   */
  void addCalDevice(int				antennaId,
		    int				feedId,
		    int				spectralWindowId,
		    double			time,
		    double			interval,
		    unsigned int		numCalLoad,
		    std::vector<std::string>		calloadNames,
		    unsigned int		numReceptor,
		    std::vector<std::vector<float> >&	calEff,
		    std::vector<std::vector<float> >&	noiseCal,
		    std::vector<double >&		temperatureLoad);

  /**
   * Adds one row in the casacore::MS SYSPOWER table.
   *
   *
   * @param antennaId the index in the ANTENNA table of the antenna for which this row is defined.
   * @param feedId the index in the FEED table of the feeds for which this row is defined.
   * @param spectralWindowId the index in the SPECTRAL WINDOW table of the spectral window for which this row is defined.
   * @param time the midpoint time of measurement.
   * @param interval the interval of measurement.
   * @param numReceptor a null value will be interpreted as "all the optional attributes" are absent, otherwise it will be considered as
   * as the number of useful values to read in the next three vectors. More precisely, for any of the parameters switchedPowerDifference, 
   * switchedPowerSum and requantizedGain, if its size is null then the parameter is considered as "absent" and ignored otherwise
   * its first numReceptor values will be copied into the casacore::MS CalDevice table corresponding field. If the size of one the parameters is not null
   * but smaller than numReceptor then the code will crash miserably.
   *
   * @param switchedPowerDifference a vector of float numbers containing the switched power differences in its numReceptor first elements on
   * the basis of one value per receptor. If the size of the vector is null then it'll be ignored.
   * @param switchedPowerSum a vector of float numbers containing the switched power sums in its numReceptor first elements on
   * the basis of one value per receptor. If the size of the vector is null then it'll be ignored. 
   * @param temperatureLoad a vector of float number containing the requantizer gains on the basis of one value per receptor. If the size
   * of the vector is null then it'll be ignored. 
   */
  void addSysPower(int			antennaId,
		   int			feedId,
		   int			spectralWindowId,
		   double		time,
		   double		interval,
		   unsigned int         numReceptor,
		   std::vector<float>&	switchedPowerDifference,
		   std::vector<float>&	switchedPowerSum,
		   std::vector<float>&	requantizerGain); 

  void addSysPowerSlice(unsigned int	nRow,
			std::vector<int>&    antennaId,
			std::vector<int>&	spectralWindowId,
			std::vector<int>&	feedId,
			std::vector<double>&	time,
			std::vector<double>&	interval,
			unsigned int    numReceptor,
			std::vector<float>&	switchedPowerDifference,
			std::vector<float>&	switchedPowerSum,
			std::vector<float>&	requantizerGain);

  void end();
};

#endif<|MERGE_RESOLUTION|>--- conflicted
+++ resolved
@@ -391,15 +391,10 @@
 			 int			freq_group_,
 			 const std::string&		freq_group_name_,
 			 int			num_assoc_,
-<<<<<<< HEAD
-			 const vector<int>&	assoc_sp_id_,
-			 const vector<string>&	assoc_nature_,
-			 const string &         windowFunction_,
+			 const std::vector<int>&	assoc_sp_id_,
+			 const std::vector<std::string>&	assoc_nature_,
+			 const std::string &         windowFunction_,
 			 int                    numBin_);
-=======
-			 const std::vector<int>&	assoc_sp_id_,
-			 const std::vector<std::string>&	assoc_nature_);
->>>>>>> 1448ee42
 
   int  addUniqueState(bool sig_,
 		      bool ref_,
