<?xml version="1.0" encoding="UTF-8"?>
<?xml-stylesheet type="text/xsl" ?>
<casaxml xmlns="http://casa.nrao.edu/schema/psetTypes.html"
xmlns:xsi="http://www.w3.org/2001/XMLSchema-instance"
xsi:schemaLocation="http://casa.nrao.edu/schema/casa.xsd
file:///opt/casa/code/xmlcasa/xml/casa.xsd">

<task type="function" name="fringefit" category="calibration" visibility="experimental">
<shortdescription>Fringe fit delay and rates</shortdescription>
<description>
Phase offsets, groups delays and delay rates are calculated with
respect to a specified referance antenna by a two-dimensional FFT and
subsequent least-squares optimisation.

Previous calibrations should be applied on the fly.

</description>
<input>
	<param type="string" name="vis" mustexist="true">
		<description>Name of input visibility file</description>
		<value></value>
	</param>

	<param type="string" name="caltable">
		<description>Name of output gain calibration table</description>
		<value></value>
	</param>

	<param type="string" name="field">
		<description>Select field using field id(s) or field name(s)</description>
		<value></value>
	</param>

	<param type="string" name="spw">
		<description>Select spectral window/channels</description>
		<value></value>
	</param>

	<param type="string" name="intent">
		<description>Select observing intent</description>
		<value></value>
	</param>

	<param type="bool" name="selectdata">
		<description>Other data selection parameters</description>
		<value>True</value>
	</param>

	<param type="string" name="timerange" subparam="true">
		<description>Select data based on time range</description>
		<value></value>
	</param>

	<param type="string" name="antenna" subparam="true">
		<description>Select data based on antenna/baseline</description>
		<value></value>
	</param>

	<param type="string" name="scan" subparam="true">
		<description>Scan number range</description>
		<value></value>
	</param>

        <param type="any" name="observation" subparam="true">
               <description>Select by observation ID(s)</description>
               <any type="variant" limittypes="string int"/>
               <value type="string"></value>
	</param>

	<param type="string" name="msselect" subparam="true">
		<description>Optional complex data selection (ignore for now)</description>
		<value></value>
	</param>

	<param type="any" name="solint">
		<description>Solution interval: egs. \'inf\', \'60s\' (see help)</description>
		<any type="variant"/>
		<value type="string">inf</value>
	</param>

	<param type="string" name="combine">
               <description>Data axes which to combine for solve (obs, scan, spw, and/or field)</description>
               <value></value>
	</param>
   
	<param type="string" name="refant">
		<description>Reference antenna name(s)</description>
		<value></value>
	</param>

	<param type="double" name="minsnr">
		<description>Reject solutions below this signal-to-noise ratio (at the FFT stage)</description>
		<value>3.0</value>
	</param>

        <param type="bool" name="zerorates">
		<description>Zero delay-rates in solution table</description>
		<value>False</value>
	</param>

   <param type="bool" name="globalsolve">
		<description>Refine estimates of delay and rate with global least-squares solver</description>
		<value>True</value>
	</param>

<<<<<<< HEAD
   <param type="int" name="weightfactor">
		<description>Exponent for weights in least-squares part of fringe-fitting</description>
		<value>2</value>
	</param>

   <param type="doubleArray" name="delaywindow">
		<description>Constrain FFT delay search to a window</description>
=======
   <param type="doubleArray" name="delaywindow">
		<description>Constrain FFT delay search to a window; a two-element list, units of nanoseconds</description>
>>>>>>> d3bb581d
		<value></value>
	</param>

   <param type="doubleArray" name="ratewindow">
<<<<<<< HEAD
		<description>Constrain FFT rate search to a window</description>
=======
		<description>Constrain FFT rate search to a window; a two-element list, units of seconds per second</description>
>>>>>>> d3bb581d
		<value></value>
	</param>
   
	<param type="bool" name="append">
		<description>Append solutions to the (existing) table</description>
		<value>False</value>
	</param>
   
	<param type="bool" name="docallib" >
	        <description>Use callib or traditional cal apply parameters</description>
	        <value>False</value>
	</param>

	<param type="string" name="callib" subparam="true" >
	        <description>Cal Library filename</description>
                <value type="string"></value>
	</param>

	<param type="stringArray" name="gaintable" subparam="true">
		<description>Gain calibration table(s) to apply on the fly</description>
		<value></value>
	</param>

	<param type="stringArray" name="gainfield" subparam="true">
		<description>Select a subset of calibrators from gaintable(s)</description>
		<value></value>
	</param>

	<param type="stringArray" name="interp" subparam="true">
		<description>Temporal interpolation for each gaintable (''=linear)</description>
		<value></value>
	</param>

	<param type="intArray" name="spwmap" subparam="true">
		<description>Spectral windows combinations to form for gaintables(s)</description>
		<value></value>
	</param>

	<param type="bool" name="parang">
		<description>Apply parallactic angle correction on the fly</description>
		<value>False</value>
	</param>
   
   <constraints>
	<when param="selectdata">
		<equals type="bool" value="True">
			<default param="timerange"><value type="string"/></default>
			<default param="uvrange"><value type="string"/></default>
			<default param="antenna"><value type="string"/></default>
			<default param="scan"><value type="string"/></default>
			<default param="observation"><value type="string"/></default>
			<default param="msselect"><value type="string"/></default>
		</equals>
		<equals type="bool" value="False"/>
	</when>
        <when param="docallib">
                <equals type="bool" value="False">
                        <default param="gaintable"><value type="stringArray"/></default>
                        <default param="gainfield"><value type="stringArray"/></default>
                        <default param="interp"><value type="stringArray"/></default>
                        <default param="spwmap"><value type="intArray"/></default>
		</equals>
                <equals type="bool" value="True">
                        <default param="callib"><value type="string"/></default>
		</equals>
        </when>
   </constraints>
</input>
<example>

      Previous calibrations (egs, bandpass, opacity, parallactic angle) can
      be applied on the fly.  At present with dual-polarized data, both
      polarizations must be unflagged for any solution to be obtained.

      Keyword arguments:
      vis -- Name of input visibility file
              default: none; example: vis='ngc5921.ms'
      caltable -- Name of output fringefit calibration table
              default: none; example: caltable='ngc5921.fringe'

      --- Data Selection (see help par.selectdata for more detailed information)

      field -- Select field using field id(s) or field name(s).
                 ['go listobs' to obtain the list id's or names]
              default: ''=all fields
              If field string is a non-negative integer, it is assumed a
                field index,  otherwise, it is assumed a field name
              field='0~2'; field ids 0,1,2
              field='0,4,5~7'; field ids 0,4,5,6,7
              field='3C286,3C295'; field named 3C286 and 3C295
              field = '3,4C*'; field id 3, all names starting with 4C
          DON'T FORGET TO INCLUDE THE FLUX DENSITY CALIBRATOR IF YOU HAVE ONE
      spw -- Select spectral window/channels 
               type 'help par.selection' for more examples.
             spw='0~2,4'; spectral windows 0,1,2,4 (all channels)
             spw='&lt;2';  spectral windows less than 2 (i.e. 0,1)
             spw='0:5~61'; spw 0, channels 5 to 61, INCLUSIVE
             spw='*:5~61'; all spw with channels 5 to 61
             spw='0,10,3:3~45'; spw 0,10 all channels, spw 3, channels 3 to 45.
             spw='0~2:2~6'; spw 0,1,2 with channels 2 through 6 in each.
             spw='0:0~10;15~60'; spectral window 0 with channels 0-10,15-60
                       NOTE ';' to separate channel selections
             spw='0:0~10^2,1:20~30^5'; spw 0, channels 0,2,4,6,8,10,
                   spw 1, channels 20,25,30
      intent -- Select observing intent
                default: ''  (no selection by intent)
                intent='*FRINGEFIT*'  (selects data labelled with
                                      FRINGEFIT intent)
      selectdata -- Other data selection parameters
              default: True 

              Must set selectdata=True to use the following selections:

      timerange  -- Select data based on time range:
              default = '' (all); examples,
              timerange = 'YYYY/MM/DD/hh:mm:ss~YYYY/MM/DD/hh:mm:ss'
              Note: if YYYY/MM/DD is missing date defaults to first day in data set
              timerange='09:14:0~09:54:0' picks 40 min on first day
              timerange= '25:00:00~27:30:00' picks 1 hr to 3 hr 30min on NEXT day
              timerange='09:44:00' pick data within one integration of time
              timerange='&gt;10:24:00' data after this time
      uvrange -- Select data within uvrange (default units meters)
              default: '' (all); example:
              uvrange='0~1000klambda'; uvrange from 0-1000 kilo-lambda
              uvrange='&gt;4klambda';uvranges greater than 4 kilo lambda
      antenna -- Select data based on antenna/baseline
              default: '' (all)
              If antenna string is a non-negative integer, it is assumed an
                antenna index, otherwise, it is assumed as an antenna name
              antenna='5&amp;6'; baseline between antenna index 5 and index 6.
              antenna='VA05&amp;VA06'; baseline between VLA antenna 5 and 6.
              antenna='5&amp;6;7&amp;8'; baselines with indices 5-6 and 7-8
              antenna='5'; all baselines with antenna index 5
              antenna='05'; all baselines with antenna number 05 (VLA old name)
              antenna='5,6,10'; all baselines with antennas 5,6,10 index numbers
      scan -- Scan number range.
              Check 'go listobs' to insure the scan numbers are in order.
      observation -- Observation ID(s).
                     default: '' = all
                     example: '0~2,4'
      msselect -- Optional complex data selection (ignore for now)

      solint --  Solution interval (units optional) 
              default: 'inf' (~infinite, up to boundaries controlled by combine); 
              Options: 'inf' (~infinite), 
                       'int' (per integration)
                       any float or integer value with or without units
              examples: solint='1min'; solint='60s'; solint=60 --> 1 minute
                        solint='0s'; solint=0; solint='int' --> per integration
                        solint-'-1s'; solint='inf' --> ~infinite, up to boundaries
                        interacts with combine
      combine -- Data axes to combine for solving
              default: '' --&gt; solutions will break at obs, scan, field, and spw
                      boundaries
              Options: '','obs','scan','spw',field', or any comma-separated 
                       combination in a single string
              For gaintype='K', if combine includes 'spw', multi-band
               delays will be determined; otherwise, (per-spw)
               single-band delays will be determined.
              example: combine='scan,spw'  --&gt; extend solutions over scan boundaries
                       (up to the solint), and combine spws for solving
      refant -- Reference antenna name(s); a prioritized list may be specified
              default: '' =&gt; no refant applied
              example: refant='4' (antenna with index 4)
                       refant='VA04' (VLA antenna #4)
                       refant='EA02,EA23,EA13' (EVLA antenna EA02, use
                                EA23 and EA13 as alternates if/when EA02
                                drops out)
              Use taskname=listobs for antenna listing
      minsnr -- Reject solutions below this SNR
              default: 3.0 
      solnorm -- Normalize average solution amps to 1.0 after solution (G, T only)
              default: False (no normalization)
      append -- Append solutions to the (existing) table.  Appended solutions
                 must be derived from the same MS as the existing
                 caltable, and solution spws must have the same
                 meta-info (according to spw selection and solint)
                 or be non-overlapping.
              default: False; overwrite existing table or make new table
      zerorates -- Write a solution table with delay-rates zeroed, for
      the case of "manual phase calibration".
                default: False

      globalsolve -- Refine fringefit solutions with global least-squares solver.
                default: False


		delaywindow -- Constrain FFT delay search to a window
      ratewindow -- Constrain FFT rate search to a window
<<<<<<< HEAD
      weightfactor -- Choose exponent to apply to weights in
=======
>>>>>>> d3bb581d
      least-squares routine. 0 => off, 1 => weight ^ -1, 2 => weight ^ -2
      
      --- Other calibrations to apply on the fly before determining
      fringe fit solution

      docallib -- Control means of specifying the caltables:
               default: False ==&gt; Use gaintable,gainfield,interp,spwmap,calwt
                        If True, specify a file containing cal library in callib
      callib -- If docallib=True, specify a file containing cal
                  library directives

      gaintable -- Gain calibration table(s) to apply 
               default: '' (none);
               examples: gaintable='ngc5921.gcal'
                         gaintable=['ngc5921.ampcal','ngc5921.phcal']
      gainfield -- Select a subset of calibrators from gaintable(s) to apply
               default:'' ==&gt; all sources in table;
               'nearest' ==&gt; nearest (on sky) available field in table
               otherwise, same syntax as field
               example: gainfield='0~2,5' means use fields 0,1,2,5 from gaintable
                        gainfield=['0~3','4~6'] means use field 0 through 3
                          from first gain file, field 4 through 6 for second.
      interp -- Interpolation type (in time[,freq]) to use for each gaintable.
                When frequency interpolation is relevant (B, Df, Xf),
                separate time-dependent and freq-dependent interp
                types with a comma (freq _after_ the comma).                
                Specifications for frequency are ignored when the
                calibration table has no channel-dependence.
                Time-dependent interp options ending in 'PD' enable a
                "phase delay" correction per spw for non-channel-dependent
                calibration types.
                For multi-obsId datasets, 'perobs' can be appended to
                the time-dependent interpolation specification to
                enforce obsId boundaries when interpolating in time.
                default: '' --&gt; 'linear,linear' for all gaintable(s)
                example: interp='nearest'   (in time, freq-dep will be
                                             linear, if relevant)
                         interp='linear,cubic'  (linear in time, cubic
                                                 in freq)
                         interp='linearperobs,spline' (linear in time
                                                       per obsId,
                                                       spline in freq)
                         interp=',spline'  (spline in freq; linear in
                                            time by default)
                         interp=['nearest,spline','linear']  (for multiple gaintables)
                Options: Time: 'nearest', 'linear'
                         Freq: 'nearest', 'linear', 'cubic', 'spline'
      spwmap -- Spectral windows combinations to form for gaintable(s)
                default: [] (apply solutions from each spw to that spw only)
                Example:  spwmap=[0,0,1,1] means apply the caltable solutions
                          from spw = 0 to the spw 0,1 and spw 1 to spw 2,3.
                          spwmap=[[0,0,1,1],[0,1,0,1]]
      parang -- If True, apply the parallactic angle correction (required
               for polarization calibration)
               default: False
      async --  Run asynchronously
              default = False; do not run asychronously
</example> 

</task>
</casaxml><|MERGE_RESOLUTION|>--- conflicted
+++ resolved
@@ -103,27 +103,18 @@
 		<value>True</value>
 	</param>
 
-<<<<<<< HEAD
    <param type="int" name="weightfactor">
 		<description>Exponent for weights in least-squares part of fringe-fitting</description>
 		<value>2</value>
 	</param>
 
    <param type="doubleArray" name="delaywindow">
-		<description>Constrain FFT delay search to a window</description>
-=======
-   <param type="doubleArray" name="delaywindow">
 		<description>Constrain FFT delay search to a window; a two-element list, units of nanoseconds</description>
->>>>>>> d3bb581d
 		<value></value>
 	</param>
 
    <param type="doubleArray" name="ratewindow">
-<<<<<<< HEAD
-		<description>Constrain FFT rate search to a window</description>
-=======
 		<description>Constrain FFT rate search to a window; a two-element list, units of seconds per second</description>
->>>>>>> d3bb581d
 		<value></value>
 	</param>
    
@@ -313,10 +304,7 @@
 
 		delaywindow -- Constrain FFT delay search to a window
       ratewindow -- Constrain FFT rate search to a window
-<<<<<<< HEAD
       weightfactor -- Choose exponent to apply to weights in
-=======
->>>>>>> d3bb581d
       least-squares routine. 0 => off, 1 => weight ^ -1, 2 => weight ^ -2
       
       --- Other calibrations to apply on the fly before determining
