//# tFringeJones_GT.cc: Tests the FringeJones
//# Copyright (C) 1995,1999,2000,2001
//# Associated Universities, Inc. Washington DC, USA.
//#
//# This program is free software; you can redistribute it and/or modify it
//# under the terms of the GNU General Public License as published by the Free
//# Software Foundation; either version 2 of the License, or (at your option)
//# any later version.
//#
//# This program is distributed in the hope that it will be useful, but WITHOUT
//# ANY WARRANTY; without even the implied warranty of MERCHANTABILITY or
//# FITNESS FOR A PARTICULAR PURPOSE.  See the GNU General Public License for
//# more details.
//#
//# You should have received a copy of the GNU General Public License along
//# with this program; if not, write to the Free Software Foundation, Inc.,
//# 675 Massachusetts Ave, Cambridge, MA 02139, USA.
//#
//# Correspondence concerning AIPS++ should be addressed as follows:
//#        Internet email: aips2-request@nrao.edu.
//#        Postal address: AIPS++ Project Office
//#                        National Radio Astronomy Observatory
//#                        520 Edgemont Road
//#                        Charlottesville, VA 22903-2475 USA
//#
//# $Id$

//#include <casa/aips.h>
//#include <casa/Exceptions/Error.h>
#include <casa/iostream.h>
#include <synthesis/MeasurementComponents/SolveDataBuffer.h>
#include <synthesis/MeasurementComponents/FringeJones.h>

#include <gtest/gtest.h>

#include "VisCalTestBase_GT.h"

// <summary>
// Test program for FringeJones
// </summary>


using namespace std;
using namespace casa;
using namespace casacore;
using namespace casa::vi;


#define FRINGEJONES_TEST_VERBOSE true

int main(int argc, char **argv) {
  ::testing::InitGoogleTest(&argc, argv);
  return RUN_ALL_TESTS();
}

class DelayRateFFTTest : public ::testing::Test {

public:
    virtual Array<Complex> appdel(Int nchan, Int nt, Float f0, Float df, Float dt, Float delay, Float fringerate) {
      // f0 is unused
      Matrix<Complex> cph(IPosition(2, nt, nchan));
      for (Int i=0; i!=nt; i++) {
        for (Int j=0; j!=nchan; j++) {
          Float p = C::_2pi*(-i*dt*fringerate*f0*1e9 -j*df*delay );
          cph(IPosition(2, i, j)) = Complex(cos(p),sin(p));
       }
    }
    return cph;
  }
};

TEST_F(DelayRateFFTTest, BasicDelayRateFFTTest) {
  Int nPadfactor(4);
  Int nchan(32), nt(20), nelem(2);
  Float df(0.1), dt(2.0);;
  Float f0(9.0);
  Float delay(-2.0);
  Float rate(4.0e-13);
  SDBList s = SDBList();
  
  Array<Complex> Vobs0(IPosition(4, 1, nelem, nt, nchan));
  const Array<Complex>& V2 = Vobs0(Slicer(IPosition(4, 0, nelem-1, 0, 0),
                                          IPosition(4, 0, nelem-1, nt-1, nchan-1),
                                          IPosition(4, 1, 1, 1, 1),
                                          Slicer::endIsLast)).nonDegenerate();
  const Array<Complex>& V3 = this->appdel(nchan, nt, f0, df, dt, delay, rate);
  V2.nonDegenerate() = V3;
  
  DelayRateFFT drfft0(Vobs0, nPadfactor, f0, df, dt, s);
  drfft0.FFT();
  drfft0.searchPeak();
  Float rate_resn = 1.0f/(nPadfactor*nt*dt*1e9*f0);
  Float delay_resn = 1.0f/(nPadfactor*nchan*df);
  
  if (FRINGEJONES_TEST_VERBOSE) {
    cerr << boolalpha;
    cerr << "param = " << drfft0.param() << endl;
    cerr << "delay = " << drfft0.delay()(0,1) << endl;
    cerr << "delay resolution =" << delay_resn << endl;
    cerr << "scaled errror in delay = " << drfft0.delay()(0,1) - delay << endl;
    cerr << "rate = " << drfft0.rate()(0, 1) << endl;
    cerr << "rate resolution =" << rate_resn << endl;
    cerr << "scaled error in rate = " << (drfft0.rate()(0, 1) - rate)/rate_resn << endl;
  }
  ASSERT_TRUE(allNearAbs(drfft0.delay()(0,1), delay, 0.5*delay_resn));
  ASSERT_TRUE(allNearAbs(drfft0.rate()(0,1), rate, 0.5*rate_resn));
}


class FringeJonesTest : public VisCalTestBase {
public:
  // test values for solutions
  Cube<Float> fpar;

  FringeJonesTest() :
    VisCalTestBase(1,  // nfield
		   1,  // nscan
		   1,  // nspw
		   7,  // nant
		   4,  // ncorr
		   64, // nchan per spw
		   16, // ntime per scan
		   false),  // unpolarized
    // nPar, 1, {1 | nAntennas}
    fpar(6, 1, VisCalTestBase::nAnt, 0.0f)  // 6 pars per antenna
  {
      // Add FringeJonesTest specific init
      //  e.g., fill fpar with interesting values
    for (Int i=1; i!=VisCalTestBase::nAnt; i++) {
      // 1, 4 are delay.
      fpar(1, 0, i) = 2.3;
      fpar(4, 0, i) = -1.7;
      // 2 and 5 are rate.
      //
      // FIXME: We would like to use non-zero rates, but it seems
      // that the framework for corrupting the data might have some
      // missing pieces for FringeJones.
      //
      //fpar(2, 0, i) = -1.3e-9;
      // fpar(5, 0, i) = -1.7e-10;
      fpar(2, 0, i) = 0.0;
      fpar(5, 0, i) = 0.0;
    }
    // uncomment to see data shape summary from
    //VisCalTestBase::summary("FringeJonesTest");  
  }
};



TEST_F(FringeJonesTest, FringeJonesApplyState) {

  FringeJones ff(VisCalTestBase::msmc);  
  ff.setApply();

  ASSERT_EQ(VisCalEnum::JONES,ff.matrixType());
  ASSERT_EQ(VisCal::K,ff.type());
  ASSERT_EQ(String("Fringe Jones"),ff.typeName());
  //ASSERT_EQ(6,ff.nPar());
  ASSERT_FALSE(ff.freqDepPar());
  ASSERT_TRUE(ff.freqDepMat());
  ASSERT_FALSE(ff.freqDepCalWt());
  ASSERT_EQ(True,ff.timeDepMat());
  ASSERT_TRUE(ff.isApplied());
  ASSERT_TRUE(ff.isSolvable());
  ASSERT_TRUE(ff.useGenericGatherForSolve());
  ASSERT_FALSE(ff.useGenericSolveOne());
  
}



TEST_F(FringeJonesTest, FringeJones_selfSolveOneTest) {
  // Apply-able FringeJones
  FringeJones FJapp(msmc); // "<noms>",nAnt,nSpw);
  FJapp.setApply();
  // FJapp.setPrtlev(7);
  
  // Fill FJapp with actual parameters
  for (Int ispw=0;ispw<nSpw;++ispw) {
    FJapp.setMeta(0,1,0.0,
                 ispw,ssvp.freqs(ispw),
                 nChan);
    FJapp.sizeApplyParCurrSpw(nChan);

    // Enabled now phase model implemented...
    FJapp.setApplyParCurrSpw(fpar,true,false);  // don't invert
  }
  FringeJones FJsol(VisCalTestBase::msmc);
  // FJsol.setPrtlev(7);
  Record solvePar;
  solvePar.define("table",String("test.Fringe"));  // not used
  solvePar.define("solint",String("inf"));
  solvePar.define("combine",String(""));
  Vector<Int> refant(1,0); solvePar.define("refant",refant);
  FJsol.setSolve(solvePar);

  SDBList sdbs;
  Double reftime;

  Bool isFirst = true;
  for (vi2.originChunks();vi2.moreChunks();vi2.nextChunk()) {
    for (vi2.origin();vi2.more();vi2.next()) {
      if (isFirst) {
          reftime = vb2->time()(0);
          isFirst = false;
      }
      Int ispw=vb2->spectralWindows()(0);
      Int obsid(vb2->observationId()(0));
      Int scan(vb2->scan()(0));
      Double timestamp(vb2->time()(0));
      Int fldid(vb2->fieldId()(0));
      Vector<Double> freqs(vb2->getFrequencies(0));
      Vector<Int> a1(vb2->antenna1());
      Vector<Int> a2(vb2->antenna2());

      vb2->resetWeightsUsingSigma();
      vb2->setVisCubeCorrected(vb2->visCube());
      vb2->setFlagCube(vb2->flagCube());

      // Corrupt with FJapp
      // cerr << "Corrupting..." << endl;
      FJapp.setMeta(obsid,scan,reftime,
		    ispw,freqs,
		    fldid);
      FJapp.correct2(*vb2,false,false,false); // (trial?, doWtSp?, dosync)
      
      // Add vb2 to the SDBList
      sdbs.add(*vb2);
    }
  }

  // Setup meta & sizes for the solve
  FJsol.setMeta(sdbs.aggregateObsId(),
		sdbs.aggregateScan(),
		sdbs.aggregateTime(),
		sdbs.aggregateSpw(),
		sdbs.freqs(),
		sdbs.aggregateFld());
  FJsol.sizeSolveParCurrSpw(sdbs.nChannels()); 
<<<<<<< HEAD

  //FJsol.selfSolveOne(sdbs);
=======
  FJsol.selfSolveOne(sdbs);
>>>>>>> 950b0bf4

  // Add comparison tests here
  Matrix<Float> p = FJsol.solveRPar().nonDegenerate();
  Float delay1 = 2.3;
  Float delay2 = -1.7;
  Float rate1 = 0.0;
  Float rate2 = 0.0;    

  ASSERT_TRUE(allNearAbs(p(1, 1), delay1, 2e-2));
  ASSERT_TRUE(allNearAbs(p(4, 1), delay2, 2e-2));
  
  ASSERT_TRUE(allNearAbs(p(2, 1), rate1, 1e-5));
  ASSERT_TRUE(allNearAbs(p(5, 1), rate2, 1e-5));

  // cerr << "Parameters out: " << p << endl;
  
}<|MERGE_RESOLUTION|>--- conflicted
+++ resolved
@@ -238,12 +238,7 @@
 		sdbs.freqs(),
 		sdbs.aggregateFld());
   FJsol.sizeSolveParCurrSpw(sdbs.nChannels()); 
-<<<<<<< HEAD
-
-  //FJsol.selfSolveOne(sdbs);
-=======
   FJsol.selfSolveOne(sdbs);
->>>>>>> 950b0bf4
 
   // Add comparison tests here
   Matrix<Float> p = FJsol.solveRPar().nonDegenerate();
