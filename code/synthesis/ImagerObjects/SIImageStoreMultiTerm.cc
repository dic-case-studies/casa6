--- conflicted
+++ resolved
@@ -740,15 +740,10 @@
 	    residual(tix)->set(0.0);
 	  } 
 	}
-<<<<<<< HEAD
 
 	if( resetweight && itsWeights[tix] ) weight(tix)->set(0.0);
 	if( resetweight ) sumwt(tix)->set(0.0);
 
-=======
-	if( resetweight && itsWeights[tix] ) weight(tix)->set(0.0);
-	if( resetweight ) sumwt(tix)->set(0.0);
->>>>>>> 327e3c61
       }//nterms
   }
   
@@ -775,10 +770,7 @@
 	    LatticeExpr<Float> adderSumWt( *(sumwt(tix)) + *(imagestoadd->sumwt(tix)) ); 
 	    sumwt(tix)->copyData(adderSumWt);
 	    setUseWeightImage( *sumwt(tix),  getUseWeightImage(*(imagestoadd->sumwt(tix)) ) );
-<<<<<<< HEAD
-
-=======
->>>>>>> 327e3c61
+
 	  }
 
 	if(tix < itsNTerms && addresidual)
