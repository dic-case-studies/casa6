from __future__ import absolute_import
from __future__ import print_function
import os
import sys
import shutil
import re
import numpy
import math
import unittest

from casatasks.private.casa_transition import is_CASA6
if is_CASA6:
    from casatools import ctsys
    from casatools import table as tbtool
    from casatools import ms as mstool
    from casatasks import sdgaincal, mstransform, sdcal
    from casatasks.private import sdutil

    ### for testhelper import
<<<<<<< HEAD
    #sys.path.append(os.path.abspath(os.path.dirname(__file__)))
    from casatestutils.testhelper import copytree_ignore_subversion
=======
    sys.path.append(os.path.abspath(os.path.dirname(__file__)))
>>>>>>> 027131f3

    # this distinction doesn't exist in casatasks
    mstransform_cli = mstransform
    sdcal_cli = sdcal
else:
    from __main__ import default
    from taskinit import tbtool, mstool
    from sdgaincal import sdgaincal
    from mstransform_cli import mstransform_cli
    from sdcal_cli import sdcal_cli
    import sdutil

<<<<<<< HEAD
    try:
        from casatestutils.testhelper import copytree_ignore_subversion
    except:
        from tests.testutils import copytree_ignore_subversion

=======
>>>>>>> 027131f3

class sdgaincal_test_base(unittest.TestCase):
    """
    Base class for sdgainal unit tests.

    This class defines attributes and methods common to test cases
    """
    if is_CASA6:
        datapath=ctsys.resolve('regression/unittest/sdgaincal')
    else:
        datapath=os.path.join(os.environ.get('CASAPATH').split()[0],'data/regression/unittest/sdgaincal')

    def __copy_from_datapath(self, filename):
        if os.path.exists(filename):
            shutil.rmtree(filename)
        shutil.copytree(os.path.join(self.datapath, filename), filename)

    def setUp(self):
        self.__copy_from_datapath(self.infile)

        if hasattr(self, 'reffile'):
            self.__copy_from_datapath(self.reffile)

        if not is_CASA6:
            default(sdgaincal)

    def tearDown(self):
        to_be_removed = [self.infile, self.outfile]
        if hasattr(self, 'reffile'):
            to_be_removed.append(self.reffile)
        for f in to_be_removed:
            if os.path.exists(f):
                shutil.rmtree(f)

    def generate_params(self, **params):
        default_params = {'infile': self.infile,
                          'outfile': self.outfile,
                          'overwrite': False,
                          'calmode': 'doublecircle',
                          'radius': '',
                          'smooth': True,
                          'antenna': '',
                          'spw': '',
                          'field': '',
                          'spw': '',
                          'scan': '',
                          'applytable': '',
                          'interp': '',
                          'spwmap': []}
        retval = {}
        for (k,v) in default_params.items():
            if k in params:
                retval[k] = params[k]
            else:
                retval[k] = v
        return retval

    def run_task(self, **params):
        result = sdgaincal(**params)
        return result

    def _verify_caltable(self, custom_check_func, **params):
        caltable = params['outfile']

        # basic check
        self.inspect_caltable(caltable)

        custom_check_func(**params)

    def inspect_caltable(self, caltable):
        # caltable must exist
        self.assertTrue(os.path.exists(caltable))

        # caltable must be a directory
        self.assertTrue(os.path.isdir(caltable))

        # caltable must be opened by table tool
        tb = tbtool()
        is_open_successful = tb.open(caltable)
        self.assertTrue(is_open_successful)

        try:
            # caltype must be "G Jones"
            caltype = tb.getkeyword('VisCal')
            self.assertEqual(caltype, "SDGAIN_OTFD")
            # paramter must be Complex
            partype = tb.getkeyword('ParType')
            self.assertEqual(partype, 'Complex')
            self.assertIn('CPARAM', tb.colnames())
        finally:
            tb.close()

    def _generic_verify(self, **params):
        tb = tbtool()
        ms = mstool()

        nrow_per_spw = 102

        spwsel = params['spw']
        if spwsel == '':
            nspw = 2
        else:
            infile = params['infile']
            ms.open(infile)
            try:
                ms.msselect({'spw': spwsel})
                mssel = ms.msselectedindices()
                nspw = len(mssel['spw'])
            finally:
                ms.close()

        caltable = params['outfile']
        tb.open(caltable)
        try:
            nrow = tb.nrows()
            self.assertEqual(nrow, nspw * nrow_per_spw)

            spwids = tb.getcol('SPECTRAL_WINDOW_ID')
            spwid_list = set(spwids)
            for spwid in spwid_list:
                self.assertEqual(len(spwids[spwids == spwid]), nrow_per_spw)


            # by definition, mean of gain factor becomes almost 1.0
            for spwid in spwid_list:
                t = tb.query('SPECTRAL_WINDOW_ID == %s'%(spwid))
                try:
                    fparam = t.getcol('CPARAM').real
                    flag = t.getcol('FLAG')
                finally:
                    t.close()
                ma = numpy.ma.masked_array(fparam, flag)
                mean_gain = ma.mean(axis=2)
                print(mean_gain)
                npol = fparam.shape[0]
                for ipol in range(npol):
                    if numpy.any(flag[ipol] == False):
                        self.assertTrue(abs(mean_gain[ipol] - 1.0) < 0.01)


            self._verify_param_and_flag(tb)

        finally:
            tb.close()

    def _verify_param_and_flag(self, table):
        self.fail('_verify_param_and_flag not implemented')

class sdgaincal_fail_test(sdgaincal_test_base):
    """
    Unit tests for task sdgaincal.

    The list of tests:
    Test Name       | Reason
    ==========================================================================
    test_fail01     | infile not exist
    test_fail02     | not overwrite existing outfile
    test_fail03     | wrong calibration mode
    test_fail04     | negative radius
    """
    infile = 'doublecircletest_const.ms'
    outfile = 'sdgaincal_fail_test.sdgain.caltable'
    def _test_fail(self, **params):
        result = self.run_task(**params)
        self.assertEqual(result, False)

    def _test_except_regex(self, exception_type, pattern, **params):
        with self.assertRaisesRegexp(exception_type, pattern) as cm:
            self.run_task(**params)

    def test_fail01(self):
        """test_fail01: infile not exist"""
        params = self.generate_params(infile=self.infile+'.notexist')
        # casatasks throw exceptions to indicate failure
        if is_CASA6:
            self.assertRaises(Exception, self.run_task, **params)
        else:
            self._test_fail(**params)

    def test_fail02(self):
        """test_fail02: not overwrite existing outfile"""
        params = self.generate_params()

        # outfile exists
        shutil.copytree(params['infile'], params['outfile'])
        # these may be equivalent
        if is_CASA6:
            self.assertRaises(Exception, self.run_task, **params)
        else:
            self._test_except_regex(RuntimeError, '.* exists\.$', **params)

    def test_fail03(self):
        """test_fail03: wrong calibration mode"""
        params = self.generate_params(calmode='otf')
        # casatasks throw exceptions to indicate failure
        if is_CASA6:
            self.assertRaises(Exception, self.run_task, **params)
        else:
            self._test_fail(**params)

    def test_fail04(self):
        """test_fail04: negative radius"""
        params = self.generate_params(radius='-30arcsec')
        # these may be equivalent
        if is_CASA6:
            self.assertRaises(Exception, self.run_task, **params)
        else:
            self._test_except_regex(RuntimeError,
                                    '^Error in Calibrater::setsolve\.$',
                                    **params)

class sdgaincal_const_test(sdgaincal_test_base):
    """
    Unit tests for task sdgaincal.
    Test data contains the data constant over time and direction, which
    means that gain factor is always 1.0.

    The list of tests:
    Test Name        | Radius      | Expectation
    ==========================================================================
    test_const01     | ''          | too narrow central region, empty caltable is created
    test_const02     | '65arcsec'  | valid caltable is created. gain factor is all 1.0.
    test_const03     | ''          | overwrite existing file
    test_const04     | ''          | test if data selection works
    """
    infile = 'doublecircletest_const.ms'
    outfile = 'sdgaincal_const_test.sdgain.caltable'

    def _is_empty_caltable(self, **params):
        tb = tbtool()
        tb.open(params['outfile'])
        try:
            nrow = tb.nrows()
        finally:
            tb.close()
        self.assertEqual(nrow, 0)

    def _verify_param_and_flag(self, table):
        for irow in range(table.nrows()):
            fparam = table.getcell('CPARAM', irow).real
            self.assertTrue(numpy.all(fparam == 1.0))

            flag = table.getcell('FLAG', irow)
            self.assertTrue(numpy.all(flag == False))

    def test_const01(self):
        """test_const01: too narrow central region, empty caltable is created"""
        params = self.generate_params()
        self.run_task(**params)

        self._verify_caltable(self._is_empty_caltable, **params)

    def test_const02(self):
        """test_const02: valid caltable is created. gain factor is all 1.0"""
        params = self.generate_params(radius='65arcsec')
        self.run_task(**params)

        self._verify_caltable(self._generic_verify, **params)

    def test_const03(self):
        """test_const03: overwrite existing file"""
        params = self.generate_params(overwrite=True, radius='65arcsec')

        # outfile exists
        shutil.copytree(params['infile'], params['outfile'])

        self.run_task(**params)

        self._verify_caltable(self._generic_verify, **params)

class sdgaincal_variable_test(sdgaincal_test_base):
    """
    Unit tests for task sdgaincal.
    Gain calibration for variable data.

    The list of tests:
    Test Name           | Radius      | Expectation
    ==========================================================================
    test_variable01     | '65arcsec'  | valid caltable is created
    """
    infile = 'doublecircletest_autoscale.ms'
    outfile = 'sdgaincal_variable_test.sdgain.caltable'
    reffile = 'doublecircletest_autoscale.sdgain.caltable'

    def _verify_param_and_flag(self, table):
        reftable = tbtool()
        reftable.open(self.reffile)

        try:
            nrow = table.nrows()
            ref_nrow = reftable.nrows()
            self.assertEqual(nrow, ref_nrow)

            for irow in range(nrow):
                ref_fparam = reftable.getcell('CPARAM', irow).real
                fparam = table.getcell('CPARAM', irow).real
                self.assertTrue(numpy.all(ref_fparam == fparam))

                ref_flag = reftable.getcell('FLAG', irow)
                flag = table.getcell('FLAG', irow)
                self.assertTrue(numpy.all(ref_flag == flag))
        finally:
            reftable.close()


    def test_variable01(self):
        """test_variable01: valid caltable is created"""
        params = self.generate_params(radius='65arcsec')
        self.run_task(**params)

        self._verify_caltable(self._generic_verify, **params)

class sdgaincal_preapply_test(sdgaincal_test_base):
    """
    Unit tests for task sdgaincal.
    This class is intended to verify preapplication capability (CAS-8879).
    Test data contains the data constant over time and direction, which
    means that gain factor is always 1.0.

    The list of tests:
    Test Name        | Radius      | Expectation
    ==========================================================================
    test_preapply01  | '65arcsec'  | only sky caltable is applied (resulting const factor)
    test_preapply02  | '65arcsec'  | only tsys caltable is applied (resulting variable factor)
    test_preapply03  | '65arcsec'  | both tsys and sky caltables are applied (resulting variable factor)
    test_preapply04  | '65arcsec'  | transfer Tsys from [2,3] to [0,1]
    """
    infile = 'doublecircletest_const.ms'
    outfile = 'sdgaincal_const_test.sdgain.caltable'
    tsystable = infile + '.tsys'
    skytable = infile + '.sky'

    def setUp(self):
        super(sdgaincal_preapply_test, self).setUp()

        # generate tsys and sky table
        self.generate()

    def tearDown(self):
        super(sdgaincal_preapply_test, self).tearDown()

        # remove tsys and sky table
        if os.path.exists(self.tsystable):
            shutil.rmtree(self.tsystable)

        if os.path.exists(self.skytable):
            shutil.rmtree(self.skytable)

    def _verify_param_and_flag_const(self, table):
        for irow in range(table.nrows()):
            param = table.getcell('CPARAM', irow).real
            self.assertTrue(numpy.all(param == 1.0))

            flag = table.getcell('FLAG', irow)
            self.assertTrue(numpy.all(flag == False))

    def _verify_param_and_flag_variable(self, table):
        nrow = table.nrows()
        nrow_per_spw = nrow // 2
        ref_min = 0.90240508
        ref_max = 1.08644176
        delta = (ref_max - ref_min) / nrow_per_spw
        ref = numpy.array(
            [ 0.90240508,  0.90413946,  0.90609813,  0.90798497,  0.90980464,
              0.91156137,  0.91352099,  0.91541398,  0.91724426,  0.91901565,
              0.92073143,  0.9226175 ,  0.92444533,  0.92621815,  0.92793888,
              0.92961025,  0.93143708,  0.93321222,  0.93493825,  0.93661767,
              0.93825269,  0.94003046,  0.94176179,  0.94344884,  0.94509363,
              0.94669813,  0.94843435,  0.95012838,  0.95178211,  0.95339727,
              0.95497549,  0.95667583,  0.95833755,  0.95996231,  0.96155155,
              0.96310669,  0.96477556,  0.96640879,  0.96800792,  0.96957415,
              0.97110873,  0.97275752,  0.9743731 ,  0.9759568 ,  0.97924149,
              0.98238301,  0.98564625,  0.98889875,  0.99214059,  0.99537188,
              0.99845505,  1.00166595,  1.0048666 ,  1.00805712,  1.0111016 ,
              1.01427245,  1.0174334 ,  1.02058458,  1.02372611,  1.0252763 ,
              1.02685285,  1.02845693,  1.03008926,  1.03160965,  1.03315723,
              1.0347333 ,  1.03633857,  1.03782654,  1.03934276,  1.04088831,
              1.04246414,  1.04391682,  1.04539847,  1.04691041,  1.04845381,
              1.04986715,  1.05131042,  1.0527848 ,  1.05429184,  1.05566108,
              1.05706096,  1.05849302,  1.05995858,  1.06145918,  1.06282246,
              1.06421888,  1.06565022,  1.06711829,  1.06862497,  1.06997252,
              1.07135618,  1.07277775,  1.07423937,  1.07552946,  1.07685661,
              1.07822275,  1.07963037,  1.08108199,  1.08235824,  1.08367515,
              1.08503532,  1.08644176], dtype=numpy.float64)
        for irow in range(nrow):
            ref_param = ref[irow % nrow_per_spw]
            param = table.getcell('CPARAM', irow).real
            diff = numpy.abs((param - ref_param) / ref_param)
            self.assertTrue(numpy.all(diff < 1e-8),
                            msg='row {0} actual {1} expected {2}'.format(irow, param[0,0], ref_param))
            #self.assertTrue(numpy.all(ref_param == param),
            #                msg='row {0} actual {1} expected {2}'.format(irow, param[0,0], ref_param))

            ref_flag = False
            flag = table.getcell('FLAG', irow)
            self.assertTrue(numpy.all(flag == ref_flag))

            #print irow, param, flag

    def generate(self):
        # generate Tsys table
        # in casatasks, sdcal_cli IS sdcal
        sdcal_cli(infile=self.infile, outfile=self.tsystable,
                  calmode='tsys', overwrite=True)

        self.assertTrue(os.path.exists(self.tsystable))

        # get information from MS
        tb = tbtool()
        tb.open(self.infile)
        s = tb.getcol('FLOAT_DATA', 0, 2)
        w = tb.getcol('WEIGHT', 0, 2).reshape((2, 1, 2))
        t = tb.getcol('TIME')
        tmax = t.max()
        tmin = t.min()
        tb.close()

        # generate sky table based on Tsys table
        tb.open(self.tsystable)
        t = tb.copy(self.skytable, deep=True)
        tb.close()
        t.close()
        tb.open(self.skytable, nomodify=False)
        tb.putkeyword('VisCal', 'SDSKY_PS')
        s[:] = w
        tb.putcol('WEIGHT', s, 0, 2)
        s[:] = 1.0
        tb.putcol('FPARAM', s, 0, 2)
        tb.close()
        with open(self.skytable+'/table.info', 'r') as f:
            l = f.read()
        #print l
        l = l.replace('B TSYS', 'SDSKY_PS')
        #print l
        with open(self.skytable+'/table.info', 'w') as f:
            f.write(l)

        self.assertTrue(os.path.exists(self.skytable))

        # edit Tsys table
        tb.open(self.tsystable, nomodify=False)
        spw_id = tb.getcol('SPECTRAL_WINDOW_ID')
        spw_id[2:] = spw_id[:2]
        tb.putcol('SPECTRAL_WINDOW_ID', spw_id)
        time = tb.getcol('TIME')
        time[:2] = tmin
        time[2:] = tmax
        tb.putcol('TIME', time)
        param = tb.getcol('FPARAM')
        param[:,:,:2] = 100.0
        param[:,:,2:] = 200.0
        tb.putcol('FPARAM', param)
        param[:] = 1.0
        tb.putcol('WEIGHT', param)
        tb.close()

    def _edit_tsys_spw(self, spwmap):
        tb = tbtool()
        tb.open(self.tsystable, nomodify=False)
        spw_id = tb.getcol('SPECTRAL_WINDOW_ID')
        print('before ', spw_id)
        for i in range(len(spw_id)):
            spw_id[i] = spwmap[spw_id[i]]
        print('after', spw_id)
        tb.putcol('SPECTRAL_WINDOW_ID', spw_id)
        tb.close()

    def test_preapply01(self):
        """test_preapply01: only sky caltable is applied (resulting const factor)"""
        params = self.generate_params(radius='65arcsec', applytable=self.skytable)
        self.run_task(**params)

        setattr(self, '_verify_param_and_flag', self._verify_param_and_flag_const)
        self._verify_caltable(self._generic_verify, **params)

    def test_preapply02(self):
        """test_preapply02: only tsys caltable is applied (resulting variable factor)"""
        params = self.generate_params(radius='65arcsec', applytable=self.tsystable)
        self.run_task(**params)

        setattr(self, '_verify_param_and_flag', self._verify_param_and_flag_variable)
        self._verify_caltable(self._generic_verify, **params)

    def test_preapply03(self):
        """test_preapply03: both tsys and sky caltables are applied (resulting variable factor)"""
        params = self.generate_params(radius='65arcsec',
                                      applytable=[self.tsystable, self.skytable])
        self.run_task(**params)

        setattr(self, '_verify_param_and_flag', self._verify_param_and_flag_variable)
        self._verify_caltable(self._generic_verify, **params)

    def test_preapply04(self):
        """test_preapply04: transfer Tsys from [2,3] to [0,1]"""
        # edit spwid [0,1] to [2,3]
        spwmap = [2,3,2,3]
        self._edit_tsys_spw(spwmap=spwmap)
        params = self.generate_params(radius='65arcsec',
                                      applytable=[self.tsystable, self.skytable],
                                      interp='', spwmap=[spwmap,[-1]])
        self.run_task(**params)

        setattr(self, '_verify_param_and_flag', self._verify_param_and_flag_variable)
        self._verify_caltable(self._generic_verify, **params)

class sdgaincal_single_polarization_test(sdgaincal_test_base):
    """
    Unit tests for task sdgaincal.

    The list of tests:
    Test Name        | Radius      | Expectation
    ==========================================================================
    test_single_pol  | '65arcsec'  | test single-polarization calibration (YY)
    """
    infile = 'doublecircletest_const.ms'
    outfile = 'sdgaincal_const_test.sdgain.caltable'

    # for single-polarization test
    infile_YY = 'doublecircletest_const.YY.ms'

    def tearDown(self):
        super(sdgaincal_single_polarization_test, self).tearDown()

        if os.path.exists(self.infile_YY):
            shutil.rmtree(self.infile_YY)

    def _verify_param_and_flag(self, table):
        """
        Only first polarization is effective.
        Second polarization should be all flagged.
        """
        print('sdgaincal_single_polarization_test._verify_param_and_flag')
        for irow in range(table.nrows()):
            fparam = table.getcell('CPARAM', irow).real
            self.assertTrue(numpy.all(fparam[0] == 1.0))
            self.assertTrue(numpy.all(fparam[1] == 0.0))

            flag = table.getcell('FLAG', irow)
            self.assertTrue(numpy.all(flag[0] == False))
            self.assertTrue(numpy.all(flag[1] == True))

    def test_single_pol(self):
        """test_single_pol: test single-polarization calibration (YY)"""
        # generate single-polarization MS
        # for casatasks, mstransform_cli IS mstransform
        mstransform_cli(vis=self.infile, outputvis=self.infile_YY, correlation='YY',
                        datacolumn='float_data')

        self.assertTrue(os.path.exists(self.infile_YY))
        with sdutil.tbmanager(self.infile_YY) as tb:
            try:
                for irow in range(tb.nrows()):
                    flag = tb.getcell('FLAG', irow)
                    self.assertEqual(flag.shape[0], 1)
            finally:
                tb.close()

        params = self.generate_params(radius='65arcsec')
        params['infile'] = self.infile_YY
        self.run_task(**params)

        self._verify_caltable(self._generic_verify, **params)

def suite():
    return [sdgaincal_fail_test,
            sdgaincal_const_test,
            sdgaincal_variable_test,
            sdgaincal_preapply_test,
            sdgaincal_single_polarization_test]

if is_CASA6:
    if __name__ == '__main__':
        unittest.main()<|MERGE_RESOLUTION|>--- conflicted
+++ resolved
@@ -17,12 +17,7 @@
     from casatasks.private import sdutil
 
     ### for testhelper import
-<<<<<<< HEAD
-    #sys.path.append(os.path.abspath(os.path.dirname(__file__)))
-    from casatestutils.testhelper import copytree_ignore_subversion
-=======
     sys.path.append(os.path.abspath(os.path.dirname(__file__)))
->>>>>>> 027131f3
 
     # this distinction doesn't exist in casatasks
     mstransform_cli = mstransform
@@ -35,14 +30,6 @@
     from sdcal_cli import sdcal_cli
     import sdutil
 
-<<<<<<< HEAD
-    try:
-        from casatestutils.testhelper import copytree_ignore_subversion
-    except:
-        from tests.testutils import copytree_ignore_subversion
-
-=======
->>>>>>> 027131f3
 
 class sdgaincal_test_base(unittest.TestCase):
     """
