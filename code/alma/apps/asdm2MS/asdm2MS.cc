--- conflicted
+++ resolved
@@ -51,11 +51,8 @@
 #include <tables/Tables/TableCopy.h>
 #include <tables/Tables/TableInfo.h>
 #include <casa/Arrays/MatrixMath.h>
-<<<<<<< HEAD
 #include <casa/OS/Path.h>
-=======
 #include <casa/Quanta/Quantum.h>
->>>>>>> 43699723
 #include <casa/BasicMath/Math.h>
 #include "CBasebandName.h"
 #include "CCalibrationDevice.h"
@@ -4454,10 +4451,9 @@
 
   bool ac_xc_per_timestamp = false; // for the time being the option is 'preserve the old order'
 
-<<<<<<< HEAD
   bool		interpolate_ephemeris	       = false; 
   bool		tabulate_ephemeris_polynomials = false;
-  double	polyephem_tabtimestep	       = 0.0;
+  double	polyephem_tabtimestep	       = 0.001;
   bool          checkRowUniqueness = false; 
   string        scansOptionInfo;
   string        asisOption;
@@ -4468,13 +4464,6 @@
   bool  withPointingCorrection = false;
   bool  processEphemeris = true;
   bool checkdupints = true;
-=======
-  bool		interpolate_ephemeris	       = false ; 
-  double	polyephem_tabtimestep	       = 0.001;
-  bool		tabulate_ephemeris_polynomials = false;
-
-  bool checkDupInts = true;
->>>>>>> 43699723
   
   //   Process command line options and parameters.
 
@@ -4490,72 +4479,8 @@
 		     WITHPCORR, ACXCPERTIME, POLYEPHTSTEP, INTEPHEM,
                      ASDMDIR, MSDIRPREFIX, CHECKDUPINTS };
 
-<<<<<<< HEAD
+
   try {
-=======
-    // Declare the supported options.
-    po::options_description generic("Converts an ASDM dataset into a CASA measurement set.\n"
-				    "Usage : " + appName +" [options] asdm-directory [ms-directory-prefix]\n\n"
-				    "Command parameters: \n"
-				    " asdm-directory : the pathname to the ASDM dataset to be converted \n"
-				    " ms-directory-prefix : the prefix of the pathname(s) of the measurement set(s ) to be created,\n"
-				    " this prefis is completed by a suffix to form the name(s) of the resulting measurement set(s), \n"
-				    " this suffix depends on the selected options (see options compression and wvr-corrected-data) \n"
-				    ".\n\n"
-				    "Allowed options:");
-    generic.add_options()
-      ("help", "produces help message.")
-      ("icm",  po::value<string>()->default_value("all"), "specifies the correlation mode to be considered on input. A quoted string containing a sequence of 'ao' 'co' 'ac' 'all' separated by whitespaces is expected")
-      ("isrt", po::value<string>()->default_value("all"), "specifies the spectral resolution type to be considered on input. A quoted string containing a sequence of 'fr' 'ca' 'bw' 'all' separated by whitespaces is expected")
-      ("its",  po::value<string>()->default_value("all"), "specifies the time sampling (INTEGRATION and/or SUBINTEGRATION)  to be considered on input. A quoted string containing a sequence of 'i' 'si' 'all' separated by whitespaces is expected")  
-      ("ocm",  po::value<string>()->default_value("ca"),  "output data for correlation mode AUTO_ONLY (ao) or CROSS_ONLY (co) or CROSS_AND_AUTO (ca)")
-      ("compression,c", "produces compressed columns in the resulting measurement set (not set by default). When this option is selected the string '-compressed' is inserted in the pathname of the resulting measurement set.")
-      ("asis", po::value<string>(), "creates verbatim copies of the ASDM tables in the output measurement set. The value given to this option must be a quoted string containing a list of table names separated by space characters; the wildcard character '*' is allowed in table names.")
-      ("wvr-corrected-data", po::value<string>()->default_value("no"),  "specifies wich values are considered in the ASDM binary data to fill the DATA column in the MAIN table of the MS. Expected values for this option are 'no' for the uncorrected data (this is the default), 'yes' for the corrected data and 'both' for corrected and uncorrected data. In the latter case, two measurement sets are created, one containing the uncorrected data and the other one, whose name is suffixed by '-wvr-corrected', containing the corrected data.")
-      ("scans,s", po::value<string>(), "processes only the scans specified in the option's value. This value is a semicolon separated list of scan specifications. A scan specification consists in an exec bock index followed by the character ':' followed by a comma separated list of scan indexes or scan index ranges. A scan index is relative to the exec block it belongs to. Scan indexes are 1-based while exec blocks's are 0-based. \"0:1\" or \"2:2~6\" or \"0:1,1:2~6,8;2:,3:24~30\" \"1,2\" are valid values for the option. \"3:\" alone will be interpreted as 'all the scans of the exec block#3'. An scan index or a scan index range not preceded by an exec block index will be interpreted as 'all the scans with such indexes in all the exec blocks'.  By default all the scans are considered.")
-      ("logfile,l", po::value<string>(), "specifies the log filename. If the option is not used then the logged informations are written to the standard error stream.")
-      ("verbose,v", "logs numerous informations as the filler is working.")
-      ("revision,r", "logs information about the revision of this application.")
-      ("dry-run,m", "does not fill the MS MAIN table.")
-      ("ignore-time,t", "all the rows of the tables Feed, History, Pointing, Source, SysCal, CalDevice, SysPower and Weather are processed independently of the time range of the selected exec block / scan.")
-      ("no-caldevice", "The CalDevice table will be ignored.")
-      ("no-ephemeris", "The ephemeris table will be ignored.")
-      ("no-syspower", "the SysPower table will be  ignored.")
-      ("no-pointing", "The Pointing table will be ignored.")
-      ("check-row-uniqueness", "The row uniqueness constraint will be checked in the tables where it's defined")
-      ("bdf-slice-size", po::value<uint64_t>(&bdfSliceSizeInMb)->default_value(500),  "The maximum amount of memory expressed as an integer in units of megabytes (1024*1024) allocated for BDF data. The default is 500 (megabytes)") 
-      //("parallel", "run with multithreading mode.")
-      ("lazy", "defers the production of the observational data in the MS Main table (DATA column) - Purely experimental, don't use in production !")
-      ("with-pointing-correction", "add (ASDM::Pointing::encoder - ASDM::Pointing::pointingDirection) to the value to be written in MS::Pointing::direction - (related with JIRA tickets CSV-2878 and ICT-1532))")
-      ("ac-xc-per-timestamp", po::value<string>()->default_value("no"), "if set to yes, then the filler writes in that order autocorrelations and cross correlations rows for one given data description and timestamp. Otherwise auto correlations data are grouped for a sequence of time stamps and then come the cross correlations data for the same sequence of timestamps.")
-      ("polyephem-tabtimestep", po::value<double>(&polyephem_tabtimestep)->default_value(0.001), "Defines the time step used to tabulate the polynomials found in the columns 'dir', 'distance' and optionally 'radVel' of the ASDM Ephemeris table. The unit to express the time step is the day and the default value is 0.001. If 'radvel' is not present then the radial velocity will be obtained by tabulating the derivative of the polynomial found in 'distance'.") 
-      ("interpolate-ephemeris", po::value<string>()->default_value("no"), "if set to 'yes' then the filler will resample the sequence of times found in the ASDM Ephemeris table into an evenly spaced sequence of times on which the ephemeris paarameters will obtained by an interpolation of degree 1. Otherwise (!= 'yes') the ephemeris parameters will be copies of what's in the ASDM Ephemeris table on the same sequence of times");
-
-    // Hidden options, will be allowed both on command line and
-    // in config file, but will not be shown to the user.
-    po::options_description hidden("Hidden options");
-    hidden.add_options()
-      ("asdm-directory", po::value< string >(), "asdm directory")
-      ;
-    hidden.add_options()
-      ("ms-directory-prefix", po::value< string >(), "ms directory prefix")
-      ;
-
-    // This is only used by the test programs. Not indended for general use.
-    hidden.add_options()
-      ("checkdupints", po::value<bool>()->default_value("true"),"a value of false turns off checks for duplicate integration times in RADIOMETER data")
-      ;
-
-    po::options_description cmdline_options;
-    cmdline_options.add(generic).add(hidden);
-    
-    po::positional_options_description p;
-    p.add("asdm-directory", 1);
-    p.add("ms-directory-prefix", 1);
-    
-    // Parse the command line and retrieve the options and parameters.
-    po::store(po::command_line_parser(argc, argv).options(cmdline_options).positional(p).run(), vm);
->>>>>>> 43699723
 
     // remove the program name
     argc--;
@@ -4981,7 +4906,6 @@
     }
 
     // Do we consider another order than ac_xc_per_timestamp ?
-<<<<<<< HEAD
     // always available because of defaults
     string acXcOpt = string(options[ACXCPERTIME].last()->arg);
     ac_xc_per_timestamp = str_tolower(acXcOpt) == "yes";
@@ -5026,12 +4950,6 @@
     processPointing = options[NOPOINTING] == NULL;
     withPointingCorrection = options[WITHPCORR] != NULL;
     processEphemeris = options[NOEPHEMERIS] == NULL;
-=======
-    ac_xc_per_timestamp = boost::algorithm::to_lower_copy(vm["ac-xc-per-timestamp"].as<string>()) == "yes";
-
-    // Do we want interpolate the values found in the ASDM Ephemeris table or not ?
-    interpolate_ephemeris = boost::algorithm::to_lower_copy(vm["interpolate-ephemeris"].as<string>()) == "yes";
->>>>>>> 43699723
   }
   catch (std::exception& e) {
     errstream.str("");
