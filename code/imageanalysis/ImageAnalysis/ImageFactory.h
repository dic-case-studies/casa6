//# tSubImage.cc: Test program for class SubImage
//# Copyright (C) 1998,1999,2000,2001,2003
//# Associated Universities, Inc. Washington DC, USA.
//#
//# This program is free software; you can redistribute it and/or modify it
//# under the terms of the GNU General Public License as published by the Free
//# Software Foundation; either version 2 of the License, or (at your option)
//# any later version.
//#
//# This program is distributed in the hope that it will be useful, but WITHOUT
//# ANY WARRANTY; without even the implied warranty of MERCHANTABILITY or
//# FITNESS FOR A PARTICULAR PURPOSE.  See the GNU General Public License for
//# more details.
//#
//# You should have received a copy of the GNU General Public License along
//# with this program; if not, write to the Free Software Foundation, Inc.,
//# 675 Massachusetts Ave, Cambridge, MA 02139, USA.
//#
//# Correspondence concerning AIPS++ should be addressed as follows:
//#        Internet email: aips2-request@nrao.edu.
//#        Postal address: AIPS++ Project Office
//#                        National Radio Astronomy Observatory
//#                        520 Edgemont Road
//#                        Charlottesville, VA 22903-2475 USA
//#
//# $Id: tSubImage.cc 20567 2009-04-09 23:12:39Z gervandiepen $

#ifndef IMAGEANALYSIS_IMAGEFACTORY_H
#define IMAGEANALYSIS_IMAGEFACTORY_H

#include <imageanalysis/ImageTypedefs.h>

#include <imageanalysis/Images/ComponentListImage.h>

#include <casacore/casa/Arrays/Array.h>
#include <casacore/casa/BasicSL/String.h>
#include <casacore/casa/Containers/Record.h>
#include <casacore/casa/Logging/LogOrigin.h>
#include <casacore/casa/namespace.h>
#include <casacore/lattices/Lattices/LatticeBase.h>
#include <utility>
#include <vector>

namespace casacore{

class CoordinateSystem;
class IPosition;
class Record;
template <class T> class TempImage;
template <class T> class Vector;
}

namespace casa {

class ImageFactory {
	// <summary>
	// Static methods for creating images 
	// </summary>

	// <reviewed reviewer="" date="" tests="" demos="">
	// </reviewed>

	// <prerequisite>
	// </prerequisite>

	// <etymology>
	// </etymology>

	// <synopsis>
	// </synopsis>

public:

	enum ComplexToFloatFunction {
		REAL,
		IMAG
	};

	ImageFactory() = delete;

    ~ImageFactory() {};

    // Create a casacore::TempImage if outfile is empty, otherwise a PagedImage.
    // If log is true, log useful messages, quiet if false. Created image
    // has all pixel values set to zero and is unmasked.
    template <class T> static SPIIT createImage(
        const casacore::String& outfile,
        const casacore::CoordinateSystem& cSys, const casacore::IPosition& shape,
        casacore::Bool log, casacore::Bool overwrite,
        const std::vector<std::pair<casacore::LogOrigin, casacore::String> > *const &msgs
    );

    // create a ComponentListImage
    static SHARED_PTR<ComponentListImage> createComponentListImage(
        const casacore::String& outfile, const casacore::Record& cl,
        const casacore::Vector<casacore::Int>& shape, const casacore::Record& csys,
        casacore::Bool overwrite, casacore::Bool log, casacore::Bool cache
    );

    static casacore::String className() { static const casacore::String s = "ImageFactory"; return s; }

    // create an image with the specified shape and specified coordinate system.
    // If outfile is blank, the returned object is a casacore::TempImage, casacore::PagedImage otherwise.
    // If csys is empty,
    // a default coordiante system is attached to the image, and if linear
    // is true, it has linear coordinates in place of the direction coordinate.

    static SPIIF floatImageFromShape(
    	const casacore::String& outfile, const casacore::Vector<casacore::Int>& shape,
    	const casacore::Record& csys, casacore::Bool linear=true,
    	casacore::Bool overwrite=false, casacore::Bool verbose=true,
        const std::vector<std::pair<casacore::LogOrigin, casacore::String> > *const &msgs=0
    );

    static SPIIC complexImageFromShape(
    	const casacore::String& outfile, const casacore::Vector<casacore::Int>& shape,
    	const casacore::Record& csys, casacore::Bool linear=true,
    	casacore::Bool overwrite=false, casacore::Bool verbose=true,
        const std::vector<std::pair<casacore::LogOrigin, casacore::String> > *const &msgs=0
    );

    static SPIID doubleImageFromShape(
        const casacore::String& outfile, const casacore::Vector<casacore::Int>& shape,
        const casacore::Record& csys, casacore::Bool linear=true,
        casacore::Bool overwrite=false, casacore::Bool verbose=true,
        const std::vector<std::pair<casacore::LogOrigin, casacore::String> > *const &msgs=0
    );

    static SPIIDC complexDoubleImageFromShape(
        const casacore::String& outfile, const casacore::Vector<casacore::Int>& shape,
        const casacore::Record& csys, casacore::Bool linear=true,
        casacore::Bool overwrite=false, casacore::Bool verbose=true,
        const std::vector<std::pair<casacore::LogOrigin, casacore::String> > *const &msgs=0
    );

    // only the pointer of the correct data type will be valid, the other
    // will be null.
    static ITUPLE fromImage(
        const casacore::String& outfile, const casacore::String& infile,
        const casacore::Record& region, const casacore::String& mask,
        casacore::Bool dropdeg=false,
        casacore::Bool overwrite=false
    );

    template <class T> static SPIIT imageFromArray(
    	const casacore::String& outfile, const casacore::Array<T>& pixels,
    	const casacore::Record& csys, casacore::Bool linear=false,
    	casacore::Bool overwrite=false, casacore::Bool verbose=true,
    	const vector<std::pair<casacore::LogOrigin, casacore::String> > *const &msgs=0
    );

    static SPIIF fromASCII(
        const casacore::String& outfile, const casacore::String& infile,
        const casacore::IPosition& shape, const casacore::String& sep, const casacore::Record& csys,
        const casacore::Bool linear, const casacore::Bool overwrite
    );

    // Create a float-valued image from a complex-valued image. All metadata is copied
    // and pixel values are initialized according to <src>func</src>.
    static SHARED_PTR<casacore::TempImage<casacore::Float> > floatFromComplex(
    	SPCIIC complexImage, ComplexToFloatFunction func
    );

    // Create a complex-valued image from a float-valued image (real part)
    // and float-valued array (imaginary part). All metadata is copied from the
    // real image and pixel values are initialized to realPart + i*complexPart
    static SHARED_PTR<casacore::TempImage<casacore::Complex> > complexFromFloat(
    	SPCIIF realPart, const casacore::Array<casacore::Float>& imagPart
    );

    // Create a complex-valued image from a float-valued image (real part)
    // and float-valued array (imaginary part). All metadata is copied from the
    // real image and pixel values are initialized to realPart + i*complexPart
    static SPIIC makeComplex(
    	SPCIIF realPart, SPCIIF imagPart, const casacore::String& outfile,
		const casacore::Record& region, casacore::Bool overwrite = false
    );

    // exactly one of the pointers will not be null, indicating the
    // pixel data type. Cache is only used if the image is a CompoenentListImage
    static ITUPLE fromFile(
        const casacore::String& filename, casacore::Bool cache=casacore::True
    );

    static SPIIF fromFITS(
        const casacore::String& outfile, const casacore::String& fitsfile,
        const casacore::Int whichrep, const casacore::Int whichhdu,
        const casacore::Bool zeroBlanks, const casacore::Bool overwrite
    );

    static std::pair<SPIIF, SPIIC> fromRecord(
        const casacore::RecordInterface& rec, const casacore::String& imagename=""
    );

    template <class T> static void remove(SPIIT& image, casacore::Bool verbose);

    // if successful, image will be reset to point to new image upon return
    static void rename(
    	SPIIF& image, const casacore::String& name, const casacore::Bool overwrite
    );

    static void rename(
    	SPIIC& image, const casacore::String& name, const casacore::Bool overwrite
    );

    // open a canonical image
    static SPIIF testImage(
        const casacore::String& outfile, const casacore::Bool overwrite,
        const casacore::String& imagetype="2d"
    );

    static void toASCII(
    	SPCIIF image,
    	const casacore::String& outfile, casacore::Record& region, const casacore::String& mask,
        const casacore::String& sep=" ", const casacore::String& format="%e",
        casacore::Double maskvalue=-999, casacore::Bool overwrite=false,
        casacore::Bool extendMask=false
    );

    static void toFITS(
    	SPCIIF image, const casacore::String& outfile, casacore::Bool velocity,
		casacore::Bool optical, casacore::Int bitpix, casacore::Double minpix, casacore::Double maxpix,
		const casacore::Record& region, const casacore::String& mask,
		casacore::Bool overwrite=false, casacore::Bool dropdeg=false, casacore::Bool deglast=false,
		casacore::Bool dropstokes=false, casacore::Bool stokeslast=false,
		casacore::Bool wavelength=false, casacore::Bool airWavelength=false,
		const casacore::String& origin="", casacore::Bool stretch=false, casacore::Bool history=true
    );

private:

	template <class T> static SPIIT _fromShape(
		const casacore::String& outfile, const casacore::Vector<casacore::Int>& shape,
		const casacore::Record& csys, casacore::Bool linear,
		casacore::Bool overwrite, casacore::Bool verbose,
        const std::vector<std::pair<casacore::LogOrigin, casacore::String> > *const &msgs
	);

	template <class T> static SPIIT _fromRecord(
	    const casacore::RecordInterface& rec, const casacore::String& name
	);

	static void _centerRefPix(
		casacore::CoordinateSystem& csys, const casacore::IPosition& shape
	);

	static void _checkInfile(const casacore::String& infile);

    // Convert a casacore::Record to a CoordinateSystem
    static casacore::CoordinateSystem* _makeCoordinateSystem(
        const casacore::Record& cSys,
        const casacore::IPosition& shape
    );

    static void _checkOutfile(const casacore::String& outfile, casacore::Bool overwrite);

    static ITUPLE _fromLatticeBase(
        std::unique_ptr<casacore::LatticeBase>& latt
    );
<<<<<<< HEAD
=======

    static casacore::String _imageCreationMessage(
        const casacore::String& outfile, const ITUPLE& imagePtrs
    );

    static casacore::String _imageCreationMessage(
        const casacore::String& outfile, const casacore::IPosition& shape,
        casacore::DataType dataType
    );
>>>>>>> 895b9de3

    // if successful, image will point to the newly named image
    // upone return
    template <class T> static ITUPLE _rename(
    	SPIIT& image, const casacore::String& name,
    	const casacore::Bool overwrite
    );

};
}

#ifndef AIPS_NO_TEMPLATE_SRC
#include <imageanalysis/ImageAnalysis/ImageFactory.tcc>
#endif

#endif<|MERGE_RESOLUTION|>--- conflicted
+++ resolved
@@ -257,8 +257,6 @@
     static ITUPLE _fromLatticeBase(
         std::unique_ptr<casacore::LatticeBase>& latt
     );
-<<<<<<< HEAD
-=======
 
     static casacore::String _imageCreationMessage(
         const casacore::String& outfile, const ITUPLE& imagePtrs
@@ -268,7 +266,6 @@
         const casacore::String& outfile, const casacore::IPosition& shape,
         casacore::DataType dataType
     );
->>>>>>> 895b9de3
 
     // if successful, image will point to the newly named image
     // upone return
