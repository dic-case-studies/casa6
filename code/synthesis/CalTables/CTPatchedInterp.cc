--- conflicted
+++ resolved
@@ -584,11 +584,7 @@
      if (freqResult_(msspw,thisAltFld,thisobs(msobs)).nelements()==0) {
        freqResult_(msspw,thisAltFld,thisobs(msobs)).resize(nFPar_,nMSChan,nMSElem_);
        freqResFlag_(msspw,thisAltFld,thisobs(msobs)).resize(nPar_,nMSChan,nMSElem_);
-<<<<<<< HEAD
-       freqResFlag_(msspw,thisAltFld,thisobs(msobs)).set(True);
-=======
        freqResFlag_(msspw,thisAltFld,thisobs(msobs)).set(true);
->>>>>>> 907665cb
      }
      if (thisAltFld!=msfld) {
        freqResult_(msspw,msfld,thisobs(msobs)).reference(freqResult_(msspw,thisAltFld,thisobs(msobs)));
@@ -832,11 +828,7 @@
 	  if (timeResult_(iMSSpw,iMSFld,iMSObs).nelements()==0) {
 	    timeResult_(iMSSpw,iMSFld,iMSObs).resize(nFPar_,nChanIn_(spwMap_(iMSSpw)),nMSElem_);
 	    timeResFlag_(iMSSpw,iMSFld,iMSObs).resize(nPar_,nChanIn_(spwMap_(iMSSpw)),nMSElem_);
-<<<<<<< HEAD
-	    timeResFlag_(iMSSpw,iMSFld,iMSObs).set(True);
-=======
 	    timeResFlag_(iMSSpw,iMSFld,iMSObs).set(true);
->>>>>>> 907665cb
 	  }
 	  for (Int iMSElem=0;iMSElem<nMSElem_;++iMSElem) {
 	    // Realize the mapping 
