--- conflicted
+++ resolved
@@ -1056,11 +1056,7 @@
             "maintainer":"Enrique Garcia",
             "maintainerEmail":"cgarcia@eso.org",
             "testOptions":[],
-<<<<<<< HEAD
-            "testGroup":["mstransform", "HPC","default"],
-=======
-            "testGroup":["mstransform", "HPC","Visibility Manipulation"],
->>>>>>> b2636191
+            "testGroup":["mstransform", "HPC","Visibility Manipulation","default"],
             "timeout":0,
             "comment":""
         },
