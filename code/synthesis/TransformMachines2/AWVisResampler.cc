// -*- C++ -*-
//# AWVisResampler.cc: Implementation of the AWVisResampler class
//# Copyright (C) 1997,1998,1999,2000,2001,2002,2003
//# Associated Universities, Inc. Washington DC, USA.
//#
//# This library is free software; you can redistribute it and/or modify it
//# under the terms of the GNU Library General Public License as published by
//# the Free Software Foundation; either version 2 of the License, or (at your
//# option) any later version.
//#
//# This library is distributed in the hope that it will be useful, but WITHOUT
//# ANY WARRANTY; without even the implied warranty of MERCHANTABILITY or
//# FITNESS FOR A PARTICULAR PURPOSE.  See the GNU Library General Public
//# License for more details.
//#
//# You should have received a copy of the GNU Library General Public License
//# along with this library; if not, write to the Free Software Foundation,
//# Inc., 675 Massachusetts Ave, Cambridge, MA 02139, USA.
//#
//# Correspondence concerning AIPS++ should be addressed as follows:
//#        Internet email: aips2-request@nrao.edu.
//#        Postal address: AIPS++ Project Office
//#                        National Radio Astronomy Observatory
//#                        520 Edgemont Road
//#                        Charlottesville, VA 22903-2475 USA
//#
//# $Id$

#include <synthesis/TransformMachines/SynthesisError.h>
#include <synthesis/TransformMachines2/AWVisResampler.h>
#include <synthesis/TransformMachines2/Utils.h>
#include <synthesis/TransformMachines/SynthesisMath.h>
#include <coordinates/Coordinates/SpectralCoordinate.h>
#include <coordinates/Coordinates/CoordinateSystem.h>
#include <casa/OS/Timer.h>
#include <fstream>
#include <iostream>
#include <typeinfo>
#include <iomanip>
#include <synthesis/TransformMachines2/FortranizedLoops.h>
#ifdef _OPENMP
#include <omp.h>
#endif
extern "C" {
  void clLoopsToGrid();
};
//#include <casa/BasicMath/Functors.h>
using namespace casacore;
namespace casa{
  using namespace refim;
  //
  //-----------------------------------------------------------------------------------
  // Re-sample the griddedData on the VisBuffer (a.k.a gridding)
  //
  // Template instantiations for re-sampling onto a double precision
  // or single precision grid.
  //
  template 
  void AWVisResampler::addTo4DArray(DComplex* __restrict__ & store,
				    const Int* __restrict__ & iPos, 
				    const Vector<Int>& inc, 
				    Complex& nvalue, Complex& wt) __restrict__ ;
  template 
  void AWVisResampler::addTo4DArray(Complex* __restrict__ & store,
				    const Int* __restrict__ & iPos, 
				    const Vector<Int>& inc, 
				    Complex& nvalue, Complex& wt) __restrict__;

  template 
  void AWVisResampler::addTo4DArray_ptr(DComplex* __restrict__ & store,
				    const Int* __restrict__ & iPos, 
				    const Int* __restrict__ & inc, 
				    Complex& nvalue, Complex& wt) __restrict__ ;
  template 
  void AWVisResampler::addTo4DArray_ptr(Complex* __restrict__ & store,
				    const Int* __restrict__ & iPos, 
				    const Int* __restrict__ & inc, 
				    Complex& nvalue, Complex& wt) __restrict__ ;

  template
  void AWVisResampler::DataToGridImpl_p(Array<DComplex>& grid, VBStore& vbs, 
  					Matrix<Double>& sumwt,const Bool& dopsf,
  					Bool useConjFreqCF); // __restrict__;
  template
  void AWVisResampler::DataToGridImpl_p(Array<Complex>& grid, VBStore& vbs, 
					Matrix<Double>& sumwt,const Bool& dopsf,
					Bool useConjFreqCF); // __restrict__;

  template
  Complex AWVisResampler::accumulateOnGrid(Array<DComplex>& grid, Complex* __restrict__& convFuncV, 
					  Complex& nvalue, Double& wVal, 
					  Vector<Int>& scaledSupport, Vector<Float>& scaledSampling, 
					  Vector<Double>& off, Vector<Int>& convOrigin, 
					  Vector<Int>& /*cfShape*/, Vector<Int>& loc, Vector<Int>& igrdpos,
					   Double& /*sinDPA*/, Double& /*cosDPA*/,
					  Bool& pointingOffset, Bool dopsf);
  template
  Complex AWVisResampler::accumulateOnGrid(Array<Complex>& grid, Complex* __restrict__& convFuncV, 
					  Complex& nvalue, Double& wVal, 
					  Vector<Int>& scaledSupport, Vector<Float>& scaledSampling, 
					  Vector<Double>& off, Vector<Int>& convOrigin, 
					  Vector<Int>& /*cfShape*/, Vector<Int>& loc, Vector<Int>& igrdpos,
					   Double& /*sinDPA*/, Double& /*cosDPA*/,
					  Bool& pointingOffset, Bool dopsf);
  // template
  // void AWVisResampler::accumulateFromGrid(Complex& nvalue, const DComplex* __restrict__& grid, 
  // 					  Vector<Int>& iGrdPos,
  // 					  Complex* __restrict__& convFuncV, 
  // 					  Double& wVal, Vector<Int>& scaledSupport, 
  // 					  Vector<Float>& scaledSampling, Vector<Double>& off,
  // 					  Vector<Int>& convOrigin, Vector<Int>& cfShape,
  // 					  Vector<Int>& loc, 
  // 					  Complex& phasor, 
  // 					  Double& sinDPA, Double& cosDPA,
  // 					  Bool& finitePointingOffset, 
  // 					  Matrix<Complex>& cached_phaseGrad_p,
  // 					  Bool dopsf);
  template
  void AWVisResampler::accumulateFromGrid(Complex& nvalue, Complex& norm, const Complex* __restrict__&  grid, 
					  Vector<Int>& iGrdPos,
					  Complex* __restrict__& convFuncV, 
					  Double& wVal, Vector<Int>& scaledSupport, 
					  Vector<Float>& scaledSampling, Vector<Double>& off,
					  Vector<Int>& convOrigin, Vector<Int>& cfShape,
					  Vector<Int>& loc, 
					  Complex& phasor, 
					  Double& sinDPA, Double& cosDPA,
					  Bool& finitePointingOffset, 
					  Matrix<Complex>& cached_phaseGrad_p);
  
  template 
  void AWVisResampler::XInnerLoop(const Int *scaledSupport, const Float* scaledSampling,
  				  const Double* off,
  				  const Int* loc, Complex& cfArea,  
  				  const Int * __restrict__ iGrdPosPtr,
  				  Complex *__restrict__& convFuncV,
				  const Int* convOrigin,
  				  Complex& nvalue,
				  Double& wVal,
  				  Bool& /*finitePointingOffset*/,
  				  Bool& /*doPSFOnly*/,
  				  Complex* __restrict__ gridStore,
  				  Int* iloc,
  				  Complex& norm,
  				  Int* igrdpos);
  template 
  void AWVisResampler::XInnerLoop(const Int *scaledSupport, const Float* scaledSampling,
  				  const Double* off,
  				  const Int* loc, Complex& cfArea,  
  				  const Int * __restrict__ iGrdPosPtr,
  				  Complex *__restrict__& convFuncV,
				  const Int* convOrigin,
  				  Complex& nvalue,
				  Double& wVal,
  				  Bool& /*finitePointingOffset*/,
  				  Bool& /*doPSFOnly*/,
  				  DComplex* __restrict__ gridStore,
  				  Int* iloc,
  				  Complex& norm,
  				  Int* igrdpos);

  Complex* AWVisResampler::getConvFunc_p(const double& vbPA, Vector<Int>& cfShape,
					 Vector<int>& support,
					 int& muellerElement,
					 CFBuffer& cfb,
					 Double& wVal, Int& fndx, Int& wndx,
					 PolMapType& mNdx, PolMapType& conjMNdx,
					 Int& ipol, uInt& mRow)
  {
    Bool Dummy;
    Array<Complex> *convFuncV;
    CFCell *cfcell;
    //
    // Since we conjugate the CF depending on the sign of the w-value,
    // pick the appropriate element of the Mueller Matrix (see note on
    // this for details). Without reading the note/understanding,
    // fiddle with this logic at your own risk (can easily lead to a
    // lot of grief. --Sanjay).
    //
    //timer_p.mark();

    if (wVal > 0.0) 
      {
	cfcell=&(*(cfb.getCFCellPtr(fndx,wndx,mNdx[ipol][mRow])));
        // CFCell& cfO=cfb(fndx,wndx,mNdx[ipol][mRow]);
	// convFuncV = &(*cfO.getStorage());
	// support(0)=support(1)=cfO.xSupport_p;
      }
    else
      {
	cfcell=&(*(cfb.getCFCellPtr(fndx,wndx,conjMNdx[ipol][mRow])));
	// CFCell& cfO=cfb(fndx,wndx,conjMNdx[ipol][mRow]);
	// convFuncV = &(*cfO.getStorage());
	// support(0)=support(1)=cfO.xSupport_p;
      }
   
    convFuncV = &(*cfcell->getStorage());
    support(0)=support(1)=cfcell->xSupport_p;

    // Get the pointer to the CFCell storage (a single CF)
    //    if ((convFuncV = &(*cfcell->getStorage())) == NULL)
    if (convFuncV == NULL)
      throw(SynthesisFTMachineError("cfcell->getStorage() == null"));

    // Load the CF if it not already loaded.  If a new CF is loaded,
    // check if it needs to be rotated.
    if (convFuncV->shape().product() == 0)
      {
	Array<Complex>  tt=SynthesisUtils::getCFPixels(cfb.getCFCacheDir(), cfcell->fileName_p);
	cfcell->setStorage(tt);

	//cerr << (cfcell->isRotationallySymmetric_p?"o":"+");

	// No rotation necessary if the CF is rotationally symmetric
	if (!(cfcell->isRotationallySymmetric_p))
	  {
	    CFCell *baseCFC=NULL;
	    // Rotate only if the difference between CF PA and VB PA
	    // is greater than paTolerance.
	    SynthesisUtils::rotate2(vbPA, *baseCFC, *cfcell, paTolerance_p);
	  }
	convFuncV = &(*cfcell->getStorage());
      }

    //cfShape.reference(cfcell->cfShape_p);
     cfShape.assign(convFuncV->shape().asVector());

     // Always extract the Mueller element value from mNdx.  mNdx
     // carries the direct mapping between Mueller Matrix and
     // Visibility vector.
     //     muellerElement=cfb.getCFCellPtr(fndx,wndx,mNdx[ipol][mRow])->muellerElement_p;
     muellerElement=cfcell->muellerElement_p;
    
    //    cfShape.assign(cfcell->cfShape_p);
     //runTimeG1_p += timer_p.real();


    return convFuncV->getStorage(Dummy);
  };

  template <class T>
  void AWVisResampler::XInnerLoop(const Int *scaledSupport, const Float* scaledSampling,
  				  const Double* off,
  				  const Int* loc,  Complex& cfArea,  
  				  const Int * __restrict__ iGrdPosPtr,
  				  Complex *__restrict__& convFuncV,
				  const Int* convOrigin,
  				  Complex& nvalue,
				  Double& wVal,
  				  Bool& /*finitePointingOffset*/,
  				  Bool& /*doPSFOnly*/,
  				  T* __restrict__ gridStore,
  				  Int* iloc,
  				  Complex& norm,
  				  Int* igrdpos)
  {
    Complex wt;
    const Int *tt=iloc;
    Bool Dummy;
    const Int *cfInc_ptr=cfInc_p.getStorage(Dummy);
    for(Int ix=-scaledSupport[0]; ix <= scaledSupport[0]; ix++) 
      {
  	iloc[0]=(Int)((scaledSampling[0]*ix+off[0])-1)+convOrigin[0];
  	igrdpos[0]=loc[0]+ix;

  	{
  	  wt = getFrom4DArray((const Complex * __restrict__ &)convFuncV, 
  			      tt,cfInc_ptr)/cfArea;
  	  if (wVal > 0.0) {wt = conj(wt);}
  	    norm += (wt);
  	    // if (finitePointingOffset && !doPSFOnly) 
  	    //   wt *= cached_phaseGrad_p(iloc[0]+phaseGradOrigin_l[0],
  	    // 			       iloc[1]+phaseGradOrigin_l[1]);

  	    // The following uses raw index on the 4D grid
  	    addTo4DArray(gridStore,iGrdPosPtr,gridInc_p, nvalue,wt);
  	}
      }
  }

  template <class T>
  Complex AWVisResampler::accumulateOnGrid(Array<T>& grid,Complex* __restrict__& convFuncV, 
					   Complex& nvalue,Double& wVal, 
					   Vector<Int>& scaledSupport, Vector<Float>& scaledSampling, 
					   Vector<Double>& off, Vector<Int>& convOrigin, 
					   Vector<Int>& /*cfShape*/, Vector<Int>& loc, Vector<Int>& igrdpos,
					   Double& /*sinDPA*/, Double& /*cosDPA*/,
					   Bool& finitePointingOffset,
					   Bool /*doPSFOnly*/)
  {
    Vector<Int> iloc(4,0);
    Bool Dummy;
    Complex wt;//, cfArea=1.0; 
    Complex norm=0.0;

    Vector<Int> iCFPos(4,0);
    const Int * __restrict__ gridInc_p_ptr= gridInc_p.getStorage(Dummy);
    const Int * __restrict__ iGrdPosPtr = igrdpos.getStorage(Dummy);
    T* __restrict__ gridStore = grid.getStorage(Dummy);
//     Int Nth = 1;
// #ifdef _OPENMP
//     Nth=max(omp_get_max_threads()-2,1);
// #endif
//     Nth = Nth;

    const Int* scaledSupport_ptr=scaledSupport.getStorage(Dummy);
    const Float *scaledSampling_ptr=scaledSampling.getStorage(Dummy);
    const Double *off_ptr=off.getStorage(Dummy);
    const Int *loc_ptr = loc.getStorage(Dummy);
    Int *iCFPos_ptr = iCFPos.getStorage(Dummy);
    const Int* convOrigin_ptr=convOrigin.getStorage(Dummy);
    Int *iloc_ptr=iloc.getStorage(Dummy);
    Int *igrdpos_ptr=igrdpos.getStorage(Dummy);
    Int *cfInc_p_ptr = cfInc_p.getStorage(Dummy);
    
    //Bool finitePointingOffset_l=finitePointingOffset;
    //Bool doPSFOnly_l=doPSFOnly;
    //Double wVal_l=wVal;
    //Complex nvalue_l=nvalue;
    //Complex *convFuncV_l=convFuncV;
    Int phaseGradOrigin_l[2]; 
    phaseGradOrigin_l[0] = cached_phaseGrad_p.shape()(0)/2;
    phaseGradOrigin_l[1] = cached_phaseGrad_p.shape()(1)/2;

    for(Int iy=-scaledSupport_ptr[1]; iy <= scaledSupport_ptr[1]; iy++) 
      {
	iloc_ptr[1]=SynthesisUtils::nint((scaledSampling_ptr[1]*iy+off_ptr[1])-1);
	igrdpos_ptr[1]=loc_ptr[1]+iy;
        iCFPos_ptr[1] =iloc_ptr[1]+convOrigin_ptr[1];

	for(Int ix=-scaledSupport_ptr[0]; ix <= scaledSupport_ptr[0]; ix++) 
	  {
	    iloc_ptr[0]=SynthesisUtils::nint((scaledSampling_ptr[0]*ix+off_ptr[0])-1);
	    igrdpos_ptr[0]=loc_ptr[0]+ix;
	    iCFPos_ptr[0] =iloc_ptr[0]+convOrigin_ptr[0];
	    wt = getFrom4DArray((const Complex * __restrict__ &)convFuncV, 
				iCFPos_ptr,cfInc_p_ptr);//cfArea;
	    if (wVal > 0.0) {wt = conj(wt);}
	    norm += (wt);
	    if (finitePointingOffset)// && !doPSFOnly) 
	      {
		wt *= cached_phaseGrad_p(iloc_ptr[0]+phaseGradOrigin_l[0],
					 iloc_ptr[1]+phaseGradOrigin_l[1]);
	      }
	    addTo4DArray_ptr(gridStore,iGrdPosPtr,gridInc_p_ptr, nvalue,wt);
	  }
      }
    return norm;
  }
  // Moved the accumulateFromGrid() method to file to play with
  // multi-threading it to not clutter this file.  Both versions
  // (threaded and non-threaded) are in this file.
#include "accumulateFromGrid.cc"
  //
  //-----------------------------------------------------------------------------------
  //
  void AWVisResampler::cachePhaseGrad_p(const Vector<Double>& pointingOffset,
					const Vector<Int>&cfShape,
					const Vector<Int>& convOrigin,
					const Double& /*cfRefFreq*/,
                                        const Double& /*imRefFreq*/,
					const Int& spwID, const Int& fieldId)
  {
    //cout << "# " << cfRefFreq << " " << imRefFreq << endl;
    //cerr << pointingOffset << " " << cached_PointingOffset_p << endl;
<<<<<<< HEAD
=======

>>>>>>> 8927af05
    if (
    	((fabs(pointingOffset[0]-cached_PointingOffset_p[0])) > 1e-6) ||
    	((fabs(pointingOffset[0]-cached_PointingOffset_p[0])) > 1e-6) ||
    	(cached_phaseGrad_p.shape()[0] < cfShape[0])              ||
    	(cached_phaseGrad_p.shape()[1] < cfShape[1])
    	)
      {
	LogIO log_l(LogOrigin("AWVisResampler","cachePhaseGrad[R&D]"));
	log_l << "Computing phase gradiant for pointing offset " 
	      << pointingOffset << cfShape << " " << cached_phaseGrad_p.shape() 
	      << "(SPW: " << spwID << " Field: " << fieldId << ")"
	      << LogIO::DEBUGGING
	      << LogIO::POST;
	Int nx=cfShape(0), ny=cfShape(1);
	Double grad;
	Complex phx,phy;

	cached_phaseGrad_p.resize(nx,ny);
	cached_PointingOffset_p = pointingOffset;
	
	for(Int ix=0;ix<nx;ix++)
	  {
	    grad = (ix-convOrigin[0])*pointingOffset[0];
	    Double sx,cx;
	    SINCOS(grad,sx,cx);
	    //	    phx = Complex(cos(grad),sin(grad));
	    phx = Complex(cx,sx);
	    for(Int iy=0;iy<ny;iy++)
	      {
		grad = (iy-convOrigin[1])*pointingOffset[1];
		Double sy,cy;
		SINCOS(grad,sy,cy);
		//		phy = Complex(cos(grad),sin(grad));
		phy = Complex(cy,sy);
		cached_phaseGrad_p(ix,iy)=phx*phy;
	      }
	  }
      }
  }
  //
  //-----------------------------------------------------------------------------------
  //
  // AWVisResampler& AWVisResampler::operator=(const AWVisResampler& other)
  // {
  //   SETVEC(uvwScale_p, other.uvwScale_p);
  //   SETVEC(offset_p, other.offset_p);
  //   SETVEC(dphase_p, other.dphase_p);
  //   SETVEC(chanMap_p, other.chanMap_p);
  //   SETVEC(polMap_p, other.polMap_p);

  //   convFuncStore_p = other.convFuncStore_p;

  //   return *this;
  // }

  // CFB::initPolMaps(polMap,conjPolMap) sets the internal maps of CFB
  //
  // AWP::findCF() --> cfCache->initPolMap(...,...) --> cfb->initPolMaps(...,...)
  //
  // AWVR extracts polMap from CFB.
  // Same CF is extracted for gridding and de-gridding.  CF* used in the gridding loops.
  // getConvFunc_p() ensures the jugglery needed for AW CFs

  //
  //-----------------------------------------------------------------------------------
  // Template implementation for DataToGrid
  //
  template <class T>
  void AWVisResampler::DataToGridImpl_p(Array<T>& grid,  VBStore& vbs, 
					Matrix<Double>& sumwt,const Bool& dopsf,
					Bool /*useConjFreqCF*/)
  {
    Int nDataChan, nDataPol, nGridPol, nGridChan, nx, ny, nw;//, nCFFreq;
    Int targetIMChan, targetIMPol, rbeg, rend;//, PolnPlane, ConjPlane;
    Int startChan, endChan;
    
    Vector<Float> sampling(2),scaledSampling(2);
    Vector<Int> support(2),loc(3), iloc(4),scaledSupport(2);
    Vector<Double> pos(3), off(3);
    Vector<Int> igrdpos(4);

    Complex phasor, nvalue, wt;
    Complex norm;
    Vector<Int> cfShape;
    cfShape=vbRow2CFBMap_p(0)->getStorage()(0,0,0)->getStorage()->shape().asVector();

    Vector<Int> convOrigin = (cfShape)/2;
    Double cfRefFreq;
    //    Double cfScale=1.0;

    //timer_p.mark();
    rbeg = 0;       rend = vbs.nRow_p;
    rbeg = vbs.beginRow_p;
    rend = vbs.endRow_p;
    
    nx = grid.shape()[0]; ny = grid.shape()[1]; 
    nGridPol = grid.shape()[2]; nGridChan = grid.shape()[3];

    nDataPol  = vbs.flagCube_p.shape()[0];
    nDataChan = vbs.flagCube_p.shape()[1];

    Bool Dummy, gDummy, 
      accumCFs=((vbs.uvw_p.nelements() == 0) && dopsf);

    T* __restrict__ gridStore = grid.getStorage(gDummy);
      
    Double *freq=vbs.freq_p.getStorage(Dummy);

    cacheAxisIncrements(grid.shape().asVector(), gridInc_p);

    Bool * __restrict__ flagCube_ptr=vbs.flagCube_p.getStorage(Dummy);
    Bool * __restrict__ rowFlag_ptr = vbs.rowFlag_p.getStorage(Dummy);;
    Float * __restrict__ imgWts_ptr = vbs.imagingWeight_p.getStorage(Dummy);
    Complex * __restrict__ visCube_ptr = vbs.visCube_p.getStorage(Dummy);

    Vector<Double> wVals, fVals; PolMapType mVals, mNdx, conjMVals, conjMNdx;
    Double fIncr, wIncr;
    CFBuffer& cfb = *vbRow2CFBMap_p(0);
    // CFBStruct cfbst;
    // cfb.getAsStruct(cfbst);
    // for(int ii=0;ii<vbs.cfBSt_p.shape[0];ii++)
    //   for(int jj=0;jj<vbs.cfBSt_p.shape[1];jj++)
    // 	for(int kk=0;kk<vbs.cfBSt_p.shape[2];kk++)
    // 	  {
    // 	    CFCStruct cfcst=vbs.cfBSt_p.getCFB(ii,jj,kk);
    // 	    cerr << "[" << ii << "," << jj << "," << kk << "]:" 
    // 		 << cfcst.sampling << " "
    // 		 << cfcst.xSupport << " "
    // 		 << cfcst.ySupport 
    // 		 << endl;
    // 	  }



    cfb.getCoordList(fVals,wVals,mNdx, mVals, conjMNdx, conjMVals, fIncr, wIncr);
    Vector<Double> pointingOffset(cfb.getPointingOffset());
    //    runTimeG1_p += timer_p.real();

    nw = wVals.nelements();
    //nCFFreq = fVals.nelements()-1;
    iloc = 0;

    // timer.mark();
    IPosition shp=vbs.flagCube_p.shape();
    Cube<Bool> allPolNChanDone_l(shp(0),shp(1),1);
   if (accumCFs)
     {
       for (Int ipol=0;ipol<nDataPol;ipol++)
         {
           if (polMap_p(ipol) < 0)
             {
               for (Int ichan=0;ichan<nDataChan;ichan++)
                 //for (Int irow=rbeg;irow<rend;irow++)
                   allPolNChanDone_l(ipol,ichan,0)=true;
             }
         }

	startChan = vbs.startChan_p;
	endChan = vbs.endChan_p;
     }
    else 
      {
	startChan = 0;
	endChan = nDataChan;
      }

   Bool finitePointingOffsets=(
			      (fabs(pointingOffset(0))>0) ||  
			      (fabs(pointingOffset(1))>0)
			      );
   Bool isGridSinglePrecision=(typeid(gridStore[0]) == typeid(wt));

   //   Double conjRefFreq = vbs.imRefFreq();
   Int vbSpw = (vbs.vb_p)->spectralWindows()(0);
   Double vbPA = vbs.paQuant_p.getValue("rad");
   Int vbFieldID = -1;//((const Int)((vbs.vb_p)->fieldId()(0)));

   for(Int irow=rbeg; irow< rend; irow++){   
      //      if ((vbs.uvw_p.nelements() == 0)) 
      //if (accumCFs) if (allTrue(allPolNChanDone_l)) break;
      
      if(!(*(rowFlag_ptr+irow)))
	{   
	  for(Int ichan=startChan; ichan< endChan; ichan++)
	    {
	      if (*(imgWts_ptr + ichan+irow*nDataChan)!=0.0) 
		{  
		  targetIMChan=chanMap_p[ichan];
		  
		  if((targetIMChan>=0) && (targetIMChan<nGridChan)) 
		    {
		      //timer_p.mark();
		      Double dataWVal = vbs.vb_p->uvw()(2,irow);
		      Int wndx = cfb.nearestWNdx(abs(dataWVal)*freq[ichan]/C::c);
		      // Double conjFreq=sqrt(2*conjRefFreq*conjRefFreq - freq[ichan]*freq[ichan]);
		      // Int fndx = cfb.nearestFreqNdx(freq[ichan]),
		      // 	conjFNdx =cfb.nearestFreqNdx(conjFreq);

		      // Int fndx=cfb.nearestFreqNdx(vbSpw,ichan), conjFNdx=cfb.nearestFreqNdx(vbSpw,ichan,true);
		      // Int cfFreqNdx;
		      // if (vbs.conjBeams_p) cfFreqNdx = cfb.nearestFreqNdx(vbSpw,ichan,true);// Get the conj. freq. index
		      // else  cfFreqNdx = cfb.nearestFreqNdx(vbSpw,ichan);
		      Int cfFreqNdx = cfb.nearestFreqNdx(vbSpw,ichan,vbs.conjBeams_p);

		      //runTimeG3_p += timer_p.real();
		      
		      Float s;
		      //
		      //------------------------------------------------------------------------------
		      //
		      // Using the int-index version for Freq, W and Muellerelements
		      //	      cfb.getParams(cfRefFreq, s, support(0), support(1),0,wndx,0);
		      //
		      //------------------------------------------------------------------------------
		      //
		      // if (vbs.conjBeams_p)
		      // 	{
		      // 	  timer_p.mark();
		      // 	  cfb.getParams(cfRefFreq, s, support(0), support(1),conjFNdx,wndx,0);
		      // 	  runTimeG4_p += timer_p.real();
		      // 	}
		      // else
		      // 	cfb.getParams(cfRefFreq, s, support(0), support(1),fndx,wndx,0);

		      //timer_p.mark();
		      cfb.getParams(cfRefFreq, s, support(0), support(1),cfFreqNdx,wndx,0);
		      //runTimeG4_p += timer_p.real();

		      sampling(0) = sampling(1) = SynthesisUtils::nint(s);
		      // sampling[0] = SynthesisUtils::nint(sampling[0]*cfScale);
		      // sampling[1] = SynthesisUtils::nint(sampling[1]*cfScale);
		      // support[0]  = SynthesisUtils::nint(support[0]/cfScale);
		      // support[1]  = SynthesisUtils::nint(support[1]/cfScale);

		      //timer_p.mark();
		      sgrid(pos,loc,off, phasor, irow, vbs.uvw_p, dphase_p[irow], freq[ichan], 
			    uvwScale_p, offset_p, sampling);
		      //runTimeG5_p += timer_p.real();
		      
		      //  if (onGrid(nx, ny, nw, loc, support)) 
			{
			  // Loop over all image-plane polarization planes.
			  for(Int ipol=0; ipol< nDataPol; ipol++) 
			    { 
			      if((!(*(flagCube_ptr + ipol + ichan*nDataPol + irow*nDataPol*nDataChan))))
				{  
				  targetIMPol=polMap_p(ipol);
				  if ((targetIMPol>=0) && (targetIMPol<nGridPol)) 
				    {
				      igrdpos[2]=targetIMPol; igrdpos[3]=targetIMChan;
				      
				      if(accumCFs)     allPolNChanDone_l(ipol,ichan,0)=true;
				      
				      // ConjPlane = cfMap_p[ipol];
				      // PolnPlane = conjCFMap_p[ipol];
				      
				      //	      if(dopsf) nvalue=Complex(*(imgWts_ptr + ichan + irow*nDataChan));
				      // else      nvalue= *(imgWts_ptr+ichan+irow*nDataChan)*
				      //	  (*(visCube_ptr+ipol+ichan*nDataPol+irow*nDataChan*nDataPol)*phasor);
				      
				      norm = 0.0;
				      // Loop over all relevant elements of the Mueller matrix for the polarization
				      // ipol.
				      Vector<int> conjMRow = conjMNdx[ipol];
				      //for (uInt mCols=0;mCols<conjMNdx[ipol].nelements(); mCols++)

				      // ipol determines the targetIMPol.  Each targetIMPol gets a row of CFs (mRow).
				      // visVecElements is gridded using the convFuncV and added to the target grid.

				      for (uInt mCols=0;mCols<conjMRow.nelements(); mCols++) 
					{
					  int visVecElement=mCols, muellerElement;

					  Complex* convFuncV=NULL;
					  //timer_p.mark();
					  try
					    {
					      convFuncV=getConvFunc_p(vbPA,
								      cfShape, support,muellerElement,
								      cfb, dataWVal, cfFreqNdx,
								      wndx, mNdx, conjMNdx, ipol,  mCols);
					    }
					  catch (SynthesisFTMachineError& x)
					    {
					      LogIO log_l(LogOrigin("AWVisResampler[R&D]","DataToGridImpl_p"));
					      log_l << x.getMesg() << LogIO::EXCEPTION;
					    }
					  // Extract the vis. vector element corresponding to the mCols column of the conjMRow row of the Mueller matrix.

					  visVecElement=(int)(muellerElement%nDataPol);
					  // If the vis. vector element is flagged, don't grid it.
					  if(((*(flagCube_ptr + visVecElement + ichan*nDataPol + irow*nDataPol*nDataChan)))) break;

					  //cerr << "G: " << mCols << "-->" << visVecElement << "-->" << ipol << " " << polMap_p[ipol] << endl;

					  if(dopsf) nvalue=Complex(*(imgWts_ptr + ichan + irow*nDataChan));
					  else      nvalue=Complex(*(imgWts_ptr+ichan+irow*nDataChan))*
					   	      (*(visCube_ptr+visVecElement+ichan*nDataPol+irow*nDataChan*nDataPol)*phasor);

			

					  if (!onGrid(nx, ny, nw, loc, support)) break;
					  //runTimeG6_p += timer_p.real();
					  
					  
					  convOrigin=cfShape/2;
					  Bool psfOnly=((dopsf==true) && (accumCFs==false));
					  if (finitePointingOffsets )
					    cachePhaseGrad_p(pointingOffset, cfShape, convOrigin, cfRefFreq, vbs.imRefFreq(),
							     vbSpw, vbFieldID);
					  
					  cacheAxisIncrements(cfShape, cfInc_p);
					  
					  // accumulateOnGrid() is a local C++ method with the inner loops.  The include
					  // file (FortanizedLoopsToGrid.cc) has the interface code to call the inner 
					  // loops re-written in FORTRAN (in synthesis/fortran/faccumulateOnGrid.f)

					  //timer_p.mark();
					  // norm += accumulateOnGrid(grid,convFuncV,nvalue,dataWVal,
					  // 			   support,sampling,
					  // 			   off, convOrigin, cfShape, loc, igrdpos,
					  // 			   sinDPA, cosDPA,finitePointingOffsets,psfOnly);
#include <synthesis/TransformMachines2/accumulateToGrid.inc>
//#include <synthesis/TransformMachines2/FortranizedLoopsToGrid.cc>
//clLoopsToGrid();
//runTimeG7_p += timer_p.real();
					}
				      sumwt(targetIMPol,targetIMChan) += vbs.imagingWeight_p(ichan, irow)*abs(norm);
				      //		      *(sumWt_ptr+apol+achan*nGridChan)+= *(imgWts_ptr+ichan+irow*nDataChan);
				    }
				}
			    } // End poln-loop
			}
		    }
		}
	    } // End chan-loop
	}
    } // End row-loop
    // exit(0);
   //runTimeG_p = timer_p.real() + runTimeG1_p + runTimeG2_p + runTimeG3_p + runTimeG4_p + runTimeG5_p + runTimeG6_p + runTimeG7_p;
    T *tt=(T *)gridStore;
    grid.putStorage(tt,gDummy);
  }
  //
  //-----------------------------------------------------------------------------------
  // Re-sample VisBuffer to a regular grid (griddedData) (a.k.a. de-gridding)
  //
  void AWVisResampler::GridToData(VBStore& vbs, const Array<Complex>& grid)
  {
    Int nDataChan, nDataPol, nGridPol, nGridChan, nx, ny,nw;//, nCFFreq;
    Int achan, apol, rbeg, rend;//, PolnPlane, ConjPlane;
    Vector<Float> sampling(2);//scaledSampling(2);
    Vector<Int> support(2),loc(3), iloc(4);
    Vector<Double> pos(3), off(3);
    
    IPosition grdpos(4);
    
    Vector<Complex> norm(4,0.0);
    Complex phasor, nvalue;
    Vector<Int> cfShape=vbRow2CFBMap_p(0)->getStorage()(0,0,0)->getStorage()->shape().asVector();
    Vector<Double> pointingOffset((*vbRow2CFBMap_p(0)).getPointingOffset());
    
    //    Vector<Int> convOrigin = (cfShape-1)/2;
    Vector<Int> convOrigin = (cfShape)/2;
    Double cfRefFreq;//cfScale=1.0
    //    Int wndx = 0, fndx=0;
    
    rbeg=0;
    rend=vbs.nRow_p;
    rbeg = vbs.beginRow_p;
    rend = vbs.endRow_p;
    nx       = grid.shape()[0]; ny        = grid.shape()[1];
    //nw       = cfShape[2];
    nGridPol = grid.shape()[2]; nGridChan = grid.shape()[3];
    
    nDataPol  = vbs.flagCube_p.shape()[0];
    nDataChan = vbs.flagCube_p.shape()[1];
    
    //
    // The following code reduces most array accesses to the simplest
    // possible to improve performance.  However this made no
    // difference in the run-time performance compared to Vector,
    // Matrix and Cube indexing.
    //
    Bool Dummy;
    const Complex* __restrict__ gridStore = grid.getStorage(Dummy);
    (void)gridStore;
    Vector<Int> igrdpos(4);
    Double *freq=vbs.freq_p.getStorage(Dummy);
    Bool *rowFlag=vbs.rowFlag_p.getStorage(Dummy);
    
    Matrix<Double>& uvw=vbs.uvw_p;
    Cube<Complex>&  visCube=vbs.visCube_p;
    Cube<Bool>&     flagCube=vbs.flagCube_p;
    
    Vector<Int> gridInc, cfInc;
    
    cacheAxisIncrements(grid.shape().asVector(), gridInc_p);
    //cacheAxisIncrements(cfShape, cfInc_p);
    // Initialize the co-ordinates used for reading the CF values The
    // CFs are 4D arrays, with the last two axis degenerate (of length
    // 1).  The last two axis were formerly the W-, and
    // Polarization-axis.
    iloc = 0;
    Bool finitePointingOffset=(
			       (fabs(pointingOffset(0))>0) ||  
			       (fabs(pointingOffset(1))>0)
			       );
    Int vbSpw = (vbs.vb_p)->spectralWindows()(0);
    Double vbPA = vbs.paQuant_p.getValue("rad");
    Int vbFieldID = -1;//((const Int)((vbs.vb_p)->fieldId()(0)));

    for(Int irow=rbeg; irow<rend; irow++) {
      if(!rowFlag[irow]) {
	CFBuffer& cfb = *vbRow2CFBMap_p(irow);
	Vector<Double> wVals, fVals; PolMapType mVals, mNdx, conjMVals, conjMNdx;
	Double fIncr, wIncr;
	cfb.getCoordList(fVals,wVals,mNdx, mVals, conjMNdx, conjMVals, fIncr, wIncr);
	nw = wVals.nelements();
	//	nCFFreq = fVals.nelements()-1;
	
	for (Int ichan=0; ichan < nDataChan; ichan++) {
	  achan=chanMap_p[ichan];
	  
	  if((achan>=0) && (achan<nGridChan)) {
	    //	    lambda = C::c/freq[ichan];
	    Double dataWVal = (vbs.vb_p->uvw()(2,irow));
	    Int wndx = cfb.nearestWNdx(abs(dataWVal)*freq[ichan]/C::c);
	    //Int fndx = cfb.nearestFreqNdx(freq[ichan]);
	    Int fndx = cfb.nearestFreqNdx(vbSpw,ichan);

	    //	    cerr << "DG: " << fndx << " " << wndx << " " << ichan << " " << vbSpw << " " << freq[ichan] << endl;
	    
	    //	    cerr << "Grid: " << ichan << " " << freq[ichan] << " " << fndx << endl;
	    
	    // if (nw > 1) wndx=SynthesisUtils::nint((dataWVal*freq[ichan]/C::c)/wIncr-1);
	    // if (nCFFreq > 0) fndx = SynthesisUtils::nint((freq[ichan])/fIncr-1);
	    Float s;
	    // CoordinateSystem cs; 
	    // cfb.getParams(cs,s,support(0),support(1),0,wndx,0);
	    cfb.getParams(cfRefFreq,s,support(0),support(1),fndx,wndx,0);
	    sampling(0) = sampling(1) = SynthesisUtils::nint(s);
	    
	    //cfScale = cfRefFreq/freq[ichan];
	    
	    // sampling[0] = SynthesisUtils::nint(sampling[0]*cfScale);
	    // sampling[1] = SynthesisUtils::nint(sampling[1]*cfScale);
	    // support[0]  = SynthesisUtils::nint(support[0]/cfScale);
	    // support[1]  = SynthesisUtils::nint(support[1]/cfScale);
	    
	    sgrid(pos,loc,off,phasor,irow,uvw,dphase_p[irow],freq[ichan],
		  uvwScale_p,offset_p,sampling);
	    
	    //	    iloc[2]=max(0, min(nw, loc[2]));
	    
	    Bool isOnGrid;
	    //  if ((isOnGrid=onGrid(nx, ny, nw, loc, support)))
	    {
	      for(Int ipol=0; ipol < nDataPol; ipol++)
		{
		  if(!flagCube(ipol,ichan,irow))
		    { 
		      apol=polMap_p[ipol];
		  
		      if((apol>=0) && (apol<nGridPol))
			{
			  igrdpos[2]=apol; igrdpos[3]=achan;
			  nvalue=0.0;      norm(ipol)=0.0;
		    
		    // With VBRow2CFMap in use, CF for each pol. plane is a separate 2D Array.  
			  for (uInt mCol=0; mCol<conjMNdx[ipol].nelements(); mCol++)
			    {
			      //
			      int visGridElement, muellerElement;
			      // Get the pointer to the storage for the CF
			      // indexed by the Freq, W-term and Mueller
			      // Element.
			      //
			      Complex*  convFuncV=NULL;
			      try
				{
				  convFuncV = getConvFunc_p(vbPA,cfShape, support, muellerElement,
							    cfb, dataWVal, fndx, wndx, conjMNdx,mNdx,
							    ipol, mCol);
				}
			      catch (SynthesisFTMachineError& x)
				{
				  LogIO log_l(LogOrigin("AWVisResampler[R&D]","GridToData"));
				  log_l << x.getMesg() << LogIO::EXCEPTION;
				}
			      // Set the polarization plane of the gridded data to use for predicting with the CF from mCols column
			      visGridElement=(int)(muellerElement%nDataPol);
			      igrdpos[2]=polMap_p[visGridElement];
			      //cerr << "DG: " << mCol << "-->" << visGridElement << "-->" << ipol << " " << polMap_p[ipol] << " " << polMap_p[visGridElement] << endl;
			      //
			      // Compute the incrmenets and center pixel for the current CF
			      //
			      if ((isOnGrid=onGrid(nx, ny, nw, loc, support))==false) break;
			      cacheAxisIncrements(cfShape, cfInc_p);
			      convOrigin = (cfShape)/2;
			      if (finitePointingOffset)
				cachePhaseGrad_p(pointingOffset, cfShape, convOrigin, cfRefFreq, vbs.imRefFreq(),
						 vbSpw, vbFieldID);

			      // accumulateFromGrid() is a local C++ method with the inner loops.  The include
			      // file (FortanizedLoopsFromGrid.cc) has the interface code to call the inner 
			      // loops re-written in FORTRAN (in synthesis/fortran/faccumulateOnGrid.f)
// Timer timer;
			      // accumulateFromGrid(nvalue, norm[ipol], gridStore, igrdpos, convFuncV, dataWVal,
			      // 		   support, sampling, off, convOrigin,
			      // 			 cfShape, loc, phasor, dummy, dummy,
			      // 		   finitePointingOffset, cached_phaseGrad_p);
#include <synthesis/TransformMachines2/accumulateFromGrid.inc>
//#include <synthesis/TransformMachines2/FortranizedLoopsFromGrid.cc>

// runTimeDG_p += timer.real();

			    }
			  if (norm[ipol] != Complex(0.0)) visCube(ipol,ichan,irow)=nvalue/norm[ipol]; // Goes with FortranizedLoopsFromGrid.cc
			}
		    }
		}
	    }
	  }
	}
      }
    } // End row-loop
  }
  //
  //-----------------------------------------------------------------------------------
  //
void AWVisResampler::sgrid(Vector<Double>& pos, Vector<Int>& loc, 
			   Vector<Double>& off, Complex& phasor, 
			   const Int& irow, const Matrix<Double>& uvw, 
			   const Double& dphase, const Double& freq, 
			   const Vector<Double>& scale, 
			   const Vector<Double>& offset,
			   const Vector<Float>& sampling)
{
  Double phase;
  Vector<Double> uvw_l(3,0); // This allows gridding of weights
  // centered on the uv-origin
  if (uvw.nelements() > 0) for(Int i=0;i<3;i++) uvw_l[i]=uvw(i,irow);
  
  pos(2)=sqrt(abs(scale[2]*uvw_l(2)*freq/C::c))+offset[2];
  loc(2)=SynthesisUtils::nint(pos[2]);
  off(2)=0;
  
  for(Int idim=0;idim<2;idim++)
    {
      pos[idim]=scale[idim]*uvw_l(idim)*freq/C::c+(offset[idim]);
      loc[idim]=SynthesisUtils::nint(pos[idim]);
      //	off[idim]=SynthesisUtils::nint((loc[idim]-pos[idim])*sampling[idim]+1);
      off[idim]=SynthesisUtils::nint((loc[idim]-pos[idim])*sampling[idim]);
    }
  
  if (dphase != 0.0)
    {
      phase=-2.0*C::pi*dphase*freq/C::c;
      Double sp,cp;
      SINCOS(phase,sp,cp);
      //      phasor=Complex(cos(phase), sin(phase));
      phasor=Complex(cp,sp);
    }
  else
    phasor=Complex(1.0);
  // cerr << "### " << pos[0] << " " << offset[0] << " " << loc[0] << " " << off[0] << " " << uvw_l(0) << endl;
  // exit(0);
}
//
//-----------------------------------------------------------------------------------
//
Bool AWVisResampler::reindex(const Vector<Int>& in, Vector<Int>& out,
			     const Double& sinDPA, const Double& cosDPA,
			     const Vector<Int>& Origin, const Vector<Int>& size)
{
  
  Bool onGrid=false;
  Int ix=in[0], iy=in[1];
  if (sinDPA != 0.0)
    {
      ix = SynthesisUtils::nint(cosDPA*in[0] + sinDPA*in[1]);
      iy = SynthesisUtils::nint(-sinDPA*in[0] + cosDPA*in[1]);
    }
  out[0]=ix+Origin[0];
  out[1]=iy+Origin[1];
  
  onGrid = ((out[0] >= 0) && (out[0] < size[0]) &&
	    (out[1] >= 0) && (out[1] < size[1]));
  if (!onGrid)
    cerr << "CF index out of range: " << out << " " << size << endl;
  return onGrid;
}


// void lineCFArea(const Int& th,
// 		  const Double& sinDPA,
// 		  const Double& cosDPA,
// 		  const Complex*__restrict__& convFuncV,
// 		  const Vector<Int>& cfShape,
// 		  const Vector<Int>& convOrigin,
// 		  const Int& cfInc,
// 		  Vector<Int>& iloc,
// 		  Vector<Int>& tiloc,
// 		  const Int* supportPtr,
// 		  const Float* samplingPtr,
// 		  const Double* offPtr,
// 		  Complex *cfAreaArrPtr)
// {
//   cfAreaArrPtr[th]=0.0;
//   for(Int ix=-supportPtr[0]; ix <= supportPtr[0]; ix++) 
//     {
// 	iloc[0]=(Int)((samplingPtr[0]*ix+offPtr[0])-1);//+convOrigin[0];
// 	tiloc=iloc;
// 	if (reindex(iloc,tiloc,sinDPA, cosDPA, 
// 		    convOrigin, cfShape))
// 	  {
// 	    wt = getFrom4DArray((const Complex * __restrict__ &)convFuncV, 
// 				tiloc,cfInc);
// 	    if (dataWVal > 0.0) wt = conj(wt);
// 	    cfAreaArrPtr[th] += wt;
// 	  }
//     }
// }

Complex AWVisResampler::getCFArea(Complex* __restrict__& convFuncV, 
				  Double& wVal, 
				  Vector<Int>& scaledSupport, 
				  Vector<Float>& scaledSampling,
				  Vector<Double>& off,
				  Vector<Int>& convOrigin, 
				  Vector<Int>& cfShape,
				  Double& sinDPA, 
				  Double& cosDPA)
{
  Vector<Int> iloc(4,0),tiloc(4);
  Complex cfArea=0, wt;
  Bool dummy;
  Int *supportPtr=scaledSupport.getStorage(dummy);
  Double *offPtr=off.getStorage(dummy);
  Float *samplingPtr=scaledSampling.getStorage(dummy);
  Int Nth=1;
  Vector<Complex> cfAreaArr(Nth);
  Complex *cfAreaArrPtr=cfAreaArr.getStorage(dummy);
  
  for(Int iy=-supportPtr[1]; iy <= supportPtr[1]; iy++) 
    {
      iloc(1)=(Int)((samplingPtr[1]*iy+offPtr[1])-1);//+convOrigin[1];
      for (Int th=0;th<Nth;th++)
	{
	  cfAreaArr[th]=0.0;
	  for(Int ix=-supportPtr[0]; ix <= supportPtr[0]; ix++) 
	    {
	      iloc[0]=(Int)((samplingPtr[0]*ix+offPtr[0])-1);//+convOrigin[0];
	      tiloc=iloc;
	      if (reindex(iloc,tiloc,sinDPA, cosDPA, 
			  convOrigin, cfShape))
		{
		  wt = getFrom4DArray((const Complex * __restrict__ &)convFuncV, 
				      tiloc,cfInc_p);
		  if (wVal > 0.0) wt = conj(wt);
		  cfAreaArrPtr[th] += wt;
		}
	    }
	}
      cfArea += sum(cfAreaArr);
    }
  //    cerr << "cfArea: " << scaledSupport << " " << scaledSampling << " " << cfShape << " " << convOrigin << " " << cfArea << endl;
  return cfArea;
}
using namespace casacore;
};// end namespace casa<|MERGE_RESOLUTION|>--- conflicted
+++ resolved
@@ -363,10 +363,7 @@
   {
     //cout << "# " << cfRefFreq << " " << imRefFreq << endl;
     //cerr << pointingOffset << " " << cached_PointingOffset_p << endl;
-<<<<<<< HEAD
-=======
-
->>>>>>> 8927af05
+
     if (
     	((fabs(pointingOffset[0]-cached_PointingOffset_p[0])) > 1e-6) ||
     	((fabs(pointingOffset[0]-cached_PointingOffset_p[0])) > 1e-6) ||
