from __future__ import print_function
import sys
import traceback
import os
import shutil
import random
import re
import time
import numpy as np
import glob
import struct
import unittest

try:
    from casatools import ctsys, image, regionmanager, table, coordsys
    _ia = image()
    _rg = regionmanager()
    _cs = coordsys()
    _tb = table()
    ctsys_resolve = ctsys.resolve
except:
    import casac
    from tasks import *
    from taskinit import *
    _ia = iatool()
    _rg = rgtool()
    _cs = cstool()
    _tb = tbtool()
    dataRoot = os.path.join(os.environ.get('CASAPATH').split()[0], 'data/')
    from casa_stack_manip import stack_frame_find
    casa_stack_rethrow = stack_frame_find().get('__rethrow_casa_exceptions', False)

    def ctsys_resolve(apath):
<<<<<<< HEAD
        dataPath = os.path.join(os.environ['CASAPATH'].split()[0],'casatestdata/')
        return os.path.join(dataPath,apath)
=======
        return os.path.join(dataRoot,apath)
>>>>>>> eb1fbe4a

sep = os.sep
datapath = ctsys_resolve(os.path.join('regression','unittest','imregrid'))

IMAGE = 'image.im'
gim = "gaussian_source.im"

total = 0
fail  = 0
current_test =""
stars = "*************"

<<<<<<< HEAD
datapath = ctsys_resolve('unittest/ia_regrid/')

=======
>>>>>>> eb1fbe4a
def alleqnum(x,num,tolerance=0):
    if len(x.shape)==1:
        for i in range(x.shape[0]):
            if not (abs(x[i]-num) < tolerance):
                print("x[",i,"]=", x[i])
                return False
    if len(x.shape)==2:
        for i in range(x.shape[0]):
            for j in range(x.shape[1]):
                if not (abs(x[i][j]-num) < tolerance):
                    print("x[",i,"][",j,"]=", x[i][j])
                    return False
    if len(x.shape)==3:
        for i in range(x.shape[0]):
            for j in range(x.shape[1]):
                for k in range(x.shape[2]):
                    if not (abs(x[i][j][k]-num) < tolerance):
                        print("x[",i,"][",j,"][",k,"]=", x[i][j][k])
                        return False
    if len(x.shape)==4:
        for i in range(x.shape[0]):
            for j in range(x.shape[1]):
                for k in range(x.shape[2]):
                    for l in range(x.shape[3]):
                        if not (abs(x[i][j][k][l]-num) < tolerance):
                            print("x[",i,"][",j,"][",k,"][",l,"]=", x[i][j][k])
                            return False
    if len(x.shape)>4:
        stop('unhandled array shape in alleq')
    return True

def test_start(msg):
    global total, current_test
    total += 1
    print()
    print(stars + " Test " + msg + " start " + stars)
    current_test = msg
    
def test_end(condition, error_msg):
    global total, fail
    status = "OK"
    if not condition:
        print(error_msg, file=sys.stderr)
        fail += 1
        status = "FAIL"
    print(stars + " Test " + current_test + " " + status + " " + stars)
        
out1 = 'regridded'
out2 = 'bigger_image'
out3 = 'shifted_image'
out4 = 'back_to_image'
out5 = 'template'
out6 = 'gal_coords.im'
first = 'first'
fourth = 'fourth'
ngc5921 = "ngc5921.clean.image"
myout = 'gal_regrid_out.image'
myref = "gal_regrid.image"
imname = 'ia.fromshape.image1'
real1 = "real1.im"
imag1 = "imag1.im"
lin_template = 'lin_template.im'
lin_source = 'lin_source.im'
mymask = "maskim"
mou = 'moulou1'
sixth = 'sixth'
third = 'third'
class ia_regrid_test(unittest.TestCase):

    @classmethod
    def tearDownClass(cls):
        if len(_tb.showcache()) != 0:
            raise Exception("Tables remain open in the table cache after execution")

    def setUp(self):
        pass
    
    def tearDown(self):
        _ia.done()
        
        for i in (
            IMAGE, out1, out2, out3, out4, out5, out6, first, fourth,
            ngc5921, myout, myref, imname, real1, imag1, lin_source,
            lin_template, mymask, mou, sixth, third
        ):
            if (os.path.exists(i)):
                shutil.rmtree(i)
        
    def test_asvelocity(self):
        """ Test regrid by velocity """
        image = "byvel.im"
        expected = "expected.im"
        shutil.copytree(ctsys_resolve(os.path.join(datapath, image)), image)
        shutil.copytree(ctsys_resolve(os.path.join(datapath, expected)), expected)
        myia = _ia
        myia.open(expected)
        csys = myia.coordsys().torecord()
        myia.done()
        myia.open(image)
        ff = myia.regrid("",csys=csys,asvelocity=True)
        myia.done()
        myia.open(expected)
        res = (ff.getchunk() == myia.getchunk()).all()
        self.assertTrue(res)
        res = (ff.getchunk(getmask=True) == myia.getchunk(getmask=True)).all()
        self.assertTrue(res)
        ff.done()
        outfile = "junk"
        outim = myia.regrid(outfile=outfile, csys=csys, asvelocity=True)
        outim.done()
        ff.open(outfile)
        res = (ff.getchunk() == myia.getchunk()).all()
        self.assertTrue(res)
        res = (ff.getchunk(getmask=True) == myia.getchunk(getmask=True)).all()
        ff.done()
        myia.done()
        self.assertTrue(res)  
        shutil.rmtree(outfile)
        shutil.rmtree(image)
        shutil.rmtree(expected)      
        self.assertTrue(len(_tb.showcache()) == 0)        

    def test_stretch(self):
        """ ia.regrid(): Test stretch parameter"""
        yy = _ia
        yy.fromshape(mymask, [200, 200, 1, 1])
        yy.addnoise()
        yy.done()
        shape = [200,200,1,20]
        yy.fromshape("", shape)
        yy.addnoise()
        mycsys = yy.coordsys()
        mycsys.setreferencepixel([2.5], "spectral")
        for i in [0,1]:
            byvel = i == 0
            self.assertRaises(
                Exception,
                yy.regrid, outfile="", asvelocity=byvel,
                csys=mycsys.torecord(),
                mask=mymask + ">0", stretch=False
            )
            zz = yy.regrid(
                outfile="", asvelocity=byvel,
                csys=mycsys.torecord(),
                mask=mymask + ">0", stretch=True
            )
            self.assertTrue(type(zz) == type(yy))
            zz.done()
            
        yy.done()
        self.assertTrue(len(_tb.showcache()) == 0)

    def test_general(self):
        """ ia.regrid general tests """
        # moved from iamgetest_regression
        
        # Make RA/DEC/Spectral image
        imshape = [32,32,32]
        myia = _ia
        myim = myia.newimagefromshape(imname, imshape)
        self.assertTrue(myim)
        self.assertTrue(myim.set(1.0))
        # Forced failures
        self.assertRaises(Exception, myim.regrid, axes=[20])
        self.assertRaises(Exception, myim.regrid, shape=[10,20,30,40])       
        self.assertRaises(Exception, myim.regrid, csys='fish')
        self.assertRaises(Exception, myim.regrid, method='doggies')
        # Regrid it to itself (all axes        #
        iDone = 1
        #      for method in ["near","linear","cubic"]:
        for method in ["cubic"]:
            myim2 = myim.regrid(method=method)
            self.assertTrue(myim2)
            p = myim2.getchunk([3,3],[imshape[0]-3,imshape[1]-3,imshape[2]-3])
            self.assertTrue(alleqnum(p,1,tolerance=1e-3))
            self.assertTrue(myim2.done())
            iDone = iDone + 1
            
        #      for method in ["cubic","linear","near"]:
        for method in ["cubic"]:
            myim2 = myim.regrid(method=method, axes=[0,1])
            self.assertTrue(myim2)
            p = myim2.getchunk([3,3],[imshape[0]-3,imshape[1]-3,imshape[2]-3])
            self.assertTrue(alleqnum(p,1,tolerance=1e-3))
            self.assertTrue(myim2.done())
            iDone = iDone + 1

        #      for method in ["near","linear","cubic"]:
        for method in ["cubic"]:
            myim2 = myim.regrid(method=method, axes=[2])
            self.assertTrue(myim2)
            p = myim2.getchunk([3,3],[imshape[0]-3,imshape[1]-3,imshape[2]-3])
            self.assertTrue(alleqnum(p,1,tolerance=1e-3))
            self.assertTrue(myim2.done())
            iDone = iDone + 1
        #
        self.assertTrue(myim.done())
        self.assertTrue(len(_tb.showcache()) == 0)        

    def test_multibeam(self):
        """ia.regrid, test multibeam image"""
        myia = _ia
        myia.fromshape("", [10, 10, 10])
        csys = myia.coordsys()
        refpix = csys.increment()["numeric"][2]
        refpix = refpix * 0.9
        csys.setincrement(refpix, "spectral")
        
        myia.setrestoringbeam(major="4arcsec", minor="2arcsec", pa="0deg", channel=0, polarization=-1)
        regridded = myia.regrid(axes=[0, 1], csys=csys.torecord(), decimate=3)
        regridded.done()
        self.assertRaises(Exception, myia.regrid, axes=[0,1,2], csys=csys.torecord())
        self.assertTrue(len(_tb.showcache()) == 0)
        
    def test_CAS_4315(self):
        """ test ia.regrid does not leave image open after tool is closed"""
        myia = _ia
        myia.fromshape("",[100,100,1,1])
        myib = myia.regrid(
            outfile=mou, csys=myia.coordsys().torecord(), axes=[0,1],
            overwrite=True, shape=[100, 100, 1, 1]
        )
        myia.done()
        myib.done()
        self.assertTrue(len(_tb.showcache()) == 0)
        
    def test_CAS_4262(self):
        """ Test degenerate axes are not relabeled to template"""
        # test degenerate spectral axis is not regridded nor relabeled in output
        myia = _ia
        myia.fromshape("", [10, 10, 1, 1])
        csys = myia.coordsys()
        refvals = csys.referencevalue()["numeric"]
        refvals[3] *= 10
        csys.setreferencevalue(refvals)
        regridded = myia.regrid("", myia.shape(), csys.torecord(), asvelocity=False)
        self.assertTrue(regridded.getchunk(getmask=True).all())
        self.assertTrue(
            (
             regridded.coordsys().referencevalue()["numeric"]
             == myia.coordsys().referencevalue()["numeric"]
            ).all()
        )

    def test_overlap(self):
        """Test for notification if no overlap between input and output images"""
        myia = _ia
        myia.fromshape("", [20, 20, 20, 4])
        csys = myia.coordsys()
        csys.setreferencevalue([1800, 0], 'direction')
        myia.setcoordsys(csys.torecord())

        ccopy = csys.copy()
        xx = myia.regrid(outfile=first,csys=ccopy.torecord())
        self.assertTrue(xx)
        xx.done()

        ccopy.setreferencevalue([1890, 0], 'direction')
        self.assertRaises(Exception, myia.regrid, "second",csys=ccopy.torecord())
        xx = myia.regrid(fourth, csys=ccopy.torecord(), axes=2)
        self.assertTrue(xx)
        xx.done()
        myia.fromshape("", [200, 200, 20, 4], csys=csys.torecord())
        xx = myia.regrid(outfile=third, csys=ccopy.torecord())
        self.assertTrue(xx)
        xx.done()
        ccopy.setreferencevalue(1.416e9, 'spectral')
        self.assertRaises(Exception, myia.regrid, "fifth",csys=ccopy.torecord())
        myia.fromshape("", [20, 20, 1001, 4], csys=csys.torecord())
        xx = myia.regrid(outfile=sixth, csys=ccopy.torecord(), axes=2)
        self.assertTrue(xx)
        xx.done()
        self.assertRaises(
            Exception,myia.regrid, outfile="seventh",csys=ccopy.torecord(),
            axes=2, region=_rg.box([0,0,0,0],[19,19,998,3])
        )
 
    def test_regrid_galactic(self):
        """Verify fix for CAS-5534"""
<<<<<<< HEAD
        myia = self._myia
#        shutil.copytree(datapath + "ngc5921.clean.image", "ngc5921.clean.image")
        myia.open(datapath + "ngc5921.clean.image")
        csys = myia.coordsys()
        csys.setreferencecode('GALACTIC', type='direction', adjust=True)
        zz = myia.regrid(outfile='gal_regrid.image', shape=[300, 300, 1, 46], csys=csys.torecord(), overwrite=True)  
        myia.open(datapath + "gal_regrid.image")
        zzchunk = zz.getchunk()
        zzchunkmask = zz.getchunk(getmask=True)
        myiachunk = myia.getchunk()
        myiachunkmask = myia.getchunk(getmask=True)
=======
        shutil.copytree(ctsys_resolve(os.path.join(datapath, ngc5921)), ngc5921)
        shutil.copytree(ctsys_resolve(os.path.join(datapath, myref)), myref)
        myia = _ia
        myia.open(ngc5921)
        csys = myia.coordsys()
        csys.setreferencecode('GALACTIC', type='direction', adjust=True)
        zz = myia.regrid(
            outfile=myout, shape=[300, 300, 1, 46], csys=csys.torecord(), overwrite=True
        )  
        myia.open(myref)
        self.assertTrue(np.max(np.abs(zz.getchunk() - myia.getchunk())) < 1e-8)
        self.assertTrue((zz.getchunk(getmask=True) == myia.getchunk(getmask=True)).all())
>>>>>>> eb1fbe4a
        myia.done()
        zz.done()
        
#        self.assertTrue(numpy.max(numpy.abs(zz.getchunk() - myia.getchunk())) < 1e-8)
        self.assertTrue(numpy.max(numpy.abs(zzchunk - myiachunk)) < 1e-8)
        self.assertTrue((zzchunkmask == myiachunkmask).all())
#        myia.done()
#        zz.done()

    def test_linear_overlap(self):
        """Test that overlapping linear coordinates works, CAS-5767"""
        shutil.copytree(ctsys_resolve(os.path.join(datapath, lin_template)), lin_template) 
        shutil.copytree(ctsys_resolve(os.path.join(datapath, lin_source)), lin_source) 
        myia = _ia
        myia.open(lin_template)
        csys = myia.coordsys().torecord()
        shape = myia.shape()
        myia.done()
        myia.open(lin_source)
        xx = myia.regrid(axes=[0,1], csys=csys, shape=shape)
        myia.done()
        self.assertTrue((xx.shape() == shape).all())
        xx.done()

    def test_decimate(self):
        """ia.regrid, test too high a value for decimate throws exception - CAS-5313"""
        myia = _ia
        myia.fromshape("", [10, 10, 10])
        self.assertRaises(
            Exception, myia.regrid, axes=[0, 1], csys=myia.coordsys().torecord()
        )
        regridded = myia.regrid(
            axes=[0, 1], csys=myia.coordsys().torecord(), decimate=3
        )
        self.assertTrue(regridded)
        regridded.done()
        # decimate doen't matter for non-direction axis regridding
        regridded = myia.regrid(
            axes=[2], csys=myia.coordsys().torecord()
        )
        self.assertTrue(regridded)
        regridded.done()
        
    def test_complex(self):
        """Test regridding a complex image, CAS-1390"""
        shutil.copytree(ctsys_resolve(os.path.join(datapath, real1)), real1) 
        shutil.copytree(ctsys_resolve(os.path.join(datapath, imag1)), imag1) 
        myia = _ia
        for i in (0, 1):
            myia.open(real1)
            if i == 1:
                gg = myia.getchunk()
                myia.fromarray("", gg, myia.coordsys().torecord(), type='d')
            realpart = myia.getchunk()
            csys = myia.coordsys()
            csys.setincrement([-0.9, 0.9])
            rrg = myia.regrid(csys=csys.torecord())
            rrgpart = rrg.getchunk()
            rrg.done()
            myia.open(imag1)
            if i == 1:
                gg = myia.getchunk()
                myia.fromarray("", gg, myia.coordsys().torecord(), type='d')
            imagpart = myia.getchunk()
            irg = myia.regrid(csys=csys.torecord())
            irgpart = irg.getchunk()
            irg.done()
            compltype = 'c'
            if i == 1:
                compltype = 'cd'
            myia.fromshape("", myia.shape(), type=compltype)
            comp = myia.getchunk()
            comp = realpart + imagpart*1j
            myia.putchunk(comp)
            crg = myia.regrid(csys=csys.torecord())
            crgpart = crg.getchunk()
            crg.done()
            myia.done()
            self.assertTrue((crgpart == rrgpart + irgpart*1j).all())        
        
    def test_multibeam(self):
        """test multibeams cannot be regridded"""
        myia = _ia
        myia.fromshape("",[100,100,20])
        myia.setrestoringbeam("20arcsec", "20arcsec", "0deg", channel=0)
        myia.setrestoringbeam("30arcsec", "30arcsec", "0deg", channel=1)
        self.assertRaises(
            Exception, myia.regrid, "", shape=[10, 10, 10],
            csys=myia.coordsys().torecord()
        )
        self.assertRaises(
            Exception, myia.regrid, "", shape=[10, 10, 10],
            csys=myia.coordsys().torecord(), axes=2
        )
        bb = myia.regrid(
            "", shape=[50, 50, 20],
            csys=myia.coordsys().torecord(), axes=[0, 1]
        )
        bb.done()
        myia.done()

def suite():
    return [ia_regrid_test]
   
if __name__ == '__main__':
     unittest.main()

 <|MERGE_RESOLUTION|>--- conflicted
+++ resolved
@@ -26,20 +26,15 @@
     _rg = rgtool()
     _cs = cstool()
     _tb = tbtool()
-    dataRoot = os.path.join(os.environ.get('CASAPATH').split()[0], 'data/')
+    dataRoot = os.path.join(os.environ.get('CASAPATH').split()[0], 'casatestdata/')
     from casa_stack_manip import stack_frame_find
     casa_stack_rethrow = stack_frame_find().get('__rethrow_casa_exceptions', False)
 
     def ctsys_resolve(apath):
-<<<<<<< HEAD
-        dataPath = os.path.join(os.environ['CASAPATH'].split()[0],'casatestdata/')
-        return os.path.join(dataPath,apath)
-=======
         return os.path.join(dataRoot,apath)
->>>>>>> eb1fbe4a
 
 sep = os.sep
-datapath = ctsys_resolve(os.path.join('regression','unittest','imregrid'))
+datapath = ctsys_resolve(os.path.join('unittest','imregrid'))
 
 IMAGE = 'image.im'
 gim = "gaussian_source.im"
@@ -49,11 +44,6 @@
 current_test =""
 stars = "*************"
 
-<<<<<<< HEAD
-datapath = ctsys_resolve('unittest/ia_regrid/')
-
-=======
->>>>>>> eb1fbe4a
 def alleqnum(x,num,tolerance=0):
     if len(x.shape)==1:
         for i in range(x.shape[0]):
@@ -333,19 +323,6 @@
  
     def test_regrid_galactic(self):
         """Verify fix for CAS-5534"""
-<<<<<<< HEAD
-        myia = self._myia
-#        shutil.copytree(datapath + "ngc5921.clean.image", "ngc5921.clean.image")
-        myia.open(datapath + "ngc5921.clean.image")
-        csys = myia.coordsys()
-        csys.setreferencecode('GALACTIC', type='direction', adjust=True)
-        zz = myia.regrid(outfile='gal_regrid.image', shape=[300, 300, 1, 46], csys=csys.torecord(), overwrite=True)  
-        myia.open(datapath + "gal_regrid.image")
-        zzchunk = zz.getchunk()
-        zzchunkmask = zz.getchunk(getmask=True)
-        myiachunk = myia.getchunk()
-        myiachunkmask = myia.getchunk(getmask=True)
-=======
         shutil.copytree(ctsys_resolve(os.path.join(datapath, ngc5921)), ngc5921)
         shutil.copytree(ctsys_resolve(os.path.join(datapath, myref)), myref)
         myia = _ia
@@ -358,15 +335,8 @@
         myia.open(myref)
         self.assertTrue(np.max(np.abs(zz.getchunk() - myia.getchunk())) < 1e-8)
         self.assertTrue((zz.getchunk(getmask=True) == myia.getchunk(getmask=True)).all())
->>>>>>> eb1fbe4a
         myia.done()
         zz.done()
-        
-#        self.assertTrue(numpy.max(numpy.abs(zz.getchunk() - myia.getchunk())) < 1e-8)
-        self.assertTrue(numpy.max(numpy.abs(zzchunk - myiachunk)) < 1e-8)
-        self.assertTrue((zzchunkmask == myiachunkmask).all())
-#        myia.done()
-#        zz.done()
 
     def test_linear_overlap(self):
         """Test that overlapping linear coordinates works, CAS-5767"""
