--- conflicted
+++ resolved
@@ -1,4 +1,3 @@
-<<<<<<< HEAD
 ##########################################################################
 ##########################################################################
 #
@@ -440,7 +439,12 @@
      def test_iterbot_cube_1(self):
           """ [iterbot] Test_Iterbot_cube_1 : iteration counting across channels (>niter) """
           self.prepData('refim_point_withline.ms')
-          ret = tclean(vis=self.msfile,imagename=self.img,imsize=100,cell='8.0arcsec',specmode='cube',deconvolver='clark',niter=10,threshold='0.75Jy',interactive=0,parallel=self.parallel)
+          retpar = tclean(vis=self.msfile,imagename=self.img,imsize=100,cell='8.0arcsec',specmode='cube',deconvolver='clark',niter=10,threshold='0.75Jy',interactive=0,parallel=self.parallel)
+          ret={}
+          if self.parallel:
+            ret=self.th.mergeParaCubeResults(retpar, ['iterdone', 'nmajordone'])
+          else:
+            ret=retpar 
           report=self.th.checkall(ret=ret, iterdone=90,nmajordone=2,imexist=[self.img+'.psf', self.img+'.residual'])
           ## Only chans 6 and 7 reach cycleniter, others reach threshold in fewer than 10 iters per chan.
 
@@ -449,7 +453,13 @@
      def test_iterbot_cube_2(self):
           """ [iterbot] Test_Iterbot_cube_2 : High threshold, iterate only on line channels. """
           self.prepData('refim_point_withline.ms')
-          ret = tclean(vis=self.msfile,imagename=self.img,imsize=100,cell='8.0arcsec',specmode='cube',deconvolver='clark',niter=10,threshold='1.75Jy',interactive=0,parallel=self.parallel)
+          retpar = tclean(vis=self.msfile,imagename=self.img,imsize=100,cell='8.0arcsec',specmode='cube',deconvolver='clark',niter=10,threshold='1.75Jy',interactive=0,parallel=self.parallel)
+
+          ret={}
+          if self.parallel:
+            ret=self.th.mergeParaCubeResults(retpar, ['iterdone', 'nmajordone', 'peakres', 'modflux'])
+          else:
+            ret=retpar 
           report=self.th.checkall(ret=ret, peakres=1.73, modflux=0.407,iterdone=12,nmajordone=2,imexist=[self.img+'.psf', self.img+'.residual'])
 
           self.checkfinal(report)
@@ -458,7 +468,12 @@
      def test_iterbot_cube_3(self): # test for returned summary/plot for no iteration case 
           """ [iterbot] Test_Iterbot_cube_3 : Very high threshold, no iteration (verification of CAS-8576 fix) """
           self.prepData('refim_point_withline.ms')
-          ret = tclean(vis=self.msfile,imagename=self.img,imsize=100,cell='8.0arcsec',specmode='cube',deconvolver='clark',niter=10,threshold='3.5Jy',interactive=0,parallel=self.parallel)
+          retpar = tclean(vis=self.msfile,imagename=self.img,imsize=100,cell='8.0arcsec',specmode='cube',deconvolver='clark',niter=10,threshold='3.5Jy',interactive=0,parallel=self.parallel)
+          ret={}
+          if self.parallel:
+            ret=self.th.mergeParaCubeResults(retpar, ['iterdone', 'nmajordone'])
+          else:
+            ret=retpar 
           report=self.th.checkall(ret=ret,iterdone=0,nmajordone=1,imexist=[self.img+'.psf', self.img+'.residual'])
 
           self.checkfinal(report)
@@ -466,7 +481,14 @@
      def test_iterbot_cube_4(self): 
           """ [iterbot] Test_Iterbot_cube_4 : Large niter, and low threshold - catch if diverges (verification of CAS-8584 fix) """
           self.prepData('refim_point_withline.ms')
-          ret = tclean(vis=self.msfile,imagename=self.img,imsize=100,cell='8.0arcsec',specmode='cube',deconvolver='hogbom',niter=1000000,threshold='0.0000001Jy',gain=0.5,interactive=0,parallel=self.parallel)
+          retpar = tclean(vis=self.msfile,imagename=self.img,imsize=100,cell='8.0arcsec',specmode='cube',deconvolver='hogbom',niter=1000000,threshold='0.0000001Jy',gain=0.5,interactive=0,parallel=self.parallel)
+          ret={}
+          if self.parallel:
+            ret=self.th.mergeParaCubeResults(retpar, ['iterdone', 'nmajordone'])
+          else:
+            ret=retpar 
+
+
           report=self.th.checkall(ret=ret,iterdone=1749,nmajordone=8,imexist=[self.img+'.psf', self.img+'.residual'])
 
      def test_iterbot_divergence(self): 
@@ -490,7 +512,35 @@
      
 
           self.checkfinal(report1+report2+report3)
+
           
+     def test_iterbot_cube_tol(self): 
+          """ [iterbot] Test_Iterbot_cube_tol :threshold test to allow a tolerance (1/100)  (verification of CAS-11278 fix) """
+          self.prepData('refim_point_withline.ms')
+          retpar = tclean(vis=self.msfile,imagename=self.img,imsize=100,cell='8.0arcsec',specmode='cube',deconvolver='hogbom',niter=1000000,threshold='0.50001Jy',gain=0.1,cycleniter=5,interactive=0,parallel=self.parallel)
+           
+          ret={}
+          if self.parallel:
+            ret=self.th.mergeParaCubeResults(retpar, ['iterdone', 'nmajordone'])
+          else:
+            ret=retpar 
+
+          report=self.th.checkall(ret=ret,iterdone=158,nmajordone=4,imexist=[self.img+'.psf', self.img+'.residual'])
+
+
+     def test_iterbot_cube_nsigma(self): 
+          """ [iterbot] Test_Iterbot_cube_nsigma : nsigma threshold for cube"""
+          self.prepData('refim_point_withline.ms')
+          retpar = tclean(vis=self.msfile,imagename=self.img,imsize=100,cell='8.0arcsec',specmode='cube',deconvolver='hogbom',niter=1000000,threshold='0.000001Jy', nsigma=10.0, gain=0.5,interactive=0, parallel=self.parallel)
+          ret={}
+          if self.parallel:
+            ret=self.th.mergeParaCubeResults(retpar, ['iterdone', 'nmajordone', 'stopcode'])
+          else:
+            ret=retpar 
+
+          report=self.th.checkall(ret=ret,iterdone=407,nmajordone=11,stopcode=8,imexist=[self.img+'.psf', self.img+'.residual'])
+
+
 ##############################################
 ##############################################
 
@@ -534,9 +584,17 @@
           self.prepData("refim_twopoints_twochan.ms")
           #self.th.write_file(self.img+'.out.txt', 'imagename='+self.img+'1\nimsize=[80,80]\ncell=[8.0arcsec,8.0arcsec]\nphasecenter=J2000 19:58:40.895 +40.55.58.543\n')
           self.th.write_file(self.img+'.out.txt', 'imagename='+self.img+'1\nimsize=[80,80]\ncell=[8.0arcsec,8.0arcsec]\nphasecenter=J2000 19:58:40.895 +40.55.58.543\nimagename='+self.img+'2\nimsize=[80,80]\ncell=[8.0arcsec,8.0arcsec]\nphasecenter=J2000 19:58:48.895 +40.55.58.543\n')
-          ret = tclean(vis=self.msfile,imagename=self.img,imsize=100,cell='8.0arcsec',phasecenter="J2000 19:59:28.500 +40.44.01.50",outlierfile=self.img+'.out.txt',niter=10,deconvolver='hogbom',interactive=0,specmode='cube',nchan=2,interpolation='nearest',parallel=self.parallel)
+          retpar = tclean(vis=self.msfile,imagename=self.img,imsize=100,cell='8.0arcsec',phasecenter="J2000 19:59:28.500 +40.44.01.50",outlierfile=self.img+'.out.txt',niter=10,deconvolver='hogbom',interactive=0,specmode='cube',nchan=2,interpolation='nearest',parallel=self.parallel)
+          ret={}
+          if self.parallel:
+            ret=self.th.mergeParaCubeResults(retpar, ['iterdone', 'nmajordone'])
+            iterdone_expected=46
+          else:
+            iterdone_expected=42
+            ret=retpar 
           report=self.th.checkall(ret=ret, 
-                        iterdone=42,
+                        #iterdone=42,
+                        iterdone=iterdone_expected,
                         nmajordone=2,
                         imexist=[self.img+'.image', self.img+'1.image'],
                         imval=[(self.img+'.image',1.434,[50,50,0,0]),
@@ -551,7 +609,12 @@
           """ [multifield] Test_Multifield_both_cube : Two fields, both cube but different nchans"""
           self.prepData("refim_twopoints_twochan.ms")
           self.th.write_file(self.img+'.out.txt', 'imagename='+self.img+'1\nimsize=[80,80]\ncell=[8.0arcsec,8.0arcsec]\nphasecenter=J2000 19:58:40.895 +40.55.58.543\nnchan=3\n')
-          ret = tclean(vis=self.msfile,imagename=self.img,imsize=100,cell='8.0arcsec',phasecenter="J2000 19:59:28.500 +40.44.01.50",outlierfile=self.img+'.out.txt',niter=10,deconvolver='hogbom',interactive=0,specmode='cube',nchan=2,interpolation='nearest',parallel=self.parallel)
+          retpar = tclean(vis=self.msfile,imagename=self.img,imsize=100,cell='8.0arcsec',phasecenter="J2000 19:59:28.500 +40.44.01.50",outlierfile=self.img+'.out.txt',niter=10,deconvolver='hogbom',interactive=0,specmode='cube',nchan=2,interpolation='nearest',parallel=self.parallel)
+          ret={}
+          if self.parallel:
+            ret=self.th.mergeParaCubeResults(retpar, ['iterdone', 'nmajordone'])
+          else:
+            ret=retpar 
           report=self.th.checkall(ret=ret, 
                         iterdone=22,
                         nmajordone=2,
@@ -566,9 +629,17 @@
           """ [multifield] Test_Multifield_cube_mfs : Two fields, one cube and one mfs"""
           self.prepData("refim_twopoints_twochan.ms")
           self.th.write_file(self.img+'.out.txt', 'imagename='+self.img+'1\nimsize=[80,80]\ncell=[8.0arcsec,8.0arcsec]\nphasecenter=J2000 19:58:40.895 +40.55.58.543\nspecmode=mfs\n')
-          ret = tclean(vis=self.msfile,imagename=self.img,imsize=100,cell='8.0arcsec',phasecenter="J2000 19:59:28.500 +40.44.01.50",outlierfile=self.img+'.out.txt',niter=10,deconvolver='hogbom',interactive=0,specmode='cube',nchan=2,interpolation='nearest',parallel=self.parallel)
+          retpar = tclean(vis=self.msfile,imagename=self.img,imsize=100,cell='8.0arcsec',phasecenter="J2000 19:59:28.500 +40.44.01.50",outlierfile=self.img+'.out.txt',niter=10,deconvolver='hogbom',interactive=0,specmode='cube',nchan=2,interpolation='nearest',parallel=self.parallel)
+          ret={}
+          if self.parallel:
+            ret=self.th.mergeParaCubeResults(retpar, ['iterdone', 'nmajordone'])
+            iterdone_expected=22
+          else:
+            iterdone_expected=15
+            ret=retpar 
           report=self.th.checkall(ret=ret, 
-                        iterdone=15,
+                        #iterdone=15,
+                        iterdone=iterdone_expected,
                         nmajordone=2,
                         imexist=[self.img+'.image', self.img+'1.image'],
                         imval=[(self.img+'.image',1.4,[50,50,0,0]),
@@ -594,7 +665,12 @@
           """ [multifield] Test_Multifield_cube_mtmfs : Two fields, one cube and one mtmfs"""
           self.prepData("refim_twopoints_twochan.ms")
           self.th.write_file(self.img+'.out.txt', 'imagename='+self.img+'1\nimsize=[80,80]\ncell=[8.0arcsec,8.0arcsec]\nphasecenter=J2000 19:58:40.895 +40.55.58.543\nreffreq=1.5GHz\ndeconvolver=mtmfs\nspecmode=mfs\n')
-          ret = tclean(vis=self.msfile,imagename=self.img,imsize=100,cell='8.0arcsec',phasecenter="J2000 19:59:28.500 +40.44.01.50",outlierfile=self.img+'.out.txt',niter=10,deconvolver='hogbom',interactive=0,specmode='cube',nchan=2,interpolation='nearest',parallel=self.parallel)
+          retpar = tclean(vis=self.msfile,imagename=self.img,imsize=100,cell='8.0arcsec',phasecenter="J2000 19:59:28.500 +40.44.01.50",outlierfile=self.img+'.out.txt',niter=10,deconvolver='hogbom',interactive=0,specmode='cube',nchan=2,interpolation='nearest',parallel=self.parallel)
+          ret={}
+          if self.parallel:
+            ret=self.th.mergeParaCubeResults(retpar, ['iterdone', 'nmajordone'])
+          else:
+            ret=retpar 
           report=self.th.checkall(ret=ret, 
                         iterdone=15,  # two chans in one field, and one chan in the other
                         nmajordone=2,
@@ -1877,6 +1953,236 @@
           self.checkfinal(report)
 
 
+     def test_mask_expand_contstokesImask_to_cube(self):
+          """ [mask] test_mask_expand_contstokesImask_to_cube : Test for
+          expanding input continuum Stokes I mask to cube imaging  """
+          self.prepData('refim_point_linRL.ms')
+          self.prepInputmask('refim_cont_stokesI_input.mask')
+          ret = tclean(vis=self.msfile,
+          imagename=self.img, specmode="cube", imsize=100, cell='8.0arcsec', niter=10,interactive=0,interpolation='nearest', usemask='user', mask=self.maskname)
+
+          report=self.th.checkall(ret=ret, imexist=[self.img+'.mask'],
+          imval=[(self.img+'.mask',1.0,[50,50,0,0]),(self.img+'.mask',1.0,[50,50,0,1]),(self.img+'.mask',1.0,[50,50,0,2]), (self.img+'.mask',0.0,[65,65,0,1])])
+
+          self.checkfinal(report)
+
+     def test_mask_expand_contstokesImask_nodegen_to_cube(self):
+          """ [mask] test_mask_expand_contstokesImask_nodegen_to_cube : Test for
+          expanding input continuum Stokes I mask with its degenerate axes removed to cube imaging  """
+          self.prepData('refim_point_linRL.ms')
+          self.prepInputmask('refim_cont_stokesI_input.mask')
+          imsubimage(imagename=self.maskname, outfile=self.maskname+"_dropdeg",dropdeg=True)
+          ret = tclean(vis=self.msfile,
+          imagename=self.img, specmode="cube", imsize=100, cell='8.0arcsec',
+          niter=10,interactive=0,interpolation='nearest', usemask='user',
+          mask=self.maskname+"_dropdeg")
+          report=self.th.checkall(ret=ret, imexist=[self.img+'.mask'],
+          imval=[(self.img+'.mask',1.0,[50,50,0,0]),(self.img+'.mask',1.0,[50,50,0,1]),(self.img+'.mask',1.0,[50,50,0,2]), (self.img+'.mask',0.0,[65,65,0,1])])
+
+	
+     def test_mask_expand_contstokesImask_to_IQUV(self):
+          """ [mask] test_mask_expand_contstokesImask_to_IQUV : Test for expanding
+          input continuum Stokes I mask to continuum multi-stokes imaging  """
+          self.prepData('refim_point_linRL.ms')
+          self.prepInputmask('refim_cont_stokesI_input.mask')
+          ret = tclean(vis=self.msfile,
+          imagename=self.img, specmode="mfs", imsize=100, cell='8.0arcsec',
+          niter=10,interactive=0, stokes='IQUV', usemask='user', mask=self.maskname)
+
+          report=self.th.checkall(ret=ret, imexist=[self.img+'.mask'],
+          imval=[(self.img+'.mask',1.0,[50,50,0,0]),(self.img+'.mask',1.0,[50,50,1,0]),(self.img+'.mask',1.0,[50,50,2,0]),(self.img+'.mask',1.0,[50,50,3,0]), (self.img+'.mask',0.0,[65,65,2,0])])
+
+          self.checkfinal(report)
+
+     def test_mask_expand_contstokesImask_nodegen_to_IQUV(self):
+          """ [mask] test_mask_expand_contstokesImask_nodegen_to_IQUV : Test for expanding
+          input continuum Stokes I mask with its degenerate axes removed to continuum multi-stokes imaging  """
+          self.prepData('refim_point_linRL.ms')
+          self.prepInputmask('refim_cont_stokesI_input.mask')
+          imsubimage(imagename=self.maskname, outfile=self.maskname+"_dropdeg", dropdeg=True)
+          ret = tclean(vis=self.msfile,
+          imagename=self.img, specmode="mfs", imsize=100, cell='8.0arcsec',
+          niter=10,interactive=0, stokes='IQUV', usemask='user',
+          mask=self.maskname+"_dropdeg")
+
+          report=self.th.checkall(ret=ret, imexist=[self.img+'.mask'],
+          imval=[(self.img+'.mask',1.0,[50,50,0,0]),(self.img+'.mask',1.0,[50,50,1,0]),(self.img+'.mask',1.0,[50,50,2,0]),(self.img+'.mask',1.0,[50,50,3,0]), (self.img+'.mask',0.0,[65,65,2,0])])
+
+          self.checkfinal(report)
+
+
+     def test_mask_expand_contstokesImask_to_cube_IQUV(self):
+          """ [mask] test_mask_extend_contstokesImask_to_cube_IQUV : Test for extending
+          input continuum Stokes I mask to cube multi-stokes imaging  """
+          self.prepData('refim_point_linRL.ms')
+          self.prepInputmask('refim_cont_stokesI_input.mask')
+          ret = tclean(vis=self.msfile,
+          imagename=self.img, specmode="cube", imsize=100, cell='8.0arcsec',
+          niter=10,interactive=0,interpolation='nearest', stokes='IQUV', usemask='user', mask=self.maskname)
+
+          report=self.th.checkall(ret=ret, imexist=[self.img+'.mask'],
+          imval=[(self.img+'.mask',1.0,[50,50,0,0]),
+                 (self.img+'.mask',1.0,[50,50,1,0]),
+                 (self.img+'.mask',1.0,[50,50,2,0]),
+                 (self.img+'.mask',1.0,[50,50,3,0]), 
+                 (self.img+'.mask',1.0,[50,50,0,1]),
+                 (self.img+'.mask',1.0,[50,50,1,1]),
+                 (self.img+'.mask',1.0,[50,50,2,1]),
+                 (self.img+'.mask',1.0,[50,50,3,1]),
+                 (self.img+'.mask',1.0,[50,50,1,2]),
+                 (self.img+'.mask',0.0,[65,65,0,0]),
+                 (self.img+'.mask',0.0,[65,65,2,1]),
+                 ])
+
+          self.checkfinal(report)
+
+
+     def test_mask_expand_contstokesImask_nodegen_to_cube_IQUV(self):
+          """ [mask] test_mask_extend_contstokesImask_nodegen_to_cube_IQUV : Test for extending
+          input continuum Stokes I mask with its denenerate axes removed to cube multi-stokes imaging  """
+          self.prepData('refim_point_linRL.ms')
+          self.prepInputmask('refim_cont_stokesI_input.mask')
+          imsubimage(imagename=self.maskname, outfile=self.maskname+"_dropdeg",dropdeg=True)
+          ret = tclean(vis=self.msfile,
+          imagename=self.img, specmode="cube", imsize=100, cell='8.0arcsec',
+          niter=10,interactive=0,interpolation='nearest', stokes='IQUV',
+          usemask='user', mask=self.maskname+"_dropdeg")
+
+          report=self.th.checkall(ret=ret, imexist=[self.img+'.mask'],
+          imval=[(self.img+'.mask',1.0,[50,50,0,0]),
+                 (self.img+'.mask',1.0,[50,50,1,0]),
+                 (self.img+'.mask',1.0,[50,50,2,0]),
+                 (self.img+'.mask',1.0,[50,50,3,0]), 
+                 (self.img+'.mask',1.0,[50,50,0,1]),
+                 (self.img+'.mask',1.0,[50,50,1,1]),
+                 (self.img+'.mask',1.0,[50,50,2,1]),
+                 (self.img+'.mask',1.0,[50,50,3,1]),
+                 (self.img+'.mask',1.0,[50,50,1,2]),
+                 (self.img+'.mask',0.0,[65,65,0,0]),
+                 (self.img+'.mask',0.0,[65,65,2,1]),
+                 ])
+
+          self.checkfinal(report)
+
+     def test_mask_expand_contstokesIQUVmask_to_cube_IQUV(self):
+          """ [mask] test_mask_expand_contstokesIQUVmask_to_cube_IQUV : Test for expanding
+          input continuum Stokes IQUV mask to cube IQUV imaging  """
+          # extending to all channels and preserving mask of each stokes 
+          self.prepData('refim_point_linRL.ms') 
+          # input mask will different for different stokes plane
+          self.prepInputmask('refim_cont_stokesIQUV_input.mask')
+          ret = tclean(vis=self.msfile,
+          imagename=self.img, specmode="cube", imsize=100, cell='8.0arcsec',
+          niter=10,interactive=0,interpolation='nearest', stokes='IQUV', usemask='user', mask=self.maskname)
+
+          report=self.th.checkall(ret=ret, imexist=[self.img+'.mask'],
+          imval=[(self.img+'.mask',1.0,[50,50,0,0]),
+                 (self.img+'.mask',1.0,[50,50,0,1]),
+                 (self.img+'.mask',1.0,[50,50,1,0]),
+                 (self.img+'.mask',1.0,[50,50,1,2]), 
+                 (self.img+'.mask',1.0,[50,50,2,0]),
+                 (self.img+'.mask',1.0,[50,50,2,1]),
+                 (self.img+'.mask',1.0,[43,31,3,0]),
+                 (self.img+'.mask',1.0,[43,31,3,2]),
+                 (self.img+'.mask',0.0,[61,51,0,0]),
+                 (self.img+'.mask',0.0,[50,63,1,1]),
+                 (self.img+'.mask',0.0,[37,65,2,2]),
+                 (self.img+'.mask',0.0,[34,70,0,1]),
+                 ])
+
+          self.checkfinal(report)
+
+
+     def test_mask_expand_contstokesIQUVmask_nodegen_to_cube_IQUV(self):
+          """ [mask] test_mask_expand_contstokesIQUVmask_nodegen_to_cube_IQUV : Test for expanding
+          input continuum Stokes IQUV mask with its degenerate axes removed to cube IQUV imaging  """
+          # extending to all channels and preserving mask of each stokes 
+          self.prepData('refim_point_linRL.ms') 
+          # input mask will different for different stokes plane
+          self.prepInputmask('refim_cont_stokesIQUV_input.mask')
+          imsubimage(self.maskname, outfile=self.maskname+"_dropdeg",dropdeg=True);
+          ret = tclean(vis=self.msfile,
+          imagename=self.img, specmode="cube", imsize=100, cell='8.0arcsec',
+          niter=10,interactive=0,interpolation='nearest', stokes='IQUV',
+          usemask='user', mask=self.maskname+"_dropdeg")
+
+          report=self.th.checkall(ret=ret, imexist=[self.img+'.mask'],
+          imval=[(self.img+'.mask',1.0,[50,50,0,0]),
+                 (self.img+'.mask',1.0,[50,50,0,1]),
+                 (self.img+'.mask',1.0,[50,50,1,0]),
+                 (self.img+'.mask',1.0,[50,50,1,2]), 
+                 (self.img+'.mask',1.0,[50,50,2,0]),
+                 (self.img+'.mask',1.0,[50,50,2,1]),
+                 (self.img+'.mask',1.0,[43,31,3,0]),
+                 (self.img+'.mask',1.0,[43,31,3,2]),
+                 (self.img+'.mask',0.0,[61,51,0,0]),
+                 (self.img+'.mask',0.0,[50,63,1,1]),
+                 (self.img+'.mask',0.0,[37,65,2,2]),
+                 (self.img+'.mask',0.0,[34,70,0,1]),
+                 ])
+
+          self.checkfinal(report)
+
+     def test_mask_expand_cubestokesImask_to_cube_IQUV(self):
+          """ [mask] test_mask_expand_contstokesIQUVmask_to_cube_IQUV : Test for expanding
+          input cube Stokes I mask to cube (of the same spectral coordinates)  IQUV imaging  """
+          # extending to all channels and preserving mask of each stokes 
+          self.prepData('refim_point_linRL.ms') 
+          # input mask will different for different stokes plane
+          self.prepInputmask('refim_cube_StokesI_input.mask')
+          ret = tclean(vis=self.msfile,
+          imagename=self.img, specmode="cube", imsize=100, cell='8.0arcsec',
+          niter=10,interactive=0,interpolation='nearest', stokes='IQUV',
+          usemask='user', mask=self.maskname)
+
+          report=self.th.checkall(ret=ret, imexist=[self.img+'.mask'],
+          imval=[(self.img+'.mask',1.0,[50,50,0,0]),
+                 (self.img+'.mask',1.0,[50,50,0,1]),
+                 (self.img+'.mask',1.0,[50,50,1,0]),
+                 (self.img+'.mask',1.0,[50,50,1,2]), 
+                 (self.img+'.mask',1.0,[50,50,2,0]),
+                 (self.img+'.mask',1.0,[50,50,2,1]),
+                 (self.img+'.mask',1.0,[37,63,3,0]),
+                 (self.img+'.mask',0.0,[46,49,3,2]),
+                 (self.img+'.mask',0.0,[63,51,0,0]),
+                 (self.img+'.mask',0.0,[50,63,1,1]),
+                 (self.img+'.mask',0.0,[43,59,2,2]),
+                 (self.img+'.mask',1.0,[43,57,2,2]),
+                 (self.img+'.mask',0.0,[43,70,0,1]),
+                 ])
+
+          self.checkfinal(report)
+
+     def test_mask_expand_cubestokesImask_nodegen_to_cube_IQUV(self):
+          """ [mask] test_mask_expand_contstokesIQUVmask_nodegen_to_cube_IQUV : Test for expanding
+          input cube Stokes I mask with its degenerate axes removed to cube (of the same spectral coordinates)  IQUV imaging  """
+          # extending to all channels and preserving mask of each stokes 
+          self.prepData('refim_point_linRL.ms') 
+          # input mask will different for different stokes plane
+          self.prepInputmask('refim_cube_StokesI_input.mask')
+          imsubimage(self.maskname, outfile=self.maskname+"_dropdeg",dropdeg=True);
+          ret = tclean(vis=self.msfile,
+          imagename=self.img, specmode="cube", imsize=100, cell='8.0arcsec',
+          niter=10,interactive=0,interpolation='nearest', stokes='IQUV',
+          usemask='user', mask=self.maskname+'_dropdeg')
+
+          report=self.th.checkall(ret=ret, imexist=[self.img+'.mask'],
+          imval=[(self.img+'.mask',1.0,[50,50,0,0]),
+                 (self.img+'.mask',1.0,[50,50,0,1]),
+                 (self.img+'.mask',1.0,[50,50,1,0]),
+                 (self.img+'.mask',1.0,[50,50,1,2]), 
+                 (self.img+'.mask',1.0,[50,50,2,0]),
+                 (self.img+'.mask',1.0,[50,50,2,1]),
+                 (self.img+'.mask',1.0,[37,63,3,0]),
+                 (self.img+'.mask',0.0,[46,49,3,2]),
+                 (self.img+'.mask',0.0,[63,51,0,0]),
+                 (self.img+'.mask',0.0,[50,63,1,1]),
+                 (self.img+'.mask',0.0,[43,59,2,2]),
+                 (self.img+'.mask',1.0,[43,57,2,2]),
+                 (self.img+'.mask',0.0,[43,70,0,1]),
+                 ])
+
+          self.checkfinal(report)
 
 ##############################################
 ##############################################
@@ -2485,2690 +2791,4 @@
                         niter=10, specmode='mfs', vptable='evlavp.tab', pbcor=True, calcpsf=False, calcres=False, pblimit=-0.2,parallel=self.parallel)
           report2=self.th.checkall(imexist=[self.img+'.image', self.img+'.pb'], imval=[(self.img+'.pb',0.7,[256,256,0,0])] , immask=[(self.img+'.pb',False,[10,10,0,0]), (self.img+'.image',True,[10,10,0,0])]  )
 
-          self.checkfinal(report1+report2)
-=======
-##########################################################################
-##########################################################################
-#
-# Test programs for the refactored imager :  test_refimager
-#
-# Each of the following categories (classes) has a set of tests within it.
-#
-#  test_onefield                 # basic tests, deconvolution algorithms
-#  test_iterbot                   # iteration control options for mfs and cube
-#  test_multifield               # multiple fields of same type and with different shapes/deconvolvers/gridders
-#  test_stokes                    # multiple stokes planes, imaging with flagged correlations..
-#  test_cube                      # all things cube. Spectral frame setup, handling empty channels, etc
-#  test_widefield                # facets, wprojection, imagemosaic, mosaicft, awproject
-#  test_mask                      # input mask options : regridding, mask file, automasking, etc
-#  test_modelvis                # saving models (column/otf), using starting models, predict-only (setjy)
-#
-# To run from within casapy :  
-#
-#  runUnitTest.main(['test_refimager'])                                                                           # Run all tests
-#  runUnitTest.main(['test_refimager[test_onefield]'])                                                    # Run tests from test_onefield
-#  runUnitTest.main(['test_refimager[test_onefield_mtmfs]'])                                        # Run one specific test
-#  runUnitTest.main(['test_refimager[test_onefield_mtmfs,test_onefield_hogbom]'])    # Multiple specific tests
-#
-# To see the full list of tests :   grep "\"\"\" \[" test_refimager.py
-#
-#  These tests need data stored in data/regression/unittest/clean/refimager
-#
-#  For a developer build, to get the datasets locally 
-#
-#  --- Get the basic data repo :  svn co https://svn.cv.nrao.edu/svn/casa-data/distro data
-#  --- Make directories : mkdir -p data/regression/unittest/clean; cd data/regression/unittest/clean
-#  --- Get test datasets :  svn co https://svn.cv.nrao.edu/svn/casa-data/trunk/regression/unittest/clean/refimager
-#
-##########################################################################
-#
-#  Datasets
-#
-#  refim_twochan.ms : 2 channels, one 1Jy point source with spectral index of -1.0
-#  refim_twopoints_twochan.ms : Two point sources, 1Jy and 5Jy, both with spectral index -1.0. For multifield tests.
-#  refim_point.ms : 1-2 GHz, 20 channels, 1 spw, one 1Jy point source with spectral index -1.0.
-#  refim_point_withline.ms : refim_point with a 'line' added into 3 channels (just topo)
-#  refim_mawproject.ms : Two pointing wideband mosaic with 1 point source in between the two pointings
-#  refim_mawproject_offcenter.ms : Two pointing wideband mosaic with 1 point source at center of one pointing
-#  refim_point_stokes.ms : RR=1.0, LL=0.8, RL and LR are zero. Stokes I=0.9, V=0.1, U,Q=0.0
-#  refim_point_linRL.ms : I=1, Q=2, U=3, V=4  in circular pol basis.
-#
-##########################################################################
-
-import os
-import sys
-import shutil
-import commands
-import numpy
-from __main__ import default
-from tasks import *
-from taskinit import *
-import unittest
-import inspect
-import numpy as np
-
-_ia = iatool( )
-_vp = vptool( )
-_cb = cbtool( )
-
-from imagerhelpers.test_imager_helper import TestHelpers
-
-## List to be run
-def suite():
-     return [test_onefield, test_iterbot, test_multifield,test_stokes, test_modelvis, test_cube, test_mask, test_startmodel,test_widefield,test_pbcor]
-#     return [test_onefield, test_iterbot, test_multifield,test_stokes,test_cube, test_widefield,test_mask, test_modelvis,test_startmodel,test_widefield_failing]
-
-refdatapath = os.environ.get('CASAPATH').split()[0] + '/data/regression/unittest/clean/refimager/'
-#refdatapath = "/export/home/riya/rurvashi/Work/ImagerRefactor/Runs/UnitData/"
-#refdatapath = "/home/vega/rurvashi/TestCASA/ImagerRefactor/Runs/WFtests/"
-
-## Base Test class with Utility functions
-class testref_base(unittest.TestCase):
-
-     def setUp(self):
-          self.epsilon = 0.05
-          self.msfile = ""
-          self.img = "tst"
-          # To use subdir in the output image names in some tests (CAS-10937)
-          self.img_subdir = 'refimager_tst_subdir'
-
-          self.th = TestHelpers()
-
-     def tearDown(self):
-          """ don't delete it all """
-#          self.delData()
-
-     # Separate functions here, for special-case tests that need their own MS.
-     def prepData(self,msname=""):
-          os.system('rm -rf ' + self.img_subdir)
-          os.system('rm -rf ' + self.img+'*')
-          if msname != "":
-               self.msfile=msname
-          if (os.path.exists(self.msfile)):
-               os.system('rm -rf ' + self.msfile)
-          shutil.copytree(refdatapath+self.msfile, self.msfile)
-          
-     def delData(self,msname=""):
-          if msname != "":
-               self.msfile=msname
-          if (os.path.exists(self.msfile)):
-               os.system('rm -rf ' + self.msfile)
-          os.system('rm -rf ' + self.img_subdir)
-          os.system('rm -rf ' + self.img+'*')
-
-     def prepInputmask(self,maskname=""):
-          if maskname!="":
-              self.maskname=maskname
-          if (os.path.exists(self.maskname)):
-              os.system('rm -rf ' + self.maskname)
-          shutil.copytree(refdatapath+self.maskname, self.maskname)
-
-     def checkfinal(self,pstr=""):
-          #pstr += "["+inspect.stack()[1][3]+"] : To re-run this test :  casa -c `echo $CASAPATH | awk '{print $1}'`/gcwrap/python/scripts/regressions/admin/runUnitTest.py test_refimager["+ inspect.stack()[1][3] +"]"
-          pstr += "["+inspect.stack()[1][3]+"] : To re-run this test :  runUnitTest.main(['test_refimager["+ inspect.stack()[1][3] +"]'])"
-          casalog.post(pstr,'INFO')
-          if( pstr.count("(Fail") > 0 ):
-               self.fail("\n"+pstr)
-
-##############################################
-##############################################
-
-##Task level tests : one field, 2chan.
-class test_onefield(testref_base):
-     
-     def test_onefield_defaults(self):
-          """ [onefield] Test_Onefield_defaults : Defaults """
-          self.prepData('refim_twochan.ms')
-          ret = tclean(vis=self.msfile,imagename=self.img,imsize=100,cell='8.0arcsec',interactive=0)
-          report=self.th.checkall(imexist=[self.img+'.psf', self.img+'.residual', self.img+'.image'], imval=[(self.img+'.psf', 1.0, [50,50,0,0])])
-          self.checkfinal(pstr=report)
-
-     def test_onefield_clark(self):
-          """ [onefield] Test_Onefield_clark : mfs with clark minor cycle """
-          self.prepData('refim_twochan.ms')
-          ret = tclean(vis=self.msfile,imagename=self.img,imsize=100,cell='8.0arcsec',niter=10,deconvolver='clark',interactive=0) #,phasecenter='J2000 19h59m57.5s +40d49m00.077s') # default is clark
-          #off center#ret = tclean(vis=self.msfile,imagename=self.img,imsize=200,cell='8.0arcsec',niter=1000,interactive=0,phasecenter='J2000 19h59m57.5s +40d49m00.077s') # default is clark
-          #compare with clean#clean(vis=self.msfile,imagename=self.img+'.old',imsize=200,cell='8.0arcsec',niter=1000,psfmode='clark',phasecenter='J2000 19h59m57.5s +40d49m00.077s') # default is clark
-          report=self.th.checkall(ret=ret, peakres=0.392, modflux=0.732, iterdone=10, imexist=[self.img+'.psf', self.img+'.residual', self.img+'.image',self.img+'.model'], imval=[(self.img+'.psf',1.0,[50,50,0,0])])
-          self.checkfinal(pstr=report)
-
-     def test_onefield_hogbom(self):
-          """ [onefield] Test_Onefield_hogbom : mfs with hogbom minor cycle """
-          self.prepData('refim_twochan.ms')
-          ret = tclean(vis=self.msfile,imagename=self.img,imsize=100,cell='8.0arcsec',niter=10,deconvolver='hogbom',interactive=0)#,phasecenter='J2000 19h59m57.5s +40d49m00.077s')
-          report=self.th.checkall(ret=ret, peakres=0.35, modflux=0.77, iterdone=10, imexist=[self.img+'.psf', self.img+'.residual', self.img+'.image',self.img+'.model'], imval=[(self.img+'.psf',1.0,[50,50,0,0])])
-          self.checkfinal(pstr=report)
-
-     def test_onefield_mem(self):
-          """ [onefield] Test_Onefield_mem : mfs with mem minor cycle """
-          self.prepData('refim_eptwochan.ms')
-          ret = tclean(vis=self.msfile,imagename=self.img,imsize=200,cell='8.0arcsec',niter=10,deconvolver='mem',interactive=0)
-          report=self.th.checkall(ret=ret, peakres=12.7, modflux=6.98, iterdone=10, imexist=[self.img+'.psf', self.img+'.residual', self.img+'.image',self.img+'.model'], imval=[(self.img+'.psf',1.0,[100,100,0,0])])
-          self.checkfinal(pstr=report)
-
-     def test_onefield_multiscale(self):
-          """ [onefield] Test_Onefield_multiscale : mfs with multiscale minor cycle """
-          self.prepData('refim_eptwochan.ms')
-          ret = tclean(vis=self.msfile,imagename=self.img,imsize=200,cell='8.0arcsec',niter=10,deconvolver='multiscale',scales=[0,20,40,100],interactive=0)
-          report=self.th.checkall(ret=ret, peakres=1.28, modflux=2.87, iterdone=10, imexist=[self.img+'.psf', self.img+'.residual', self.img+'.image',self.img+'.model'], imval=[(self.img+'.psf',1.0,[100,100,0,0])])
-          self.checkfinal(pstr=report)
-
-     def test_onefield_mtmfs(self):
-          """ [onefield] Test_Onefield_mtmfs : mt-mfs with minor cycle iterations """
-          self.prepData('refim_twochan.ms')
-          ret = tclean(vis=self.msfile,imagename=self.img,imsize=100,cell='8.0arcsec',niter=10,deconvolver='mtmfs',interactive=0)
-          report=self.th.checkall(ret=ret, peakres=0.392, modflux=0.732, iterdone=10, imexist=[self.img+'.psf.tt0', self.img+'.residual.tt0', self.img+'.image.tt0', self.img+'.model.tt0',self.img+'.model.tt1',self.img+'.alpha'], imval=[(self.img+'.psf.tt0',1.0,[50,50,0,0]),(self.img+'.psf.tt1',1.039e-05,[50,50,0,0])])
-          ## iterdone=11 only because of the return (iterdone_p+1) in MultiTermMatrixCleaner::mtclean() !
-          self.checkfinal(pstr=report)
-
-     def test_onefield_autonames(self):
-          """ [onefield] Test_Onefield_autonames : Test auto increment of image names """
-          self.prepData('refim_twochan.ms')
-          ret = tclean(vis=self.msfile,imagename=self.img,imsize=100,cell='8.0arcsec')
-          ret = tclean(vis=self.msfile,imagename=self.img,imsize=100,cell='8.0arcsec',restart=False)
-          ret = tclean(vis=self.msfile,imagename=self.img,imsize=100,cell='8.0arcsec',restart=False)
-          report=self.th.checkall(imexist=[self.img+'.psf',self.img+'_2.psf',self.img+'_3.psf'] )
-          self.checkfinal(pstr=report)
-
-     def test_onefield_twoMS(self):
-          """ [onefield] Test_Onefield_twoMS : One field, two input MSs """
-          ms1 = 'refim_point_onespw0.ms'
-          ms2 = 'refim_point_onespw1.ms'
-          self.prepData(ms1)
-          self.prepData(ms2)
-#          try:
-#               ## This run should fail with an exception
-#               ret = tclean(vis=[ms1,ms2],field='0',spw=['0','0'], imagename=self.img,imsize=100,cell='8.0arcsec',deconvolver='hogbom',niter=10)
-#               correct=False
-#          except Exception as e:
-#              correct=True
-#          self.assertTrue(correct)
-          ## This run should go smoothly.
-          ret = tclean(vis=[ms1,ms2],field='0',spw=['0','0'], imagename=self.img,imsize=100,cell='8.0arcsec',deconvolver='hogbom',niter=10,datacolumn='data')
-          report=self.th.checkall(imexist=[self.img+'.psf',self.img+'.residual'])
-          self.delData(ms1)
-          self.delData(ms2)
-          self.checkfinal(pstr=report)
-
-     def test_onefield_twoMS_diffcolumns(self):
-          """ [onefield] Test_Onefield_twoMS_diffcolumns : One field, two input MSs, one with data and one with data and corrected """
-          ms1 = 'refim_point_onespw0.ms'
-          ms2 = 'refim_point_onespw1.ms'
-          self.prepData(ms1)
-          self.prepData(ms2)
-
-          ## Make corrected_data column for one of them
-          _cb.open(ms2)
-          _cb.close()
-
-          ret = tclean(vis=[ms1,ms2],field='0',spw=['0','0'], imagename=self.img,imsize=100,cell='8.0arcsec',deconvolver='hogbom',niter=10,datacolumn='corrected')
-          report=self.th.checkall(imexist=[self.img+'.psf',self.img+'.residual'])
-          self.delData(ms1)
-          self.delData(ms2)
-          self.checkfinal(pstr=report)
-
-
-     def test_onefield_restart_mfs(self):
-          """ [onefield] : test_onefield_restart_mfs : Check calcpsf,calcres and ability to restart and continue"""
-          ## TODO : Need to add and use info in the return record, when only a major cycle is done. Then check nmajorcycle.
-          self.prepData('refim_twochan.ms')
-
-          ## Only psf
-          ret = tclean(vis=self.msfile,imagename=self.img,imsize=100,cell='8.0arcsec',niter=0,interactive=0,calcpsf=True,calcres=False,deconvolver='clark')
-          report=self.th.checkall(imexist=[self.img+'.psf'], imexistnot=[self.img+'.residual', self.img+'.image'],nmajordone=1)
-
-          ## Only residual
-          ret = tclean(vis=self.msfile,imagename=self.img,imsize=100,cell='8.0arcsec',niter=0,interactive=0,calcpsf=False,calcres=True,deconvolver='clark',restoration=False)
-          report1=self.th.checkall(imexist=[self.img+'.psf', self.img+'.residual'], imexistnot=[self.img+'.image'],nmajordone=1)
-
-          ## Start directly with minor cycle and do only the last major cycle.
-          ret = tclean(vis=self.msfile,imagename=self.img,imsize=100,cell='8.0arcsec',niter=10,interactive=0,calcpsf=False,calcres=False,deconvolver='clark')
-          report2=self.th.checkall(ret=ret, peakres=0.392, modflux=0.732, imexist=[self.img+'.psf',self.img+'.residual', self.img+'.image'],nmajordone=1)
-
-          ## Re-start from existing model image and continue on...
-          ret = tclean(vis=self.msfile,imagename=self.img,imsize=100,cell='8.0arcsec',niter=10,interactive=0,calcpsf=False,calcres=False,deconvolver='clark')
-          report3=self.th.checkall(ret=ret, peakres=0.161, modflux=0.991, imexist=[self.img+'.psf',self.img+'.residual', self.img+'.image'],nmajordone=1)
-
-          self.checkfinal(pstr=report+report1+report2+report3)
-
-
-     def test_onefield_restart_mtmfs(self):
-          """ [onefield] : test_onefield_restart_mtmfs : Check calcpsf,calcres and ability to restart and continue"""
-          ## TODO : Need to add and use info in the return record, when only a major cycle is done. Then check nmajorcycle.
-          self.prepData('refim_twochan.ms')
-
-          ## Only psf
-          ret = tclean(vis=self.msfile,imagename=self.img,imsize=100,cell='8.0arcsec',niter=0,interactive=0,calcpsf=True,calcres=False,deconvolver='mtmfs')
-          report=self.th.checkall(imexist=[self.img+'.psf.tt0', self.img+'.psf.tt1'], imexistnot=[self.img+'.residual.tt0', self.img+'.image.tt0'],nmajordone=1)
-
-          ## Only residual
-          ret = tclean(vis=self.msfile,imagename=self.img,imsize=100,cell='8.0arcsec',niter=0,interactive=0,calcpsf=False,calcres=True,deconvolver='mtmfs',restoration=False)
-          report1=self.th.checkall(imexist=[self.img+'.psf.tt0',self.img+'.psf.tt1', self.img+'.residual.tt0', self.img+'.residual.tt1'], imexistnot=[self.img+'.image.tt0'],nmajordone=1)
-
-          ## Start directly with minor cycle and do only the last major cycle.
-          ret = tclean(vis=self.msfile,imagename=self.img,imsize=100,cell='8.0arcsec',niter=10,interactive=0,calcpsf=False,calcres=False,deconvolver='mtmfs')
-          report2=self.th.checkall(ret=ret, peakres=0.392, modflux=0.732, imexist=[self.img+'.psf.tt1',self.img+'.residual.tt1', self.img+'.image.tt1', self.img+'.alpha'],nmajordone=1,imval=[(self.img+'.alpha',-1.0,[50,50,0,0])])
-
-          ## Re-start from existing model image and continue on...
-          ## ( If restart from modified residuals... the alpha is -1.25xx which is wrong. 
-          ##   In this case, need to do calcres=True which will do extra first major cycle (nmajor=2) )
-          ## But... current code (as of r33373) makes appropriate restored image but does not mess up residuals.
-          ret = tclean(vis=self.msfile,imagename=self.img,imsize=100,cell='8.0arcsec',niter=10,interactive=0,calcpsf=False,calcres=False,deconvolver='mtmfs')
-          report3=self.th.checkall(ret=ret, peakres=0.136, modflux=0.988, imexist=[self.img+'.psf.tt1',self.img+'.residual.tt1', self.img+'.image.tt1', self.img+'.alpha'],nmajordone=1,imval=[(self.img+'.alpha',-1.0,[50,50,0,0])])
-
-          self.checkfinal(pstr=report+report1+report2+report3)
-
-     def test_onefield_all_outputs_mfs(self):
-          """ [onefield] : test_onefield_all_outputs_mfs : Make all output images even when not needed """
-          self.prepData('refim_twochan.ms')
-
-          ## Make only partial outputs
-#          ret = tclean(vis=self.msfile,imagename=self.img,imsize=100,cell='8.0arcsec',niter=0,interactive=0,deconvolver='hogbom')
-#          report1=self.th.checkall(imexist=[self.img+'.psf', self.img+'.residual'],imexistnot=[self.img+'.image',self.img+'.model'],nmajordone=1)
-
-          ## Make all outputs
-          ret = tclean(vis=self.msfile,imagename=self.img+'2',imsize=100,cell='8.0arcsec',niter=0,interactive=0,deconvolver='hogbom',restoration=True)
-          report2=self.th.checkall(imexist=[self.img+'2.psf', self.img+'2.residual',self.img+'2.image',self.img+'2.model'],nmajordone=1)
- 
-          self.checkfinal(pstr = report2)
-
-     def test_onefield_all_outputs_mtmfs(self):
-          """ [onefield] : test_onefield_all_outputs_mtmfs : Make all output images even when not needed """
-          self.prepData('refim_twochan.ms')
-
-          ## Make only partial outputs
-#          ret = tclean(vis=self.msfile,imagename=self.img,imsize=100,cell='8.0arcsec',niter=0,interactive=0,deconvolver='mtmfs')
-#          report1=self.th.checkall(imexist=[self.img+'.psf.tt0', self.img+'.psf.tt1'],imexistnot=[self.img+'.image.tt0',self.img+'.model.tt0', self.img+'.alpha'],nmajordone=1)
-
-          ## Make all outputs
-          ret = tclean(vis=self.msfile,imagename=self.img+'2',imsize=100,cell='8.0arcsec',niter=0,interactive=0,deconvolver='mtmfs',restoration=True)
-          report2=self.th.checkall(imexist=[self.img+'2.psf.tt0', self.img+'2.psf.tt1',self.img+'2.image.tt0',self.img+'2.model.tt0', self.img+'2.alpha'],nmajordone=1)
- 
-          self.checkfinal(pstr=report2)
-
-     def test_onefield_restore_mtmfs_niter0(self):
-          """ [onefield] : test_onefield_restore_mtmfs_niter0 : Niter=0 run followed by restoration without a model"""
-          self.prepData('refim_twochan.ms')
-
-          ## This test also checks the principal solution calculation on the dirty images.
-
-          ## niter=0 run 
-          ret = tclean(vis=self.msfile,imagename=self.img,imsize=100,cell='8.0arcsec',niter=0,interactive=0,deconvolver='mtmfs',restoration=False)
-          report1=self.th.checkall(imexist=[self.img+'.psf.tt0', self.img+'.psf.tt1'], imexistnot=[self.img+'.model.tt0', self.img+'.model.tt0'],nmajordone=1)
-          ## restore only 
-          ret = tclean(vis=self.msfile,imagename=self.img,imsize=100,cell='8.0arcsec',niter=0,interactive=0,deconvolver='mtmfs',calcres=False,calcpsf=False,restoration=True)
-          report2=self.th.checkall(imexist=[self.img+'.image.tt0', self.img+'.alpha'],nmajordone=0,
-                             imval=[(self.img+'.alpha',-1.0,[50,50,0,0])])
-
-          ## niter=0 and restore ( in one step )
-          ret = tclean(vis=self.msfile,imagename=self.img+'2',imsize=100,cell='8.0arcsec',niter=0,interactive=0,deconvolver='mtmfs',restoration=True)
-          report3=self.th.checkall(imexist=[self.img+'2.image.tt0', self.img+'2.alpha'],nmajordone=1,
-                             imval=[(self.img+'.alpha',-1.0,[50,50,0,0])] )
-
-          self.checkfinal(pstr=report1+report2+report3)
-
-     def test_onefield_rectangular_pixels(self):
-          """ [onefield] : test_onefield_rectangular_pixels : Test restoration with rectangular pixels (cas-7171)"""
-          self.prepData('refim_point.ms')
-          ret = tclean(vis=self.msfile,imagename=self.img,imsize=100,cell=['10.0arcsec','30.0arcsec'],niter=10)
-          report=self.th.checkall(imexist=[self.img+'.image'], imval=[(self.img+'.image',0.482,[50,49,0,0])] )
-
-          self.checkfinal(report)
-
-##############################################
-##############################################
-
-##Task level tests : iteration controls
-class test_iterbot(testref_base):
-
-     def test_iterbot_mfs_1(self):
-          """ [iterbot] Test_Iterbot_Mfs_1 : Zero Iterations """
-          self.prepData('refim_twochan.ms')
-          ret = tclean(vis=self.msfile,imagename=self.img,imsize=100,cell='8.0arcsec',deconvolver='clark',niter=0,interactive=0,restoration=False)
-          report=self.th.checkall(imexist=[self.img+'.psf', self.img+'.residual'], imexistnot=[self.img+'.image'])
-
-          self.checkfinal(report)
-
-     def test_iterbot_mfs_2(self):
-          """ [iterbot] Test_Iterbot_Mfs_2 : Iterations with low gain """
-          self.prepData('refim_twochan.ms')
-          ret = tclean(vis=self.msfile,imagename=self.img,imsize=100,cell='8.0arcsec',deconvolver='clark',niter=10,gain=0.1,interactive=0)
-          report=self.th.checkall(ret=ret, peakres=0.392, modflux=0.732, iterdone=10,nmajordone=2,imexist=[self.img+'.psf', self.img+'.residual', self.img+'.image'])
-
-          self.checkfinal(report)
-
-     def test_iterbot_mfs_3(self):
-          """ [iterbot] Test_Iterbot_Mfs_3 : Cycleniter test """
-          self.prepData('refim_twochan.ms')
-          ret = tclean(vis=self.msfile,imagename=self.img,imsize=100,cell='8.0arcsec',deconvolver='clark',niter=10,cycleniter=3,interactive=0)
-          report=self.th.checkall(ret=ret, peakres=0.392, modflux=0.732, iterdone=10, nmajordone=5,imexist=[self.img+'.psf', self.img+'.residual', self.img+'.image'])
-
-          self.checkfinal(report)
-
-     def test_iterbot_mfs_4(self):
-          """ [iterbot] Test_Iterbot_Mfs_4 : Iterations with high gain """
-          self.prepData('refim_twochan.ms')
-          ret = tclean(vis=self.msfile,imagename=self.img,imsize=100,cell='8.0arcsec',deconvolver='clark',niter=10, gain=0.5,interactive=0)
-          report=self.th.checkall(ret=ret, peakres=0.024, modflux=1.274, iterdone=10, nmajordone=3,imexist=[self.img+'.psf', self.img+'.residual', self.img+'.image'])
-
-          self.checkfinal(report)
-
-     def test_iterbot_mfs_5(self):
-          """ [iterbot] Test_Iterbot_Mfs_5 : Threshold test """
-          self.prepData('refim_twochan.ms')
-          ret = tclean(vis=self.msfile,imagename=self.img,imsize=100,cell='8.0arcsec',deconvolver='clark',niter=10,threshold='0.1Jy',gain=0.5,interactive=0)
-          report=self.th.checkall(ret=ret, peakres=0.0924, modflux=1.129, iterdone=5, nmajordone=3,imexist=[self.img+'.psf', self.img+'.residual', self.img+'.image'])
-
-          self.checkfinal(report)
-
-     def test_iterbot_mfs_6(self):
-          """ [iterbot] Test_Iterbot_Mfs_6 : Cycleniter and threshold """
-          self.prepData('refim_twochan.ms')
-          ret = tclean(vis=self.msfile,imagename=self.img,imsize=100,cell='8.0arcsec',deconvolver='clark',niter=10, cycleniter=3, threshold='0.1Jy',gain=0.5,interactive=0)
-          report=self.th.checkall(ret=ret, peakres=0.0924, modflux=1.129, iterdone=5, nmajordone=3,imexist=[self.img+'.psf', self.img+'.residual', self.img+'.image'])
-
-          self.checkfinal(report)
-
-     def test_iterbot_mfs_7(self):
-          """ [iterbot] Test_Iterbot_Mfs_7 : Threshold + cyclefactor to trigger major cycles earlier """
-          self.prepData('refim_twochan.ms')
-          ret = tclean(vis=self.msfile,imagename=self.img,imsize=100,cell='8.0arcsec',deconvolver='clark',niter=10,threshold='0.01Jy', gain=0.5,cyclefactor=10.0,interactive=0)
-          report=self.th.checkall(ret=ret, peakres=0.024, modflux=1.274, iterdone=10, nmajordone=9,imexist=[self.img+'.psf', self.img+'.residual', self.img+'.image'])
-
-          self.checkfinal(report)
-
-     def test_iterbot_mfs_8(self):
-          """ [iterbot] Test_Iterbot_Mfs_8 : minpsffraction to trigger major cycles earlier. """
-          self.prepData('refim_twochan.ms')
-          ret = tclean(vis=self.msfile,imagename=self.img,imsize=100,cell='8.0arcsec',deconvolver='clark',niter=20,threshold='0.01Jy', minpsffraction = 0.5,interactive=0)
-          report=self.th.checkall(ret=ret, peakres=0.16127, modflux=0.9919, iterdone=20, nmajordone=4,imexist=[self.img+'.psf', self.img+'.residual', self.img+'.image'])
-
-          self.checkfinal(report)
-
-     def test_iterbot_mfs_9(self):
-          """ [iterbot] Test_Iterbot_Mfs_9 : maxpsffraction """
-          self.prepData('refim_twochan.ms')
-          ret = tclean(vis=self.msfile,imagename=self.img,imsize=100,cell='8.0arcsec',deconvolver='clark',niter=20,threshold='0.01Jy', minpsffraction=0.8,maxpsffraction=0.5,interactive=0)
-          report=self.th.checkall(ret=ret, peakres=0.16127, modflux=0.9919, iterdone=20, nmajordone=4,imexist=[self.img+'.psf', self.img+'.residual', self.img+'.image'])
-
-          self.checkfinal(report)
-
-     def test_iterbot_mfs_nsigma(self):
-          """ [iterbot] Test_Iterbot_Mfs_nsigma : n-sigma threshold """
-          self.prepData('refim_twochan.ms')
-          ret = tclean(vis=self.msfile,imagename=self.img,imsize=100,cell='8.0arcsec',deconvolver='clark',niter=1000,threshold='0.001Jy', nsigma=3.0, interactive=0)
-          report=self.th.checkall(ret=ret, peakres=0.0820, modflux=1.2873, iterdone=169, nmajordone=11, stopcode=8, imexist=[self.img+'.psf', self.img+'.residual', self.img+'.image'])
-
-
-     def test_iterbot_cube_1(self):
-          """ [iterbot] Test_Iterbot_cube_1 : iteration counting across channels (>niter) """
-          self.prepData('refim_point_withline.ms')
-          ret = tclean(vis=self.msfile,imagename=self.img,imsize=100,cell='8.0arcsec',specmode='cube',deconvolver='clark',niter=10,threshold='0.75Jy',interactive=0)
-          report=self.th.checkall(ret=ret, iterdone=90,nmajordone=2,imexist=[self.img+'.psf', self.img+'.residual'])
-          ## Only chans 6 and 7 reach cycleniter, others reach threshold in fewer than 10 iters per chan.
-
-          self.checkfinal(report)
-
-     def test_iterbot_cube_2(self):
-          """ [iterbot] Test_Iterbot_cube_2 : High threshold, iterate only on line channels. """
-          self.prepData('refim_point_withline.ms')
-          ret = tclean(vis=self.msfile,imagename=self.img,imsize=100,cell='8.0arcsec',specmode='cube',deconvolver='clark',niter=10,threshold='1.75Jy',interactive=0)
-          report=self.th.checkall(ret=ret, peakres=1.73, modflux=0.407,iterdone=12,nmajordone=2,imexist=[self.img+'.psf', self.img+'.residual'])
-
-          self.checkfinal(report)
-
-
-     def test_iterbot_cube_3(self): # test for returned summary/plot for no iteration case 
-          """ [iterbot] Test_Iterbot_cube_3 : Very high threshold, no iteration (verification of CAS-8576 fix) """
-          self.prepData('refim_point_withline.ms')
-          ret = tclean(vis=self.msfile,imagename=self.img,imsize=100,cell='8.0arcsec',specmode='cube',deconvolver='clark',niter=10,threshold='3.5Jy',interactive=0)
-          report=self.th.checkall(ret=ret,iterdone=0,nmajordone=1,imexist=[self.img+'.psf', self.img+'.residual'])
-
-          self.checkfinal(report)
-
-     def test_iterbot_cube_4(self): 
-          """ [iterbot] Test_Iterbot_cube_4 : Large niter, and low threshold - catch if diverges (verification of CAS-8584 fix) """
-          self.prepData('refim_point_withline.ms')
-          ret = tclean(vis=self.msfile,imagename=self.img,imsize=100,cell='8.0arcsec',specmode='cube',deconvolver='hogbom',niter=1000000,threshold='0.0000001Jy',gain=0.5,interactive=0)
-          report=self.th.checkall(ret=ret,iterdone=1749,nmajordone=8,imexist=[self.img+'.psf', self.img+'.residual'])
-
-     def test_iterbot_divergence(self): 
-          """ [iterbot] Test_Iterbot_divergence : Use negative loop gain to make it diverge (verification of CAS-9244 fix) """
-          self.prepData('refim_point.ms')
-          ret = tclean(vis=self.msfile,imagename=self.img,imsize=100,cell='8.0arcsec', niter=50,cycleniter=5, gain=-0.2,interactive=0)
-          report=self.th.checkall(ret=ret,iterdone=10,nmajordone=3,imexist=[self.img+'.psf', self.img+'.image'])
-
-     def test_iterbot_mfs_deconvolvers(self):
-          """ [iterbot] : test_iterbot_deconvolvers : Do all minor cycle algorithms respond in the same way to iteration controls ? No ! """
-          # clark and hogbom reach niter first, but multiscale gets to cyclethreshold first. Check peakres and iterdone.
-          self.prepData('refim_twochan.ms')
-          ret1 = tclean(vis=self.msfile,imagename=self.img+'1',imsize=100,cell='8.0arcsec',niter=10,threshold='0.1Jy', interactive=0,deconvolver='clark')
-          report1=self.th.checkall(ret=ret1, peakres=0.3922, modflux=0.732, iterdone=10, nmajordone=2,imexist=[self.img+'1.psf', self.img+'1.residual', self.img+'1.image'])
-
-          ret2 = tclean(vis=self.msfile,imagename=self.img+'2',imsize=100,cell='8.0arcsec',niter=10,threshold='0.1Jy', interactive=0,deconvolver='hogbom')
-          report2=self.th.checkall(ret=ret2, peakres=0.3530, modflux=0.7719, iterdone=10, nmajordone=2,imexist=[self.img+'2.psf', self.img+'2.residual', self.img+'2.image'])
-
-          ret3 = tclean(vis=self.msfile,imagename=self.img+'3',imsize=100,cell='8.0arcsec',niter=10,threshold='0.1Jy', interactive=0,deconvolver='multiscale')
-          report3=self.th.checkall(ret=ret3, peakres=0.3922, modflux=0.7327, iterdone=10, nmajordone=2,imexist=[self.img+'3.psf', self.img+'3.residual', self.img+'3.image'])
-     
-
-          self.checkfinal(report1+report2+report3)
-          
-     def test_iterbot_cube_tol(self): 
-          """ [iterbot] Test_Iterbot_cube_tol :threshold test to allow a tolerance (1/100)  (verification of CAS-11278 fix) """
-          self.prepData('refim_point_withline.ms')
-          ret = tclean(vis=self.msfile,imagename=self.img,imsize=100,cell='8.0arcsec',specmode='cube',deconvolver='hogbom',niter=1000000,threshold='0.50001Jy',gain=0.1,cycleniter=5,interactive=0)
-          report=self.th.checkall(ret=ret,iterdone=158,nmajordone=4,imexist=[self.img+'.psf', self.img+'.residual'])
-
-     def test_iterbot_cube_nsigma(self): 
-          """ [iterbot] Test_Iterbot_cube_nsigma : nsigma threshold for cube"""
-          self.prepData('refim_point_withline.ms')
-          ret = tclean(vis=self.msfile,imagename=self.img,imsize=100,cell='8.0arcsec',specmode='cube',deconvolver='hogbom',niter=1000000,threshold='0.000001Jy', nsigma=10.0, gain=0.5,interactive=0)
-          report=self.th.checkall(ret=ret,iterdone=407,nmajordone=11,stopcode=8,imexist=[self.img+'.psf', self.img+'.residual'])
-
-##############################################
-##############################################
-
-##Task level tests : multi-field, 2chan.
-### For some of these tests, do the same with uvsub and compare ? 
-class test_multifield(testref_base):
-     
-     def test_multifield_both_mfs(self):
-          """ [multifield] Test_Multifield_both_mfs : Two fields, both mfs """
-          self.prepData("refim_twopoints_twochan.ms")
-          self.th.write_file(self.img+'.out.txt', 'imagename='+self.img+'1\nnchan=1\nimsize=[80,80]\ncell=[8.0arcsec,8.0arcsec]\nphasecenter=J2000 19:58:40.895 +40.55.58.543\nusemask=user\nmask=circle[[40pix,40pix],10pix]')
-          ret = tclean(vis=self.msfile,imagename=self.img,imsize=100,cell='8.0arcsec',phasecenter="J2000 19:59:28.500 +40.44.01.50",outlierfile=self.img+'.out.txt',niter=10,deconvolver='hogbom',interactive=0)
-          report=self.th.checkall(ret=ret, 
-                        iterdone=13, 
-                        nmajordone=2,
-                        imexist=[self.img+'.image', self.img+'1.image'],
-                        imval=[(self.img+'.image',1.075,[50,50,0,0]),
-                               (self.img+'1.image',5.590,[40,40,0,0]),
-                               (self.img+'.residual',0.04,[30,18,0,0])])
-
-          self.checkfinal(report)
-
-     def test_multifield_both_mtmfs(self):
-          """ [multifield] Test_Multifield_both_mtmfs : Two fields, both mt-mfs """
-          self.prepData("refim_twopoints_twochan.ms")
-          self.th.write_file(self.img+'.out.txt', 'imagename='+self.img+'1\n\nimsize=[80,80]\ncell=[8.0arcsec,8.0arcsec]\nphasecenter=J2000 19:58:40.895 +40.55.58.543\nusemask=user\nmask=circle[[40pix,40pix],10pix]')
-          ret = tclean(vis=self.msfile,imagename=self.img,imsize=100,cell='8.0arcsec',phasecenter="J2000 19:59:28.500 +40.44.01.50",outlierfile=self.img+'.out.txt',niter=10,deconvolver='mtmfs',interactive=0)
-          report=self.th.checkall(ret=ret, 
-                        iterdone=12,
-                        nmajordone=2,
-                        imexist=[self.img+'.image.tt0', self.img+'1.image.tt0',self.img+'.image.tt1', self.img+'1.image.tt1', self.img+'.alpha', self.img+'1.alpha'],
-                        imval=[(self.img+'.image.tt0',1.094,[50,50,0,0]),
-                               (self.img+'1.image.tt0',5.577,[40,40,0,0]),
-                               (self.img+'.alpha',-0.90,[50,50,0,0]),
-                               (self.img+'1.alpha',-1.0,[40,40,0,0])])
-          self.checkfinal(report)
-
-
-     def test_multifield_both_cube(self):
-          """ [multifield] Test_Multifield_both_cube : Two fields, both cube"""
-          self.prepData("refim_twopoints_twochan.ms")
-          #self.th.write_file(self.img+'.out.txt', 'imagename='+self.img+'1\nimsize=[80,80]\ncell=[8.0arcsec,8.0arcsec]\nphasecenter=J2000 19:58:40.895 +40.55.58.543\n')
-          self.th.write_file(self.img+'.out.txt', 'imagename='+self.img+'1\nimsize=[80,80]\ncell=[8.0arcsec,8.0arcsec]\nphasecenter=J2000 19:58:40.895 +40.55.58.543\nimagename='+self.img+'2\nimsize=[80,80]\ncell=[8.0arcsec,8.0arcsec]\nphasecenter=J2000 19:58:48.895 +40.55.58.543\n')
-          ret = tclean(vis=self.msfile,imagename=self.img,imsize=100,cell='8.0arcsec',phasecenter="J2000 19:59:28.500 +40.44.01.50",outlierfile=self.img+'.out.txt',niter=10,deconvolver='hogbom',interactive=0,specmode='cube',nchan=2,interpolation='nearest')
-          report=self.th.checkall(ret=ret, 
-                        iterdone=42,
-                        nmajordone=2,
-                        imexist=[self.img+'.image', self.img+'1.image'],
-                        imval=[(self.img+'.image',1.434,[50,50,0,0]),
-                               (self.img+'1.image',7.44,[40,40,0,0]),
-                               (self.img+'2.image',7.42,[51,40,0,0]),
-                               (self.img+'.image',0.758,[50,50,0,1]),
-                               (self.img+'1.image',3.715,[40,40,0,1]),
-                               (self.img+'2.image',3.675,[51,40,0,1]) ])
-          self.checkfinal(report)
-
-     def test_multifield_both_cube_diffshape(self):
-          """ [multifield] Test_Multifield_both_cube : Two fields, both cube but different nchans"""
-          self.prepData("refim_twopoints_twochan.ms")
-          self.th.write_file(self.img+'.out.txt', 'imagename='+self.img+'1\nimsize=[80,80]\ncell=[8.0arcsec,8.0arcsec]\nphasecenter=J2000 19:58:40.895 +40.55.58.543\nnchan=3\n')
-          ret = tclean(vis=self.msfile,imagename=self.img,imsize=100,cell='8.0arcsec',phasecenter="J2000 19:59:28.500 +40.44.01.50",outlierfile=self.img+'.out.txt',niter=10,deconvolver='hogbom',interactive=0,specmode='cube',nchan=2,interpolation='nearest')
-          report=self.th.checkall(ret=ret, 
-                        iterdone=22,
-                        nmajordone=2,
-                        imexist=[self.img+'.image', self.img+'1.image'],
-                        imval=[(self.img+'.image',1.434,[50,50,0,0]),
-                               (self.img+'1.image',7.44,[40,40,0,0]),
-                               (self.img+'.image',0.762,[50,50,0,1]),
-                               (self.img+'1.image',3.70,[40,40,0,1]) ])
-          self.checkfinal(report)
-
-     def test_multifield_cube_mfs(self):
-          """ [multifield] Test_Multifield_cube_mfs : Two fields, one cube and one mfs"""
-          self.prepData("refim_twopoints_twochan.ms")
-          self.th.write_file(self.img+'.out.txt', 'imagename='+self.img+'1\nimsize=[80,80]\ncell=[8.0arcsec,8.0arcsec]\nphasecenter=J2000 19:58:40.895 +40.55.58.543\nspecmode=mfs\n')
-          ret = tclean(vis=self.msfile,imagename=self.img,imsize=100,cell='8.0arcsec',phasecenter="J2000 19:59:28.500 +40.44.01.50",outlierfile=self.img+'.out.txt',niter=10,deconvolver='hogbom',interactive=0,specmode='cube',nchan=2,interpolation='nearest')
-          report=self.th.checkall(ret=ret, 
-                        iterdone=15,
-                        nmajordone=2,
-                        imexist=[self.img+'.image', self.img+'1.image'],
-                        imval=[(self.img+'.image',1.4,[50,50,0,0]),
-                               (self.img+'1.image',5.6,[40,40,0,0]),
-                               (self.img+'.image',0.75,[50,50,0,1])])
-          self.checkfinal(report)
-
-     def test_multifield_mfs_mtmfs(self):
-          """ [multifield] Test_Multifield_mfs_mtmfs : Two fields, one mt-mfs and one mfs (i.e. different deconvolvers)"""
-          self.prepData("refim_twopoints_twochan.ms")
-          self.th.write_file(self.img+'.out.txt', 'imagename='+self.img+'1\nimsize=[80,80]\ncell=[8.0arcsec,8.0arcsec]\nphasecenter=J2000 19:58:40.895 +40.55.58.543\nreffreq=1.5GHz\ndeconvolver=mtmfs\n')
-          ret = tclean(vis=self.msfile,imagename=self.img,imsize=100,cell='8.0arcsec',phasecenter="J2000 19:59:28.500 +40.44.01.50",outlierfile=self.img+'.out.txt',niter=10,deconvolver='hogbom',interactive=0)
-          report=self.th.checkall(ret=ret, 
-                        iterdone=13,
-                        nmajordone=2,
-                        imexist=[self.img+'.image', self.img+'1.image.tt0',self.img+'1.alpha'],
-                        imval=[(self.img+'.image',1.094,[50,50,0,0]),
-                               (self.img+'1.image.tt0',5.57,[40,40,0,0]), 
-                               (self.img+'1.alpha', -1.0, [40,40,0,0])  ])
-          self.checkfinal(report)
-
-     def test_multifield_cube_mtmfs(self):
-          """ [multifield] Test_Multifield_cube_mtmfs : Two fields, one cube and one mtmfs"""
-          self.prepData("refim_twopoints_twochan.ms")
-          self.th.write_file(self.img+'.out.txt', 'imagename='+self.img+'1\nimsize=[80,80]\ncell=[8.0arcsec,8.0arcsec]\nphasecenter=J2000 19:58:40.895 +40.55.58.543\nreffreq=1.5GHz\ndeconvolver=mtmfs\nspecmode=mfs\n')
-          ret = tclean(vis=self.msfile,imagename=self.img,imsize=100,cell='8.0arcsec',phasecenter="J2000 19:59:28.500 +40.44.01.50",outlierfile=self.img+'.out.txt',niter=10,deconvolver='hogbom',interactive=0,specmode='cube',nchan=2,interpolation='nearest')
-          report=self.th.checkall(ret=ret, 
-                        iterdone=15,  # two chans in one field, and one chan in the other
-                        nmajordone=2,
-                        imexist=[self.img+'.image', self.img+'1.image.tt0',self.img+'1.alpha'],
-                        imval=[(self.img+'.image',1.427,[50,50,0,0]),
-                               (self.img+'1.image.tt0',5.575,[40,40,0,0]),
-                               (self.img+'.image',0.762,[50,50,0,1]) , 
-                               (self.img+'1.alpha', -1.0, [40,40,0,0])  ])
-          self.checkfinal(report)
-
-
-     def test_multifield_diff_gridders(self):
-          """ [multifield] Test_Multifield_diff_gridders : Two fields, both mfs, gridft and wproject """
-          self.prepData("refim_twopoints_twochan.ms")
-#          ##Outlier uses gridft
-          self.th.write_file(self.img+'.out.txt', 'imagename='+self.img+'1\nimsize=[80,80]\ncell=[8.0arcsec,8.0arcsec]\nphasecenter=J2000 19:58:40.895 +40.55.58.543\nusemask=user\nmask=circle[[40pix,40pix],10pix]\ngridder=gridft')
-#          ## Outlier uses wproject but with different number of planes as the main field
-#          self.th.write_file(self.img+'.out.txt', 'imagename='+self.img+'1\nimsize=[80,80]\ncell=[8.0arcsec,8.0arcsec]\nphasecenter=J2000 19:58:40.895 +40.55.58.543\nmask=circle[[40pix,40pix],10pix]\ngridder=wproject\nwprojplanes=6')
-          ret = tclean(vis=self.msfile,imagename=self.img,imsize=100,cell='8.0arcsec',phasecenter="J2000 19:59:28.500 +40.44.01.50",outlierfile=self.img+'.out.txt',niter=10,deconvolver='hogbom',gridder='wproject',wprojplanes=4,interactive=0)
-          report=self.th.checkall(ret=ret, 
-                        iterdone=13,
-                        nmajordone=2,
-                        imexist=[self.img+'.image', self.img+'1.image'],
-                        imval=[(self.img+'.image',1.075,[50,50,0,0]),
-                               (self.img+'1.image',5.58,[40,40,0,0])])
-          self.checkfinal(report)
-
-
-     def test_multifield_autonames(self):
-          """ [multifield] Test_Multifield_4 : Test auto increment of image names """
-          self.prepData("refim_twopoints_twochan.ms")
-          self.th.write_file(self.img+'.out.txt', 'imagename='+self.img+'1\nnchan=1\nimsize=[80,80]\ncell=[8.0arcsec,8.0arcsec]\nphasecenter=J2000 19:58:40.895 +40.55.58.543\nusemask=user\nmask=circle[[40pix,40pix],10pix]')
-          ret = tclean(vis=self.msfile,imagename=self.img,imsize=100,cell='8.0arcsec',outlierfile=self.img+'.out.txt')
-          ret = tclean(vis=self.msfile,imagename=self.img,imsize=100,cell='8.0arcsec',outlierfile=self.img+'.out.txt',restart=False)
-          ret = tclean(vis=self.msfile,imagename=self.img,imsize=100,cell='8.0arcsec',restart=False) # no outlier...
-          ret = tclean(vis=self.msfile,imagename=self.img,imsize=100,cell='8.0arcsec',outlierfile=self.img+'.out.txt',restart=False)
-
-          report=self.th.checkall(imexist=[self.img+'.psf',self.img+'1.psf',self.img+'_2.psf',self.img+'1_2.psf',self.img+'_3.psf',self.img+'_4.psf',self.img+'1_4.psf'], imexistnot=[self.img+'1_3.psf'] )
-          self.checkfinal(report)
-
-
-### TODO :  Either put a check so that if any fields overlap, an error is thrown. Or, do sensible model choosing for some modes but detect and complain for other modes where it's harder to pick which model image to use.
-     def test_multifield_overlap_mfs(self):
-          """ [multifield] Test_Multifield_overlap_mfs : Two overlapping image fields, both mfs """
-          self.prepData("refim_twopoints_twochan.ms")
-          self.th.write_file(self.img+'.out.txt', 'imagename='+self.img+'1\nimsize=[200,200]\ncell=[8.0arcsec,8.0arcsec]\nphasecenter=J2000 19:59:02.426 +40.51.14.559')
-          ret = tclean(vis=self.msfile,imagename=self.img,imsize=100,cell='8.0arcsec',phasecenter="J2000 19:58:39.580 +40.55.55.931",outlierfile=self.img+'.out.txt',niter=20,deconvolver='hogbom',interactive=0)
-
-          report=self.th.checkall(ret=ret, 
-                        iterdone=40, ## both images see the brightest source. 
-                        nmajordone=2,
-                        imexist=[self.img+'.image', self.img+'1.image'],
-                        imval=[(self.img+'.image',5.575,[48,51,0,0]),
-                               (self.img+'1.image',5.574,[130,136,0,0])]) ## both images have correct flux (not twice or zero !)
-          self.checkfinal(report)
-
-
-     def test_multifield_overlap_mtmfs(self):
-          """ [multifield] Test_Multifield_overlap_mtmfs : Two overlapping image fields, both mt-mfs """
-          self.prepData("refim_twopoints_twochan.ms")
-          self.th.write_file(self.img+'.out.txt', 'imagename='+self.img+'1\nimsize=[200,200]\ncell=[8.0arcsec,8.0arcsec]\nphasecenter=J2000 19:59:02.426 +40.51.14.559\n')
-          ret = tclean(vis=self.msfile,imagename=self.img,imsize=100,cell='8.0arcsec',phasecenter="J2000 19:58:39.580 +40.55.55.931",outlierfile=self.img+'.out.txt',niter=20,deconvolver='mtmfs',interactive=0)
-          report=self.th.checkall(ret=ret, 
-                        iterdone=39, ## both images see the brightest source.
-                        nmajordone=2,
-                        imexist=[self.img+'.image.tt0', self.img+'1.image.tt0'],
-                        imval=[(self.img+'.image.tt0',5.52,[48,51,0,0]),
-                                (self.img+'1.image.tt0',5.53,[130,136,0,0]),
-                               (self.img+'.alpha',-0.965,[48,51,0,0]),
-                               (self.img+'1.alpha',-0.965,[130,136,0,0])]) 
-          self.checkfinal(report)
-
-
-     def test_multifield_facets_mfs(self):
-          """ [multifield] Test_Multifield_facets_mfs : Facetted imaging (mfs) """
-          self.prepData("refim_twopoints_twochan.ms")
-          ret = tclean(vis=self.msfile,imagename=self.img,imsize=200,cell='8.0arcsec',phasecenter="J2000 19:59:00.2 +40.50.15.50",facets=2,deconvolver='hogbom',niter=30)
-
-          imexist = [self.img + ext for ext in ['.image', '.mask', '.model', '.pb', '.psf',
-                                                '.residual', '.sumwt']]
-          report=self.th.checkall(imexist=imexist,
-                                  imval=[(self.img+'.psf',1.0,[100,100,0,0]),
-                                         (self.img+'.image',5.56,[127,143,0,0]) ] )
-          self.checkfinal(report)
-
-     def test_multifield_facets_mtmfs(self):
-          """ [multifield] Test_multifield_facets_mtmfs : Facetted imaging (mt-mfs) """
-          self.prepData("refim_twopoints_twochan.ms")
-          ret = tclean(vis=self.msfile,imagename=self.img,imsize=200,cell='8.0arcsec',phasecenter="J2000 19:59:00.2 +40.50.15.50",facets=2,deconvolver='mtmfs',niter=30)
-
-          imexist = [self.img + ext for ext in ['.image.tt0', '.psf.tt0', '.model.tt0',
-                                                '.pb.tt0', '.residual.tt0', '.sumwt.tt0',
-                                                '.mask', '.alpha', '.alpha.error']]
-          report=self.th.checkall(imexist=imexist,
-                                  imval=[(self.img+'.psf.tt0',1.0,[100,100,0,0]),
-                                         (self.img+'.image.tt0',5.56,[127,143,0,0]),
-                                         (self.img+'.alpha',-1.0,[127,143,0,0]) ] )
-          self.checkfinal(report)
-
-     @unittest.skip('Skip test.')
-     def test_multifield_cube_chunks(self):
-          """ [multifield] Test_Multifield_cube_chunks : Two fields, two sections of the same cube"""
-          self.prepData("refim_point.ms")
-          self.th.write_file(self.img+'.out.txt', 'imagename='+self.img+'1\nnchan=5\nstart=5')
-          ret = tclean(vis=self.msfile,imagename=self.img,imsize=100,cell='10.0arcsec',specmode='cube',nchan=5,start=0,outlierfile=self.img+'.out.txt',niter=10,deconvolver='hogbom',interactive=0,interpolation='nearest')
-          report=self.th.checkall(ret=ret,
-                        iterdone=38,
-                        nmajordone=2,
-                        imexist=[self.img+'.image', self.img+'1.image'],
-                        imval=[(self.img+'.image',1.434,[50,50,0,0]),
-                               (self.img+'1.image',7.452,[40,40,0,0]),
-                               (self.img+'.image',0.762,[50,50,0,1]),
-                               (self.img+'1.image',3.702,[40,40,0,1]) ])
-          self.checkfinal(report)
-
-
-##############################################
-##############################################
-
-##Task level tests : Stokes imaging options
-class test_stokes(testref_base):
-
-     def test_stokes_mfs_I(self):
-          """ [onefield] Test_Stokes_I_mfs mfs with stokes I"""
-          self.prepData('refim_point_linRL.ms')
-          tclean(vis=self.msfile,imagename=self.img,imsize=100,cell='8.0arcsec',niter=10, stokes='I')
-          report=self.th.checkall(imexist=[self.img+'.image'],imval=[(self.img+'.image',1.0,[50,50,0,0])])
-          self.checkfinal(report)
-
-     def test_stokes_mfs_IV(self):
-          """ [onefield] Test_Stokes_mfs_IV : mfs with stokes IV"""
-          self.prepData('refim_point_linRL.ms')
-          tclean(vis=self.msfile,imagename=self.img,imsize=100,cell='8.0arcsec',niter=10, stokes='IV')
-          report=self.th.checkall(imexist=[self.img+'.image'],imval=[(self.img+'.image',1.0,[50,50,0,0]),(self.img+'.image',4.0,[50,50,1,0])  ])
-          self.checkfinal(report)
-
-     def test_stokes_mfs_QU(self):
-          """ [onefield] Test_Stokes_mfs_QU : mfs with stokes QU"""
-          self.prepData('refim_point_linRL.ms')
-          tclean(vis=self.msfile,imagename=self.img,imsize=100,cell='8.0arcsec',niter=10, stokes='QU')
-          report=self.th.checkall(imexist=[self.img+'.image'],imval=[(self.img+'.image',2.0,[50,50,0,0]),(self.img+'.image',3.0,[50,50,1,0])  ])
-          self.checkfinal(report)
-
-     def test_stokes_mfs_Q(self):
-          """ [onefield] Test_Stokes_mfs_Q : mfs with stokes Q"""
-          self.prepData('refim_point_linRL.ms')
-          tclean(vis=self.msfile,imagename=self.img,imsize=100,cell='8.0arcsec',niter=10, stokes='Q')
-          report=self.th.checkall(imexist=[self.img+'.image'],imval=[(self.img+'.image',2.0,[50,50,0,0]) ] )
-          self.checkfinal(report)
-
-     def test_stokes_mfs_U(self):
-          """ [onefield] Test_Stokes_mfs_U : mfs with stokes U"""
-          self.prepData('refim_point_linRL.ms')
-          tclean(vis=self.msfile,imagename=self.img,imsize=100,cell='8.0arcsec',niter=10, stokes='U')
-          report=self.th.checkall(imexist=[self.img+'.image'],imval=[(self.img+'.image',3.0,[50,50,0,0]) ] )
-          self.checkfinal(report)
-
-     def test_stokes_mfs_V(self):
-          """ [onefield] Test_Stokes_mfs_V : mfs with stokes V"""
-          self.prepData('refim_point_linRL.ms')
-          tclean(vis=self.msfile,imagename=self.img,imsize=100,cell='8.0arcsec',niter=10, stokes='V')
-          report=self.th.checkall(imexist=[self.img+'.image'],imval=[(self.img+'.image',4.0,[50,50,0,0]) ] )
-          self.checkfinal(report)
-
-     def test_stokes_cube_I(self):
-          """ [onefield] Test_Stokes_cube_I : cube with stokes I"""
-          self.prepData('refim_point_linRL.ms')
-          ret = tclean(vis=self.msfile,imagename=self.img,imsize=100,cell='8.0arcsec',niter=10, stokes='I',interactive=0,specmode='cube',interpolation='nearest')
-          report=self.th.checkall(imexist=[self.img+'.image'],imval=[(self.img+'.image',1.0,[50,50,0,0]),(self.img+'.image',1.0,[50,50,0,1]),(self.img+'.image',1.0,[50,50,0,2]) ] )
-          self.checkfinal(report)
-
-     def test_stokes_cube_IV(self):
-          """ [onefield] Test_Stokes_stokes_IV : cube with stokes V"""
-          self.prepData('refim_point_linRL.ms')
-          ret = tclean(vis=self.msfile,imagename=self.img,imsize=100,cell='8.0arcsec',niter=10, stokes='IV',interactive=0,specmode='cube',interpolation='nearest')
-          report=self.th.checkall(imexist=[self.img+'.image'],imval=[(self.img+'.image',1.0,[50,50,0,0]),(self.img+'.image',1.0,[50,50,0,1]),(self.img+'.image',1.0,[50,50,0,2]),  (self.img+'.image',4.0,[50,50,1,0]),(self.img+'.image',4.0,[50,50,1,1]),(self.img+'.image',4.0,[50,50,1,2])] )
-          self.checkfinal(report)
-
-     def test_stokes_cube_QU(self):
-          """ [onefield] Test_Stokes_stokes_QU : cube with stokes QU"""
-          self.prepData('refim_point_linRL.ms')
-          ret = tclean(vis=self.msfile,imagename=self.img,imsize=100,cell='8.0arcsec',niter=10, stokes='QU',interactive=0,specmode='cube',interpolation='nearest')
-          report=self.th.checkall(imexist=[self.img+'.image'],imval=[(self.img+'.image',2.0,[50,50,0,0]),(self.img+'.image',2.0,[50,50,0,1]),(self.img+'.image',2.0,[50,50,0,2]),  (self.img+'.image',3.0,[50,50,1,0]),(self.img+'.image',3.0,[50,50,1,1]),(self.img+'.image',3.0,[50,50,1,2])] )
-          self.checkfinal(report)
-
-     def test_stokes_cube_Q(self):
-          """ [onefield] Test_Stokes_cube_Q : cube with stokes Q"""
-          self.prepData('refim_point_linRL.ms')
-          ret = tclean(vis=self.msfile,imagename=self.img,imsize=100,cell='8.0arcsec',niter=10, stokes='Q',interactive=0,specmode='cube',interpolation='nearest')
-          report=self.th.checkall(imexist=[self.img+'.image'],imval=[(self.img+'.image',2.0,[50,50,0,0]),(self.img+'.image',2.0,[50,50,0,1]) ,(self.img+'.image',2.0,[50,50,0,2]) ])
-          self.checkfinal(report)
-
-     def test_stokes_cube_U(self):
-          """ [onefield] Test_Stokes_cube_U : cube with stokes U"""
-          self.prepData('refim_point_linRL.ms')
-          ret = tclean(vis=self.msfile,imagename=self.img,imsize=100,cell='8.0arcsec',niter=10, stokes='U',interactive=0,specmode='cube',interpolation='nearest')
-          report=self.th.checkall(imexist=[self.img+'.image'],imval=[(self.img+'.image',3.0,[50,50,0,0]),(self.img+'.image',3.0,[50,50,0,1]) ,(self.img+'.image',3.0,[50,50,0,2]) ])
-          self.checkfinal(report)
-
-     def test_stokes_cube_V(self):
-          """ [onefield] Test_Stokes_cube_V : cube with stokes V"""
-          self.prepData('refim_point_linRL.ms')
-          ret = tclean(vis=self.msfile,imagename=self.img,imsize=100,cell='8.0arcsec',niter=10, stokes='V',interactive=0,specmode='cube',interpolation='nearest')
-          report=self.th.checkall(imexist=[self.img+'.image'],imval=[(self.img+'.image',4.0,[50,50,0,0]),(self.img+'.image',4.0,[50,50,0,1]) ,(self.img+'.image',4.0,[50,50,0,2]) ])
-          self.checkfinal(report)
-
-     def test_stokes_cube_IQUV_fromRL(self):
-          """ [onefield] Test_Stokes_cube_IQUV_fromRL : cube with stokes IQUV"""
-          self.prepData('refim_point_linRL.ms')
-          ret = tclean(vis=self.msfile,imagename=self.img,imsize=100,cell='8.0arcsec',niter=10, stokes='IQUV',interactive=0,specmode='cube',interpolation='nearest')
-          report=self.th.checkall(imexist=[self.img+'.image'],imval=[(self.img+'.image',1.0,[50,50,0,1]),(self.img+'.image',2.0,[50,50,1,1]), (self.img+'.image',3.0,[50,50,2,1]),(self.img+'.image',4.0,[50,50,3,1]) ])
-          self.checkfinal(report)
-
-     def test_stokes_cube_IQUV_fromXY(self):
-          """ [onefield] Test_Stokes_cube_IQUV_fromXY : cube with stokes IQUV"""
-          self.prepData('refim_point_linXY.ms')
-          ret = tclean(vis=self.msfile,imagename=self.img,imsize=100,cell='8.0arcsec',niter=10, stokes='IQUV',interactive=0,specmode='cube',interpolation='nearest')
-          report=self.th.checkall(imexist=[self.img+'.image'],imval=[(self.img+'.image',1.0,[50,50,0,1]),(self.img+'.image',2.0,[50,50,1,1]), (self.img+'.image',3.0,[50,50,2,1]),(self.img+'.image',4.0,[50,50,3,1]) ])
-          self.checkfinal(report)
-
-     def test_stokes_mtmfs_Q(self):
-          """ [onefield] Test_Stokes_mtmfs_Q : mtmfs with stokes Q"""
-          self.prepData('refim_point_linRL.ms')
-          tclean(vis=self.msfile,imagename=self.img,imsize=100,cell='8.0arcsec',niter=10, stokes='Q',deconvolver='mtmfs',nterms=2)
-          report=self.th.checkall(imexist=[self.img+append for append in
-                                           ['.image.tt0', '.mask', '.model.tt0',
-                                            '.pb.tt0', '.psf.tt0', '.residual.tt0',
-                                            '.sumwt.tt0']],
-                                  imexistnot=[self.img+'.image.alpha',
-                                              self.img+'.alpha_error'],
-                                  imval=[(self.img+'.image.tt0',2.0,[50,50,0,0]) ] )
-          self.checkfinal(report)
-
-     def test_stokes_mtmfs_IQUV(self):
-          """ [onefield] Test_Stokes_mtmfs_IQUV : mtmfs with stokes IQUV"""
-          self.prepData('refim_point_linRL.ms')
-          tclean(vis=self.msfile,imagename=self.img,imsize=100,cell='8.0arcsec',niter=10, stokes='IQUV',deconvolver='mtmfs',nterms=2)
-          report=self.th.checkall(imexist=[self.img+append for append in
-                                           ['.image.tt0', '.mask', '.model.tt0',
-                                            '.pb.tt0', '.psf.tt0', '.residual.tt0',
-                                            '.sumwt.tt0']],
-                                  imexistnot=[self.img+'.image.alpha',
-                                              self.img+'.alpha_error'],
-                                  imval=[(self.img+'.image.tt0',1.0,[50,50,0,0]),
-                                         (self.img+'.image.tt0',2.0,[50,50,1,0]),
-                                         (self.img+'.image.tt0',3.0,[50,50,2,0]),
-                                         (self.img+'.image.tt0',4.0,[50,50,3,0]) ])
-          self.checkfinal(report)
-
-
-     @unittest.skip('Skip func test')
-     def test_stokes_cube_I_flags(self):
-          """ [onefield] Test_Stokes_cube_I_flags : cube with stokes I and only XY or YX flagged"""
-          self.prepData('refim_point_linXY.ms')
-          ret = tclean(vis=self.msfile,imagename=self.img,imsize=100,cell='8.0arcsec',niter=10, stokes='IQUV',interactive=0,specmode='cube')
-          report=self.th.checkall(imexist=[self.img+'.image'],imval=[(self.img+'.image',1.0,[50,50,0,1]),(self.img+'.image',2.0,[50,50,1,1]), (self.img+'.image',3.0,[50,50,2,1]),(self.img+'.image',4.0,[50,50,4,1]) ])
-
-     @unittest.skip('Skip func test')
-     def test_stokes_cube_pseudo_I_flags(self):
-          """ [onefield] Test_Stokes_cube_pseudo_I_flags : cube with stokes I and one of XX or YY flagged"""
-          self.prepData('refim_point_linXY.ms')
-          ret = tclean(vis=self.msfile,imagename=self.img,imsize=100,cell='8.0arcsec',niter=10, stokes='IQUV',interactive=0,specmode='cube')
-          report=self.th.checkall(imexist=[self.img+'.image'],imval=[(self.img+'.image',1.0,[50,50,0,1]),(self.img+'.image',2.0,[50,50,1,1]), (self.img+'.image',3.0,[50,50,2,1]),(self.img+'.image',4.0,[50,50,4,1]) ])
-
-
-     def test_stokes_pseudoI_1(self):
-          """ [onefield] Test_Stokes_pseudoI : MFS on one channel stokes I, LL partially flagged"""
-          self.prepData('refim_point.ms')
-
-          ### A debug run to check total sum of weights, without any flagging. Need not turn on for actual test.
-          #ret = tclean(vis=self.msfile,imagename=self.img+'_1',imsize=100,spw='0:5',cell='8.0arcsec',niter=10, stokes='pseudoI',interactive=0,specmode='mfs',weighting='natural')
-          #report=self.th.checkall(imexist=[self.img+'_1.image',self.img+'_1.sumwt'],imval=[(self.img+'_1.image',1.2,[50,50,0,0]),(self.img+'_1.sumwt',1719543.62,[0,0,0,0])])
-
-          ### Modify flags in the MS.
-          tb.open('refim_point.ms',nomodify=False)
-          flgs = tb.getcol('FLAG')
-          flgs[1,:,50:84240]=True   ## Flag half of LL.
-          tb.putcol('FLAG',flgs)
-          tb.close()
-
-          ### Run with pseudo-I. Sum of weight should be 3/4 of full.
-          ret = tclean(vis=self.msfile,imagename=self.img,imsize=100,spw='0:5',cell='8.0arcsec',niter=10, stokes='pseudoI',interactive=0,specmode='mfs',weighting='natural')
-          report=self.th.checkall(imexist=[self.img+'.image',self.img+'.sumwt'],imval=[(self.img+'.image',1.2,[50,50,0,0]),(self.img+'.sumwt',1288281.75,[0,0,0,0])])
-
-          ### Run with I. Sum of weight should be 1/2 of full
-          ret_2 = tclean(vis=self.msfile,imagename=self.img+'_2',imsize=100,spw='0:5',cell='8.0arcsec',niter=10, stokes='I',interactive=0,specmode='mfs',weighting='natural')
-          report=self.th.checkall(imexist=[self.img+'_2.image',self.img+'_2.sumwt'],imval=[(self.img+'_2.image',1.2,[50,50,0,0]),(self.img+'_2.sumwt',857020.0,[0,0,0,0])])
-
-
-     def test_stokes_pseudoI_2(self):
-          """ [onefield] Test_Stokes_pseudoI_2 : cube with stokes I and only XY or YX flagged"""
-          self.prepData('refim_point_linXY.ms')
-
-          ### Reference : Stokes I value should be 1.0 in the middle channel
-          #ret = tclean(vis=self.msfile,imagename=self.img+'_1',imsize=100,cell='8.0arcsec',niter=10, stokes='I',interactive=0,specmode='cube',interpolation='nearest')
-          #report=self.th.checkall(imexist=[self.img+'_1.image'],imval=[(self.img+'_1.image',1.0,[50,50,0,1]) ])
-
-          ### Modify flags in the MS.
-          tb.open('refim_point_linXY.ms',nomodify=False)
-          flgs = tb.getcol('FLAG')
-          flgs[1:2,1,:]=True   ## Flag all of XY and YX for channel 2 ( Keep XX,YY unflagged )
-          tb.putcol('FLAG',flgs)
-          tb.close()
-
-          ### With strict stokes I, the middle channel will have zero
-          ret = tclean(vis=self.msfile,imagename=self.img,imsize=100,cell='8.0arcsec',niter=10, stokes='I',interactive=0,specmode='cube',interpolation='nearest')
-          report=self.th.checkall(imexist=[self.img+'.image'],imval=[(self.img+'.image',0.0,[50,50,0,1]) ])
-
-          ### With pseudo-I, the middle channel will have 1.0
-          ret = tclean(vis=self.msfile,imagename=self.img+'_2',imsize=100,cell='8.0arcsec',niter=10, stokes='pseudoI',interactive=0,specmode='cube',interpolation='nearest')
-          report=self.th.checkall(imexist=[self.img+'_2.image'],imval=[(self.img+'_2.image',1.0,[50,50,0,1]) ])
-
-
-
-
-##############################################
-##############################################
-
-##Task level tests : cube.
-class test_cube(testref_base):
-
-#     def __init__(self,methodName='runTest'):
-#          testref_base.__init__(self,methodName)
-#          self.test_cube_0.__func__.__doc__ %="aaaa"
-
-     def setUp(self):
-          super(test_cube, self).setUp()
-
-          ## Setup some variables to use in all the tests
-
-          ## chan 4 (TOPO)
-          qfstart=qa.quantity("1.2GHz")
-          #qvstart=qa.quantity("-59958.5km/s")
-          # for restf=1.25GHz
-          qvstart=qa.quantity("11991.7km/s")
-          # ch10
-          #qvstart=qa.quantity("16788.4km/s")
-
-          #mfstart=me.frequency('LSRK',qa.quantity("1.09999GHz"))
-          # ch4 (for rest 1.25GHz)
-          mfstart=me.frequency('LSRK',qa.quantity("1.199989GHz"))
-          mvstart=me.radialvelocity('BARY',qa.quantity("11977.6km/s"))
-          #dop = me.todoppler('radio',mfstart,qa.quantity('1.0GHz'))
-          mfstart10=me.frequency('LSRK',qa.quantity(" 1.17999GHz"))                                                        
-          # doppler with ch4 freq
-          dop = me.todoppler('radio',mfstart,qa.quantity('1.25GHz'))                                              
-
-          #1chan width 
-          #qvwidth = qa.quantity("11991.700km/s")
-          #qvwidth = qa.quantity("4796.7km/s")
-          qvwidth = qa.quantity("11991.7km/s")
-          mvwidth = me.radialvelocity('TOPO',qvwidth)
-
-          # restf = 1.25GHz
-          # vel range: 59961.1 -  -31174.7 km/s (lsrk/radio)
-          #            74952.3 -  -28238.3 km/s (lsrk/optical)  
-
-          self.testList = {
-                      0:{'imagename':'Cubetest_chandefstdefwidth','spw':'0','start':0,'width':1,'outframe':'LSRK','veltype':'radio',
-                        'desc':'channel, default start and width, LSRK'},
-                      1:{'imagename':'Cubetest_chandefstdefwidthtopo','spw':'0','start':0,'width':1, 'outframe':'TOPO','veltype':'radio',
-                        'desc':'channel, default start and width, TOPO'},
-                      2:{'imagename':'Cubetest_chandefstwidth2','spw':'0','start':0,'width':2, 'outframe':'LSRK','veltype':'radio',
-                        'desc':'channel, default start, width=2, LSRK'},
-                      3:{'imagename':'Cubetest_chanst5wd1','spw':'0','start':5,'width':1, 'outframe':'LSRK','veltype':'radio',
-                        'desc':'channel, start=5, default width, LSRK'},
-                      # this will result in blank channnel images (calcChanFreqs requires start and width in channel       
-                      # mode to be given in chan index                                                                 
-                      4:{'imagename':'Cubetest_chandefstwd1spwsel','spw':'0:5~19','start':0,'width':1, 'outframe':'LSRK','veltype':'radio',
-                        'desc':'channel, spw=0:5~19, LSRK'},
-                      #5:{'imagename':'Cubetest_freqdefstwd2','spw':'0','start':'','width':'40MHz','outframe':'TOPO',
-                      #  'desc':'frequency, default start, width=\'40MHz\', TOPO'},
-                      # data set changed!
-                      5:{'imagename':'Cubetest_freqdefstwd2','spw':'0','start':'','width':'100MHz','outframe':'TOPO','veltype':'radio',
-                        'desc':'frequency, default start, width=\'100MHz\'(2 x chanwidth), TOPO'},
-                      6:{'imagename':'Cubetest_freqst2defwd','spw':'0','start':'1.1GHz','width':'','outframe':'TOPO','veltype':'radio',
-                        'desc':'frequency, start=\'1.1GHz\', default width, TOPO'},
-                      7:{'imagename':'Cubetest_freqst2defwdspwsel','spw':'0:4~19','start':'1.1GHz','width':'','outframe':'TOPO','veltype':'radio',
-                        'desc':'frequency, start=\'1.1GHz\', default width, spw=0:4~19, TOPO'},
-                      8:{'imagename':'Cubetest_freqst10wdm','spw':'0','start':'1.5GHz','width':'-50MHz','outframe':'TOPO','veltype':'radio',
-                        'desc':'frequency, start=\'1.5GHz\', width=\'-50MHz\', TOPO'},
-                      9:{'imagename':'Cubetest_veldefstwd2','spw':'0','start':'','width':'23983.4km/s','outframe':'TOPO','veltype':'radio',
-                        'desc':'frequency, default start, width=\'23983.4km/s\', TOPO'},
-                     10:{'imagename':'Cubetest_veldefstwd2m','spw':'0','start':'','width':'-23983.4km/s','outframe':'TOPO','veltype':'radio',
-                        'desc':'velocity, default start, width=\'-23983.4m/s\', TOPO'},
-                     11:{'imagename':'Cubetest_velst4defwd','spw':'0','start':'11991.7km/s','width':'','outframe':'TOPO','veltype':'radio',
-                        'desc':'velocity, start=\'11991.7km/s\', default width, TOPO'},
-                     12:{'imagename':'Cubetest_velst4defwdbary','spw':'0','start':'11977.6km/s','width':'','outframe':'BARY','veltype':'radio',
-                        'desc':'velocity, start=\'11977.6km/s\', default width, BARY'},
-                     # currently 13 is not quite properly working, investigating - 2014.08.27 TT 
-                     # for refim_point.ms ch9=-41347.8km/s (opt)
-                     #13:{'imagename':'Cubetest_optvelst10wdeflsrk','spw':'0','start':'-49962.6km/s','width':'',
-                     13:{'imagename':'Cubetest_optvelst19wdlsrk','spw':'0','start':'-41347.8km/s','width':'20000km/s',
-                        'veltype':'optical','outframe':'LSRK',
-                     ##   'desc':'velocity, start=\'74952.3km/s\', default width, veltype=optical LSRK'},
-                     #   'desc':'velocity, start=\'-49962.6km/s\', default width, veltype=optical LSRK'},
-                        'desc':'velocity, start=\'-41347.5km/s\', default width , veltype=optical LSRK'},
-                     14:{'imagename':'Cubetest_stqfreqdefwd','spw':'0','start':qfstart,'width':'', 'veltype':'radio','outframe':'',
-                        'desc':'frequency, start(quanity)=%s, default width, veltype=radio LSRK' % qfstart},
-                     15:{'imagename':'Cubetest_stmfreqdefwd','spw':'0','start':mfstart,'width':'', 'veltype':'radio','outframe':'',
-                        'desc':'frequency, start=%s, default width, veltype=radio LSRK' % mfstart},
-                     16:{'imagename':'Cubetest_stqveldefwd','spw':'0','start':qvstart,'width':'','outframe':'TOPO','veltype':'radio',
-                        'desc':'velocity(quantity), start=%s, default width, TOPO ' % qvstart},
-                     17:{'imagename':'Cubetest_stmveldefwd','spw':'0','start':mvstart,'width':'','outframe':'TOPO','veltype':'radio',
-                        'desc':'velocity(measure), start=%s, default width(outframe=TOPO will be overridden)' % mvstart},
-                     18:{'imagename':'Cubetest_veldefstqvwidth','spw':'0','start':'','width':qvwidth,'outframe':'TOPO','veltype':'radio',
-                        'desc':'velocity, default start, width(quantity)=%s' % qvwidth},
-                     19:{'imagename':'Cubetest_veldefstmvwidth','spw':'0','start':'','width':mvwidth,'outframe':'TOPO','veltype':'radio',
-                        'desc':'velocity, default start, width(measure)=%s, TOPO' % mvwidth},
-                     20:{'imagename':'Cubetest_stdopdefwd','spw':'0','start':dop,'width':'','outframe':'LSRK','veltype':'radio',
-                        'desc':'doppler, start=%s, default width, LSRK' % dop},
-                     # with a gap in spw channel sel
-                     21:{'imagename':'Cubetest_st4gap','spw':'0:4~9;12~14','start':4,'width':'','outframe':'LSRK','veltype':'radio',
-                        'desc':'channel, start=%s, default width, channel gap (10-11) LSRK' % 4},
-                     # stride > 1
-                     22:{'imagename':'Cubetest_st4stride2','spw':'0:0~10^2','start':0,'width':'','outframe':'LSRK','veltype':'radio', 'interpolation':'nearest',
-                        'desc':'channel, start=%s, default width, step=2 LSRK nearest' % 0},
-                     23:{'imagename':'Cubetest_defstspwchansel4','spw':'0:4~13','start':'','width':'','outframe':'TOPO','veltype':'radio',
-                        'desc':'spw with channel selection( 0:4~13 ), default start, LSRK nearest'}
-                    }
-          
-#          self.test_cube_0.__func__.__doc__ %=self.testList[0]['desc']
-     
-
-     def run_cubetclean(self, testid):
-          """ core function to execute a cube tclean """
-          if self.testList[testid].has_key('interpolation'):
-              interpolation = self.testList[testid]['interpolation']
-          else:
-              interpolation = 'linear'
-
-          ret = tclean(vis=self.msfile,field='0',imsize=100,cell='8.0arcsec',niter=10,\
-                       specmode='cube',nchan=10,restfreq=['1.25GHz'],\
-                       phasecenter="J2000 19:59:28.500 +40.44.01.50",deconvolver='hogbom',\
-                       spw=self.testList[testid]['spw'],\
-                       imagename=self.img+self.testList[testid]['imagename'],\
-                       start=self.testList[testid]['start'],\
-                       width=self.testList[testid]['width'],\
-                       veltype=self.testList[testid]['veltype'],\
-                       outframe=self.testList[testid]['outframe'], \
-                       interpolation=interpolation)
-          return ret
-
-     def test_cube_0(self):
-          """ [cube] Test_Cube_0 new """
-          testid=0
-          print " : " , self.testList[testid]['desc']
-          self.prepData('refim_point.ms')
-          ret = self.run_cubetclean(testid)
-
-          self.assertTrue(os.path.exists(self.img+self.testList[testid]['imagename']+'.psf') and os.path.exists(self.img+self.testList[testid]['imagename']+'.residual') )
-          report=self.th.checkall(imexist=[self.img+self.testList[testid]['imagename']+'.image'],
-          imval=[(self.img+self.testList[testid]['imagename']+'.image',1.50002,
-          [50,50,0,0])])
-          report2 = self.th.checkspecframe(self.img+self.testList[testid]['imagename']+'.image','LSRK',999988750)
-          self.checkfinal(report+report2)
-
-     def test_cube_1(self):
-          """ [cube] Test_Cube_1  """
-          testid=1
-          print " : " , self.testList[testid]['desc']
-          self.prepData('refim_point.ms')
-          ret = self.run_cubetclean(testid)
-
-          self.assertTrue(os.path.exists(self.img+self.testList[testid]['imagename']+'.psf') and os.path.exists(self.img+self.testList[testid]['imagename']+'.residual') )
-          report=self.th.checkall(imexist=[self.img+self.testList[testid]['imagename']+'.image'],
-          imval=[(self.img+self.testList[testid]['imagename']+'.image',1.50002,
-          [50,50,0,0])])
-          report2 = self.th.checkspecframe(self.img+self.testList[testid]['imagename']+'.image','TOPO', 9.9999999e8)
-
-          self.checkfinal(report+report2)
-
-     def test_cube_2(self):
-          """ [cube] Test_Cube_2  """
-          testid=2
-          print " : " , self.testList[testid]['desc']
-          self.prepData('refim_point.ms')
-          ret = self.run_cubetclean(testid)
-
-          self.assertTrue(os.path.exists(self.img+self.testList[testid]['imagename']+'.psf') and os.path.exists(self.img+self.testList[testid]['imagename']+'.residual') )
-          report=self.th.checkall(imexist=[self.img+self.testList[testid]['imagename']+'.image'],
-          imval=[(self.img+self.testList[testid]['imagename']+'.image',1.4643,
-          [50,50,0,0])])
-          report2 = self.th.checkspecframe(self.img+self.testList[testid]['imagename']+'.image','LSRK',1.02498846e9)
-          self.checkfinal(report+report2)
-
-     def test_cube_3(self):
-          """ [cube] Test_Cube_3  """
-          # start = 5 (1.25GHZ IN TOPO)
-          testid=3
-          print " : " , self.testList[testid]['desc']
-          self.prepData('refim_point.ms')
-          ret = self.run_cubetclean(testid)
-
-          self.assertTrue(os.path.exists(self.img+self.testList[testid]['imagename']+'.psf') and os.path.exists(self.img+self.testList[testid]['imagename']+'.residual') )
-          report=self.th.checkall(imexist=[self.img+self.testList[testid]['imagename']+'.image'],
-          imval=[(self.img+self.testList[testid]['imagename']+'.image',1.2000,
-          [50,50,0,0])])
-          report2 = self.th.checkspecframe(self.img+self.testList[testid]['imagename']+'.image','LSRK',1.249985937e9)
-          self.checkfinal(report+report2)
-
-     def test_cube_4(self):
-          """ [cube] Test_Cube_4  """
-          testid=4
-          print " : " , self.testList[testid]['desc']
-          self.prepData('refim_point.ms')
-          ret = self.run_cubetclean(testid)
-
-          self.assertTrue(os.path.exists(self.img+self.testList[testid]['imagename']+'.psf') and os.path.exists(self.img+self.testList[testid]['imagename']+'.residual') )
-          # NEED CHECK!!!
-          #report=self.th.checkall(imexist=[self.img+self.testList[testid]['imagename']+'.image'],
-          #imval=[(self.img+self.testList[testid]['imagename']+'.image',1.5000,
-          #[50,50,0,0])])
-          #report2 = self.th.checkspecframe(self.img+self.testList[testid]['imagename']+'.image','LSRK',1.23998593e9)
-
-     def test_cube_5(self):
-          """ [cube] Test_Cube_5  """
-          # width by freq (2x chanw) result should be the same as #2
-          testid=5
-          print " : " , self.testList[testid]['desc']
-          self.prepData('refim_point.ms')
-          ret = self.run_cubetclean(testid)
-
-          self.assertTrue(os.path.exists(self.img+self.testList[testid]['imagename']+'.psf') and os.path.exists(self.img+self.testList[testid]['imagename']+'.residual') )
-          report=self.th.checkall(imexist=[self.img+self.testList[testid]['imagename']+'.image'],
-          imval=[(self.img+self.testList[testid]['imagename']+'.image',1.4643,
-          [50,50,0,0])])
-          report2 = self.th.checkspecframe(self.img+self.testList[testid]['imagename']+'.image','TOPO',1.025e9)
-          self.checkfinal(report+report2)
-
-     def test_cube_6(self):
-          """ [cube] Test_Cube_6  """ 
-          # start in freq=1.1GHz (=chan5)
-          testid=6
-          print " : " , self.testList[testid]['desc']
-          self.prepData('refim_point.ms')
-          ret = self.run_cubetclean(testid)
-
-          self.assertTrue(os.path.exists(self.img+self.testList[testid]['imagename']+'.psf') and os.path.exists(self.img+self.testList[testid]['imagename']+'.residual') )
-          report=self.th.checkall(imexist=[self.img+self.testList[testid]['imagename']+'.image'],
-          imval=[(self.img+self.testList[testid]['imagename']+'.image',1.36365354,
-          [50,50,0,0])])
-          report2 = self.th.checkspecframe(self.img+self.testList[testid]['imagename']+'.image','TOPO',1.1e9)
-          self.checkfinal(report+report2)
-
-     def test_cube_7(self):
-          """ [cube] Test_Cube_7  """
-          # start 1.1GHz(TOPO)=chan5 spw=4~19
-          ##as of 03/23/2017 it is  not.... chan2 = 1.1e9 (in refim_point.ms)  
-          testid=7
-          print " : " , self.testList[testid]['desc']
-          self.prepData('refim_point.ms')
-          ret = self.run_cubetclean(testid)
-
-          self.assertTrue(os.path.exists(self.img+self.testList[testid]['imagename']+'.psf') and os.path.exists(self.img+self.testList[testid]['imagename']+'.residual') )
-          report=self.th.checkall(imexist=[self.img+self.testList[testid]['imagename']+'.image'],
-          imval=[(self.img+self.testList[testid]['imagename']+'.image',0.0,
-          [50,50,0,0]),(self.img+self.testList[testid]['imagename']+'.image',1.2000,
-          [50,50,0,3])])
-          report2 = self.th.checkspecframe(self.img+self.testList[testid]['imagename']+'.image','TOPO',1.1e9)
-          self.checkfinal(report+report2)
-
-     def test_cube_8(self):
-          """ [cube] Test_Cube_8  """
-          # start =1.5GHz(chan10)  width=-50MHz TOPO (descending freq)
-          testid=8
-          print " : " , self.testList[testid]['desc']
-          self.prepData('refim_point.ms')
-          ret = self.run_cubetclean(testid)
-
-          self.assertTrue(os.path.exists(self.img+self.testList[testid]['imagename']+'.psf') and os.path.exists(self.img+self.testList[testid]['imagename']+'.residual') )
-          report=self.th.checkall(imexist=[self.img+self.testList[testid]['imagename']+'.image'],
-          imval=[(self.img+self.testList[testid]['imagename']+'.image',1.42858946,
-          [50,50,0,9])])
-          report2 = self.th.checkspecframe(self.img+self.testList[testid]['imagename']+'.image','TOPO',1.5e9)
-          self.checkfinal(report+report2)
-
-     def test_cube_9(self):
-          """ [cube] Test_Cube_9  """
-          # width in vel (=23983.4km/s=2xChanW) def start (=cube will be ascending order in vel)
-          testid=9
-          print " : " , self.testList[testid]['desc']
-          self.prepData('refim_point.ms')
-          ret = self.run_cubetclean(testid)
-
-          self.assertTrue(os.path.exists(self.img+self.testList[testid]['imagename']+'.psf') and os.path.exists(self.img+self.testList[testid]['imagename']+'.residual') )
-          report=self.th.checkall(imexist=[self.img+self.testList[testid]['imagename']+'.image'],
-          imval=[(self.img+self.testList[testid]['imagename']+'.image',1.46184647,
-          [50,50,0,9])])
-          report2 = self.th.checkspecframe(self.img+self.testList[testid]['imagename']+'.image','TOPO',1.925e9)
-          self.checkfinal(report+report2)
-
-     def test_cube_10(self):
-          """ [cube] Test_Cube_10  """
-          # width in vel = -23983.4m/s def start (cube will be in descending order in vel)
-          testid=10
-          print " : " , self.testList[testid]['desc']
-          self.prepData('refim_point.ms')
-          ret = self.run_cubetclean(testid)
-
-          self.assertTrue(os.path.exists(self.img+self.testList[testid]['imagename']+'.psf') and os.path.exists(self.img+self.testList[testid]['imagename']+'.residual') )
-          report=self.th.checkall(imexist=[self.img+self.testList[testid]['imagename']+'.image'],
-          imval=[(self.img+self.testList[testid]['imagename']+'.image',1.46184647,
-          [50,50,0,0])])
-          report2 = self.th.checkspecframe(self.img+self.testList[testid]['imagename']+'.image','TOPO',1.025e9)
-          self.checkfinal(report+report2)
-
-     def test_cube_11(self):
-          """ [cube] Test_Cube_11  """
-          # start 11991.7km/s (chan4)
-          testid=11
-          print " : " , self.testList[testid]['desc']
-          self.prepData('refim_point.ms')
-          ret = self.run_cubetclean(testid)
-
-          self.assertTrue(os.path.exists(self.img+self.testList[testid]['imagename']+'.psf') and os.path.exists(self.img+self.testList[testid]['imagename']+'.residual') )
-          report=self.th.checkall(imexist=[self.img+self.testList[testid]['imagename']+'.image'],
-          imval=[(self.img+self.testList[testid]['imagename']+'.image',1.50001776,
-          [50,50,0,4])])
-          report2 = self.th.checkspecframe(self.img+self.testList[testid]['imagename']+'.image','TOPO',1.2e9)
-          self.checkfinal(report+report2)
-
-     def test_cube_12(self):
-          """ [cube] Test_Cube_12  """
-          # start 11977.6km/s (BARY) = chan4
-          testid=12
-          print " : " , self.testList[testid]['desc']
-          self.prepData('refim_point.ms')
-          ret = self.run_cubetclean(testid)
-
-          self.assertTrue(os.path.exists(self.img+self.testList[testid]['imagename']+'.psf') and os.path.exists(self.img+self.testList[testid]['imagename']+'.residual') )
-          report=self.th.checkall(imexist=[self.img+self.testList[testid]['imagename']+'.image'],
-          imval=[(self.img+self.testList[testid]['imagename']+'.image',1.50001931,
-          [50,50,0,4])])
-          report2 = self.th.checkspecframe(self.img+self.testList[testid]['imagename']+'.image','BARY',1.200058783e9)
-          self.checkfinal(report+report2)
-
-     def test_cube_13(self):
-          """ [cube] Test_Cube_13  """
-          # 
-          testid=13
-          print " : " , self.testList[testid]['desc']
-          self.prepData('refim_point.ms')
-          # use own tclean command as nchan need to modify
-          ret = tclean(vis=self.msfile,field='0',imsize=100,cell='8.0arcsec',niter=10,specmode='cube',nchan=8,restfreq=['1.25GHz'],phasecenter="J2000 19:59:28.500 +40.44.01.50",deconvolver='hogbom',spw=self.testList[testid]['spw'],imagename=self.img+self.testList[testid]['imagename'],start=self.testList[testid]['start'], width=self.testList[testid]['width'],veltype=self.testList[testid]['veltype'],outframe=self.testList[testid]['outframe'])
-
-          self.assertTrue(os.path.exists(self.img+self.testList[testid]['imagename']+'.psf') and os.path.exists(self.img+self.testList[testid]['imagename']+'.residual') )
-          #report=self.th.checkall(imexist=[self.img+self.testList[testid]['imagename']+'.image'],
-          #imval=[(self.img+self.testList[testid]['imagename']+'.image',1.50001931,
-          #[50,50,0,4])])
-          #report2 = self.th.checkspecframe(self.img+self.testList[testid]['imagename']+'.image','LSRK',1.2000e9)
-
-     def test_cube_14(self):
-          """ [cube] Test_Cube_14  """
-          # start = quantity ('1.2GHz') frame default(LSRK)
-          testid=14
-          print " : " , self.testList[testid]['desc']
-          self.prepData('refim_point.ms')
-          ret = self.run_cubetclean(testid)
-
-          self.assertTrue(os.path.exists(self.img+self.testList[testid]['imagename']+'.psf') and os.path.exists(self.img+self.testList[testid]['imagename']+'.residual') )
-          report=self.th.checkall(imexist=[self.img+self.testList[testid]['imagename']+'.image'],
-          imval=[(self.img+self.testList[testid]['imagename']+'.image',1.25000215,
-          [50,50,0,0])])
-          report2 = self.th.checkspecframe(self.img+self.testList[testid]['imagename']+'.image','LSRK',1.2e9)
-          self.checkfinal(report+report2)
-
-     def test_cube_15(self):
-          """ [cube] Test_Cube_15  """
-          # measure freq in LSRK ch4
-          testid=15
-          print " : " , self.testList[testid]['desc']
-          self.prepData('refim_point.ms')
-          ret = self.run_cubetclean(testid)
-
-          self.assertTrue(os.path.exists(self.img+self.testList[testid]['imagename']+'.psf') and os.path.exists(self.img+self.testList[testid]['imagename']+'.residual') )
-          report=self.th.checkall(imexist=[self.img+self.testList[testid]['imagename']+'.image'],
-          imval=[(self.img+self.testList[testid]['imagename']+'.image', 1.25001216,
-          [50,50,0,0])])
-          report2 = self.th.checkspecframe(self.img+self.testList[testid]['imagename']+'.image','LSRK',1.199989e9)
-          self.checkfinal(report+report2)
-
-     def test_cube_16(self):
-          """ [cube] Test_Cube_16  """
-          # start quantity vel=11991.7km/s outframe=topo (ascending vel order)
-          testid=16
-          print " : " , self.testList[testid]['desc']
-          self.prepData('refim_point.ms')
-          ret = self.run_cubetclean(testid)
-
-          self.assertTrue(os.path.exists(self.img+self.testList[testid]['imagename']+'.psf') and os.path.exists(self.img+self.testList[testid]['imagename']+'.residual') )
-          report=self.th.checkall(imexist=[self.img+self.testList[testid]['imagename']+'.image'],
-          imval=[(self.img+self.testList[testid]['imagename']+'.image',1.50001776,
-          [50,50,0,4])])
-          report2 = self.th.checkspecframe(self.img+self.testList[testid]['imagename']+'.image','TOPO',1.2000e9)
-          self.checkfinal(report+report2)
-
-     def test_cube_17(self):
-          """ [cube] Test_Cube_17  """
-          # start measure vel=11977.6km/s BARY, outframe=TOPO will be overridedden (ascending vel order)
-          testid=17
-          print " : " , self.testList[testid]['desc']
-          self.prepData('refim_point.ms')
-          ret = self.run_cubetclean(testid)
-
-          self.assertTrue(os.path.exists(self.img+self.testList[testid]['imagename']+'.psf') and os.path.exists(self.img+self.testList[testid]['imagename']+'.residual') )
-          report=self.th.checkall(imexist=[self.img+self.testList[testid]['imagename']+'.image'],
-          imval=[(self.img+self.testList[testid]['imagename']+'.image',1.50001931,
-          [50,50,0,4])])
-          report2 = self.th.checkspecframe(self.img+self.testList[testid]['imagename']+'.image','BARY',1.200058783e9)
-          self.checkfinal(report+report2)
-
-     def test_cube_18(self):
-          """ [cube] Test_Cube_18  """
-          # defaut start, width in vel (quantity) +11991.7km/s (TOPO, radio)=datachan width, will be
-          # ascending order in vel so highet DATA channel will be chan 0 in the image (image chan0=1.45GHz)
-          testid=18
-          print " : " , self.testList[testid]['desc']
-          self.prepData('refim_point.ms')
-          ret = self.run_cubetclean(testid)
-
-          self.assertTrue(os.path.exists(self.img+self.testList[testid]['imagename']+'.psf') and os.path.exists(self.img+self.testList[testid]['imagename']+'.residual') )
-          report=self.th.checkall(imexist=[self.img+self.testList[testid]['imagename']+'.image'],
-          imval=[(self.img+self.testList[testid]['imagename']+'.image',1.50001764,
-          [50,50,0,9])])
-          report2 = self.th.checkspecframe(self.img+self.testList[testid]['imagename']+'.image','TOPO',1.45e9)
-          self.checkfinal(report+report2)
-
-     def test_cube_19(self):
-          """ [cube] Test_Cube_19  """
-          # default start, width in vel (measure) +11991.7km/s (TOPO, radio)
-          testid=19
-          print " : " , self.testList[testid]['desc']
-          self.prepData('refim_point.ms')
-          ret = self.run_cubetclean(testid)
-
-          self.assertTrue(os.path.exists(self.img+self.testList[testid]['imagename']+'.psf') and os.path.exists(self.img+self.testList[testid]['imagename']+'.residual') )
-          report=self.th.checkall(imexist=[self.img+self.testList[testid]['imagename']+'.image'],
-          imval=[(self.img+self.testList[testid]['imagename']+'.image',1.50001764,
-          [50,50,0,9])])
-          report2 = self.th.checkspecframe(self.img+self.testList[testid]['imagename']+'.image','TOPO',1.45e9)
-          self.checkfinal(report+report2)
-
-     def test_cube_20(self):
-          """ [cube] Test_Cube_20  """
-          # doppler (with ch4 LSRK freq, rest freq=1.25GHz)
-          testid=20
-          print " : " , self.testList[testid]['desc']
-          self.prepData('refim_point.ms')
-          ret = self.run_cubetclean(testid)
-
-          self.assertTrue(os.path.exists(self.img+self.testList[testid]['imagename']+'.psf') and os.path.exists(self.img+self.testList[testid]['imagename']+'.residual') )
-          report=self.th.checkall(imexist=[self.img+self.testList[testid]['imagename']+'.image'],
-          imval=[(self.img+self.testList[testid]['imagename']+'.image',1.5000546,
-          [50,50,0,4])])
-          report2 = self.th.checkspecframe(self.img+self.testList[testid]['imagename']+'.image','LSRK',1.199989152e9)
-          self.checkfinal(report+report2)
-
-     def test_cube_21(self):
-          """ [cube] Test_Cube_21  """
-          # data sel with channel gap (10,11 excluded) 4~9, 12~14
-          testid=21
-          self.testList[testid]['interpolation']='nearest'
-          print " : " , self.testList[testid]['desc']
-          self.prepData('refim_point.ms')
-          ret = self.run_cubetclean(testid)
-
-          self.assertTrue(os.path.exists(self.img+self.testList[testid]['imagename']+'.psf') and os.path.exists(self.img+self.testList[testid]['imagename']+'.residual') )
-          report=self.th.checkall(imexist=[self.img+self.testList[testid]['imagename']+'.image'],
-          imval=[(self.img+self.testList[testid]['imagename']+'.image',1.250001562, [50,50,0,0]),
-                 (self.img+self.testList[testid]['imagename']+'.image',0.0, [50,50,0,6]),
-                 (self.img+self.testList[testid]['imagename']+'.image',0.0, [50,50,0,7])])
-          report2 = self.th.checkspecframe(self.img+self.testList[testid]['imagename']+'.image','LSRK',1.199986500e9)
-          self.checkfinal(report+report2)
-
-     def test_cube_22(self):
-          """ [cube] Test_Cube_22  """
-          # stride (step=2) use nearest interpolation (other interpotion methods
-          # may not work well...)
-          testid=22
-          print " : " , self.testList[testid]['desc']
-          self.prepData('refim_point.ms')
-          ret = self.run_cubetclean(testid)
-
-          self.assertTrue(os.path.exists(self.img+self.testList[testid]['imagename']+'.psf') and os.path.exists(self.img+self.testList[testid]['imagename']+'.residual') )
-          report=self.th.checkall(imexist=[self.img+self.testList[testid]['imagename']+'.image'],
-          imval=[(self.img+self.testList[testid]['imagename']+'.image',1.5000546,
-          [50,50,0,0])])
-          report2 = self.th.checkspecframe(self.img+self.testList[testid]['imagename']+'.image','LSRK',0.999988750387e9)
-          self.checkfinal(report+report2)
-
-     def test_cube_23(self):
-          """ [cube] Test_Cube_23  """
-          testid=23
-          print " : " , self.testList[testid]['desc']
-          self.prepData('refim_point.ms')
-          ret = self.run_cubetclean(testid)
-
-          self.assertTrue(os.path.exists(self.img+self.testList[testid]['imagename']+'.psf') and os.path.exists(self.img+self.testList[testid]['imagename']+'.residual') )
-          report=self.th.checkall(imexist=[self.img+self.testList[testid]['imagename']+'.image'],
-          imval=[(self.img+self.testList[testid]['imagename']+'.image',1.2500156,
-          [50,50,0,0])])
-          report2 = self.th.checkspecframe(self.img+self.testList[testid]['imagename']+'.image','TOPO',1.20e9)
-          self.checkfinal(report+report2)
-
-     # following tests for cube image spectral channel order for the data with decreasing channel frequecies
-     def test_cube_descendF1(self):
-           # default start and width
-          # first image channel = first data channel, image channel frequecy descreases with increasing channel number
-          """ [cube] Test_Cube_DescendF1: specmode cube with descending frequency data, default start and width  """
-          self.prepData('refim_point_descendingfreqs.ms')
-          ret = tclean(vis=self.msfile,field='0',imsize=100,cell='8.0arcsec',niter=10,\
-                       specmode='cube',nchan=10,restfreq=['1.25GHz'],\
-                       phasecenter="J2000 19:59:28.500 +40.44.01.50",deconvolver='hogbom',\
-                       spw='0', imagename=self.img,veltype='radio',outframe='LSRK')
-          self.assertTrue(os.path.exists(self.img+'.psf') and os.path.exists(self.img+'.image') )
-
-          report = self.th.checkspecframe(self.img+'.image','LSRK',1.949978e9, -0.049999438e9)
-          self.checkfinal(report)
-
-     def test_cube_descendF2(self):
-          # first image channel = data channel 5, image channel frequecy descreases with increasing channel number
-          """ [cube] Test_Cube_DescendF2: specmode cube with descending frequency data, start in channel no. with default width  """
-          self.prepData('refim_point_descendingfreqs.ms')
-          ret = tclean(vis=self.msfile,field='0',imsize=100,cell='8.0arcsec',niter=10,\
-                       specmode='cube',nchan=10,restfreq=['1.25GHz'],\
-                       phasecenter="J2000 19:59:28.500 +40.44.01.50",deconvolver='hogbom',\
-                       spw='0', start=5, width='', imagename=self.img,veltype='radio',outframe='LSRK')
-          self.assertTrue(os.path.exists(self.img+'.psf') and os.path.exists(self.img+'.image') )
-
-          report = self.th.checkspecframe(self.img+'.image','LSRK',1.699981e9,-0.049999438e9)
-          self.checkfinal(report)
-
-     def test_cube_descendF3(self):
-          # cube image should be identical with test_cube_descendF2
-          # first image channel = data channel 5, width=1, ->image channel frequecy descreases with increasing channel number
-          """ [cube] Test_Cube_DescendF3: specmode cube with descending frequency data, start in channel no. with  width=1  """
-          self.prepData('refim_point_descendingfreqs.ms')
-          ret = tclean(vis=self.msfile,field='0',imsize=100,cell='8.0arcsec',niter=10,\
-                       specmode='cube',nchan=10,restfreq=['1.25GHz'],\
-                       phasecenter="J2000 19:59:28.500 +40.44.01.50",deconvolver='hogbom',\
-                       spw='0', start=5, width=1, imagename=self.img,veltype='radio',outframe='LSRK')
-          self.assertTrue(os.path.exists(self.img+'.psf') and os.path.exists(self.img+'.image') )
-
-          report = self.th.checkspecframe(self.img+'.image','LSRK',1.699981e9,-0.049999438e9)
-          self.checkfinal(report)
-
-     def test_cube_descendF4(self):
-          # start in channel no., width=-1  
-          # first image channel = data channel 9, -> channel frequecy increases with increasing image channel number  
-          """ [cube] Test_Cube_DescendF4: specmode cube with descending frequency data, start in freuquency  with  default width """
-          self.prepData('refim_point_descendingfreqs.ms')
-          ret = tclean(vis=self.msfile,field='0',imsize=100,cell='8.0arcsec',niter=10,\
-                       specmode='cube',nchan=10,restfreq=['1.25GHz'],\
-                       phasecenter="J2000 19:59:28.500 +40.44.01.50",deconvolver='hogbom',\
-                       spw='0', start=9, width=-1, imagename=self.img,veltype='radio',outframe='LSRK')
-          self.assertTrue(os.path.exists(self.img+'.psf') and os.path.exists(self.img+'.image') )
-
-          report = self.th.checkspecframe(self.img+'.image','LSRK', 1.499983125e9,0.049999438e9)
-          self.checkfinal(report)
-
-     def test_cube_descendF5(self):
-          # start in frequency, default width
-          # first image channel = data channel 9, -> channel frequecy increases with increasing channel number
-          """ [cube] Test_Cube_DescendF5: specmode cube with descending frequency data, start in freuquency  with  default width """
-          self.prepData('refim_point_descendingfreqs.ms')
-          ret = tclean(vis=self.msfile,field='0',imsize=100,cell='8.0arcsec',niter=10,\
-                       specmode='cube',nchan=10,restfreq=['1.25GHz'],\
-                       phasecenter="J2000 19:59:28.500 +40.44.01.50",deconvolver='hogbom',\
-                       spw='0', start='1.499983125GHz', width='', imagename=self.img,veltype='radio',outframe='LSRK')
-          self.assertTrue(os.path.exists(self.img+'.psf') and os.path.exists(self.img+'.image') )
-
-          report = self.th.checkspecframe(self.img+'.image','LSRK',1.499983125e9,0.049999438e9)
-          self.checkfinal(report)
-
-     def test_cube_descendF6(self):
-          # start in frequency, positive width
-          # first image channel = data channel 9, -> channel frequecy increases with increasing channel number
-          """ [cube] Test_Cube_DescendF6: specmode cube with descending frequency data, start in freuquency  with  a positive width """
-          self.prepData('refim_point_descendingfreqs.ms')
-          ret = tclean(vis=self.msfile,field='0',imsize=100,cell='8.0arcsec',niter=10,\
-                       specmode='cube',nchan=10,restfreq=['1.25GHz'],\
-                       phasecenter="J2000 19:59:28.500 +40.44.01.50",deconvolver='hogbom',\
-                       spw='0', start='1.499983125GHz', width='0.049999438GHz', imagename=self.img,veltype='radio',outframe='LSRK')
-          self.assertTrue(os.path.exists(self.img+'.psf') and os.path.exists(self.img+'.image') )
-
-          report = self.th.checkspecframe(self.img+'.image','LSRK',1.499983125e9,0.049999438e9)
-          self.checkfinal(report)
-
-     def test_cube_descendF7(self):
-          # start in frequency, negative width
-          # first image channel = data channel 5, -> channel frequecy decreases with increasing channel number
-          """ [cube] Test_Cube_DescendF7: specmode cube with descending frequency data, start in freuquency  with  a negative width """
-          self.prepData('refim_point_descendingfreqs.ms')
-          ret = tclean(vis=self.msfile,field='0',imsize=100,cell='8.0arcsec',niter=10,\
-                       specmode='cube',nchan=10,restfreq=['1.25GHz'],\
-                       phasecenter="J2000 19:59:28.500 +40.44.01.50",deconvolver='hogbom',\
-                       spw='0', start='1.699981GHz', width='-0.049999438GHz', imagename=self.img,veltype='radio',outframe='LSRK')
-          self.assertTrue(os.path.exists(self.img+'.psf') and os.path.exists(self.img+'.image') )
-
-          report = self.th.checkspecframe(self.img+'.image','LSRK',1.699981e9,-0.049999438e9)
-          self.checkfinal(report)
-
-     def test_cube_descendF8(self):
-          # start='',  a positive frequency width
-          # the data channel 0 - 9  will be selected, but since width >0 for the ms, image channel order will be reversed w.r.t data channel order
-          """ [cube] Test_Cube_DescendF8: specmode cube with descending frequency data, width in  a positive freuquency  with  default start """
-          self.prepData('refim_point_descendingfreqs.ms')
-          ret = tclean(vis=self.msfile,field='0',imsize=100,cell='8.0arcsec',niter=10,\
-                       specmode='cube',nchan=10,restfreq=['1.25GHz'],\
-                       phasecenter="J2000 19:59:28.500 +40.44.01.50",deconvolver='hogbom',\
-                       spw='0', start='', width='0.049999438GHz', imagename=self.img,veltype='radio',outframe='LSRK')
-          self.assertTrue(os.path.exists(self.img+'.psf') and os.path.exists(self.img+'.image') )
-
-          report = self.th.checkspecframe(self.img+'.image', 'LSRK', 0.999989e9, 0.049999438e9)
-          self.checkfinal(report)
-
-     def test_cube_descendF9(self):
-          # start='',  a netative frequency width
-          # the data channel 0 - 9 will be selected, but since width <0 for the ms, image channel order will be the same order as data channel
-          """ [cube] Test_Cube_DescendF9: specmode cube with descending frequency data, width in  a positive freuquency  with  default start """
-          self.prepData('refim_point_descendingfreqs.ms')
-          ret = tclean(vis=self.msfile,field='0',imsize=100,cell='8.0arcsec',niter=10,\
-                       specmode='cube',nchan=10,restfreq=['1.25GHz'],\
-                       phasecenter="J2000 19:59:28.500 +40.44.01.50",deconvolver='hogbom',\
-                       spw='0', start='', width='-0.049999438GHz', imagename=self.img,veltype='radio',outframe='LSRK')
-          self.assertTrue(os.path.exists(self.img+'.psf') and os.path.exists(self.img+'.image') )
-
-          report = self.th.checkspecframe(self.img+'.image', 'LSRK', 1.44998369263e9, -0.049999438e9)
-          self.checkfinal(report)
-
-     def test_cube_descendF10(self):
-          # start in velocity , width=''
-          # first image channel = data channel 5, -> channel velocity increases  with increasing channel number
-          """ [cube] Test_Cube_DescendF10: specmode cube with descendign frequency data, start in velocity with defualt width """
-          self.prepData('refim_point_descendingfreqs.ms')
-          ret = tclean(vis=self.msfile,field='0',imsize=100,cell='8.0arcsec',niter=10,\
-                       specmode='cube',nchan=10,restfreq=['1.25GHz'],\
-                       phasecenter="J2000 19:59:28.500 +40.44.01.50",deconvolver='hogbom',\
-                       spw='0', start='-107920.698km/s', width='', imagename=self.img,veltype='radio',outframe='LSRK')
-          self.assertTrue(os.path.exists(self.img+'.psf') and os.path.exists(self.img+'.image') )
-
-          report = self.th.checkspecframe(self.img+'.image', 'LSRK', 1.699980875e9, -0.049999438e9)
-          self.checkfinal(report)
-
-     def test_cube_descendF11(self):
-          # start in velocity , a positive vel width
-          # first image channel = data channel 5, -> channel velocity increases  with increasing channel number
-          """ [cube] Test_Cube_DescendF11: specmode cube with descendign frequency data, start in velocity with defualt width """
-          self.prepData('refim_point_descendingfreqs.ms')
-          ret = tclean(vis=self.msfile,field='0',imsize=100,cell='8.0arcsec',niter=10,\
-                       specmode='cube',nchan=10,restfreq=['1.25GHz'],\
-                       phasecenter="J2000 19:59:28.500 +40.44.01.50",deconvolver='hogbom',\
-                       spw='0', start='-107920.698km/s', width='1.1991563418e4km/s', imagename=self.img,veltype='radio',outframe='LSRK')
-          self.assertTrue(os.path.exists(self.img+'.psf') and os.path.exists(self.img+'.image') )
-
-          report = self.th.checkspecframe(self.img+'.image', 'LSRK', 1.699980875e9, -0.049999438e9)
-          self.checkfinal(report)
-
-     def test_cube_descendF12(self):
-          # start in velocity , a negative vel width
-          # first image channel = data channel 9, -> channel velocity decreases with increasing channel number
-          """ [cube] Test_Cube_DescendF12: specmode cube with descendign frequency data, start in velocity with defualt width """
-          self.prepData('refim_point_descendingfreqs.ms')
-          ret = tclean(vis=self.msfile,field='0',imsize=100,cell='8.0arcsec',niter=10,\
-                       specmode='cube',nchan=10,restfreq=['1.25GHz'],\
-                       phasecenter="J2000 19:59:28.500 +40.44.01.50",deconvolver='hogbom',\
-                       spw='0', start='-59954.444km/s', width='-1.1991563418e4km/s', imagename=self.img,veltype='radio',outframe='LSRK')
-          self.assertTrue(os.path.exists(self.img+'.psf') and os.path.exists(self.img+'.image') )
-
-          report = self.th.checkspecframe(self.img+'.image', 'LSRK', 1.49998312558e9, 0.049999438e9)
-          self.checkfinal(report)
-
-     def test_cube_descendF13(self):
-          # width  in a positive velocity, default start
-          # the data channel 10-19 (lower side in vel) will be selected, since vel width >0, image channel order will be reversed order w.r.t data channel order
-          """ [cube] Test_Cube_DescendF13: specmode cube with descendign frequency data, start in velocity with defualt width """
-          self.prepData('refim_point_descendingfreqs.ms')
-          ret = tclean(vis=self.msfile,field='0',imsize=100,cell='8.0arcsec',niter=10,\
-                       specmode='cube',nchan=10,restfreq=['1.25GHz'],\
-                       phasecenter="J2000 19:59:28.500 +40.44.01.50",deconvolver='hogbom',\
-                       spw='0', start='', width='1.1991563418e4km/s', imagename=self.img,veltype='radio',outframe='LSRK')
-          self.assertTrue(os.path.exists(self.img+'.psf') and os.path.exists(self.img+'.image') )
-
-          report = self.th.checkspecframe(self.img+'.image', 'LSRK', 1.449983688e9, -0.0499994375194e9)
-          self.checkfinal(report)
-
-
-     def test_cube_descendF14(self):
-          # width  in a negative velocity, default start
-          # the data channel 10-19 (lower side in vel) will be selected, since vel width <0, image channel order will the same order w.r.t data channel order
-          """ [cube] Test_Cube_DescendF14: specmode cube with descendign frequency data, start in velocity with defualt width """
-          self.prepData('refim_point_descendingfreqs.ms')
-          ret = tclean(vis=self.msfile,field='0',imsize=100,cell='8.0arcsec',niter=10,\
-                       specmode='cube',nchan=10,restfreq=['1.25GHz'],\
-                       phasecenter="J2000 19:59:28.500 +40.44.01.50",deconvolver='hogbom',\
-                       spw='0', start='', width='-1.1991563418e4km/s', imagename=self.img,veltype='radio',outframe='LSRK')
-          self.assertTrue(os.path.exists(self.img+'.psf') and os.path.exists(self.img+'.image') )
-
-          report = self.th.checkspecframe(self.img+'.image', 'LSRK', 0.999988750387e9, 0.049999438e9)
-          self.checkfinal(report)
-
-     def test_cube_D1(self):
-          """ [cube] Test_Cube_D1 : specmode cubedata - No runtime doppler corrections """
-          self.prepData('refim_Cband.G37line.ms')
-          ret = tclean(vis=self.msfile,field='1',spw='0:105~135',specmode='cubedata',nchan=30,start=105,width=1,veltype='radio',imagename=self.img,imsize=256,cell='0.01arcmin',phasecenter=1,deconvolver='hogbom',niter=10)
-          self.assertTrue(os.path.exists(self.img+'.psf') and os.path.exists(self.img+'.residual') )
-          report=self.th.checkall(imexist=[self.img+'.image'],imval=[(self.img+'.image',86.254,[128,128,0,18])])
-          ## line is smoother
-          self.checkfinal(report)
-
-     def test_cube_D2(self):
-          """ [cube] Test_Cube_D2 : specmode cube - WITH doppler corrections """
-          self.prepData('refim_Cband.G37line.ms')
-          ret = tclean(vis=self.msfile,field='1',spw='0:105~135',specmode='cube',nchan=30,start=105,width=1,veltype='radio',imagename=self.img,imsize=256,cell='0.01arcmin',phasecenter=1,deconvolver='hogbom',niter=10)
-          self.assertTrue(os.path.exists(self.img+'.psf') and os.path.exists(self.img+'.residual') )
-          report=self.th.checkall(imexist=[self.img+'.image'],imval=[(self.img+'.image',92.1789,[128,128,0,20])])
-          ## line is tighter
-          self.checkfinal(report)
-
-     @unittest.skip('Skip test.')
-     def test_cube_D3(self):
-          """ EMPTY : [cube] Test_Cube_D3 : specmode cubesrc - Doppler correct to a SOURCE ephemeris"""
-          ret = tclean(vis=self.msfile,field='1',spw='0:105~135',specmode='cubesrc',nchan=30,start=105,width=1,veltype='radio',imagename=self.img,imsize=256,cell='0.01arcmin',phasecenter=1,deconvolver='hogbom',niter=10)
-          self.assertTrue(os.path.exists(self.img+'.psf') and os.path.exists(self.img+'.residual') )
-
-     def test_cube_continuum_subtract_uvsub(self):
-          """ [cube] Test_Cube_continuum_subtract :  Using uvsub """
-          self.prepData('refim_point_withline.ms')
-          delmod(self.msfile);self.th.delmodels(msname=self.msfile,modcol='reset0')
-          plotms(vis=self.msfile,xaxis='frequency',yaxis='amp',ydatacolumn='data',customsymbol=True,symbolshape='circle',symbolsize=5,showgui=False,plotfile=self.img+'.plot.step0data.png',title="original data")
-          plotms(vis=self.msfile,xaxis='frequency',yaxis='amp',ydatacolumn='model',customsymbol=True,symbolshape='circle',symbolsize=5,showgui=False,plotfile=self.img+'.plot.step0model.png',title="empty model")
-
-          # Let's include a subdir in the output image name. This could cause failures, at
-          # least in parallel mode (CAS-10937).
-          imagename = os.path.join(self.img_subdir, self.img)
-          ret = tclean(vis=self.msfile,imagename=imagename,imsize=100,cell='8.0arcsec', spw='0:12~19',niter=50,gain=0.2,savemodel='modelcolumn',deconvolver='mtmfs')
-#          self.assertTrue(self.th.exists(self.img+'.model') )
-#          self.assertTrue( self.th.checkmodelchan(self.msfile,10) == 0.0 and self.th.checkmodelchan(self.msfile,3) > 0.0 )
-          plotms(vis=self.msfile,xaxis='frequency',yaxis='amp',ydatacolumn='model',customsymbol=True,symbolshape='circle',symbolsize=5,showgui=False,plotfile=self.img+'.plot.step1.png',title="model after partial mtmfs on some channels")
-
-          delmod(self.msfile);self.th.delmodels(msname=self.msfile,modcol='reset0')
-          ret = tclean(vis=self.msfile,imagename=self.img+'1',imsize=100,cell='8.0arcsec',startmodel=[self.img+'.model.tt0',self.img+'.model.tt1'], spw='0',niter=0,savemodel='modelcolumn',deconvolver='mtmfs')
-#          self.assertTrue( self.th.checkmodelchan(self.msfile,10) > 0.0 and self.th.checkmodelchan(self.msfile,3) > 0.0 
-          plotms(vis=self.msfile,xaxis='frequency',yaxis='amp',ydatacolumn='model',customsymbol=True,symbolshape='circle',symbolsize=5,showgui=False,plotfile=self.img+'.plot.step2.png',title="model after mtmfs predict on full spw" )
-
-          plotms(vis=self.msfile,xaxis='frequency',yaxis='amp',ydatacolumn='data-model',customsymbol=True,symbolshape='circle',symbolsize=5,showgui=False,plotfile=self.img+'.plot.step3data.png',title="data-model")
-          
-
-#     def test_cube_continuum_subtract_otf(self):
-#          """ EMPTY : [cube] Test_Cube_continuum_subtract :  On-The-Fly using multifield """
-#          self.prepData('refim_point_withline.ms')
-
-     def test_cube_badchannel_restoringbeam(self):
-          """ [cube] Test auto restoring beam with a bad edge channel """
-          self.prepData('refim_point.ms')
-          ret = tclean(vis=self.msfile,imagename=self.img,specmode='cube',imsize=100,cell='10.0arcsec',niter=10,deconvolver='hogbom')
-          self.assertTrue(os.path.exists(self.img+'.psf') and os.path.exists(self.img+'.image') )
-          report1=self.th.checkall(imexist=[self.img+'.image'],imval=[(self.img+'.image',0.889,[54,50,0,0]) , (self.img+'.image',0.0602,[54,50,0,19]) , (self.img+'.residual',0.033942,[54,50,0,19]) ])
-          # first channel's psf is 'bad' and wider along one axis. This offcenter location is higher in value
-
-          ret = tclean(vis=self.msfile,imagename=self.img+'1',specmode='cube',imsize=100,cell='10.0arcsec',niter=10,deconvolver='hogbom',restoringbeam='common')
-          self.assertTrue(os.path.exists(self.img+'1.psf') and os.path.exists(self.img+'1.image') )
-          report2=self.th.checkall(imexist=[self.img+'1.image'],imval=[(self.img+'1.image',0.8906,[54,50,0,0]), (self.img+'1.image',0.35945,[54,50,0,19]) , (self.img+'1.residual',0.033942,[54,50,0,19]) ])
-          # OLD - first channel has been restored by a 'common' beam picked from channel 2
-          self.checkfinal(report1+report2)
-
-#  def test_cube_explicit_restoringbeam(self):
-#          """ [cube] Test explicit restoring beams : Test peak flux and off source value for smoothed residuals"""
-
-     def test_cube_chanchunks(self):
-          """ [cube] Test channel chunking for large cubes """
-          self.prepData('refim_point.ms')
-#          ret = tclean(vis=self.msfile,imagename=self.img,specmode='cube',imsize=100,cell='10.0arcsec',niter=10,deconvolver='hogbom', savemodel='modelcolumn')
-#          self.assertTrue(os.path.exists(self.img+'.psf') and os.path.exists(self.img+'.image') )
-#          report=self.th.checkall(imexist=[self.img+'.image'],imval=[(self.img+'.image',1.5002,[50,50,0,0]) , (self.img+'.image',0.769,[50,50,0,19]) ])
-
-          ret = tclean(vis=self.msfile,imagename=self.img+'cc',specmode='cube',imsize=100,cell='10.0arcsec',niter=10,deconvolver='hogbom',chanchunks=7)
-          self.assertTrue(os.path.exists(self.img+'cc.psf') and os.path.exists(self.img+'cc.image') )
-          report=self.th.checkall(imexist=[self.img+'cc.image'],imval=[(self.img+'cc.image',1.5002,[50,50,0,0]) , (self.img+'cc.image',0.769,[50,50,0,19]) ])
-          self.checkfinal(report)
-
-     def test_cube_chanchunks_auto(self):
-          """ [cube] Test channel chunking for large cubes : automatic calc of nchanchunks """
-          self.prepData('refim_point.ms')
-          ret = tclean(vis=self.msfile,imagename=self.img+'cc',specmode='cube',imsize=100,cell='10.0arcsec',niter=10,deconvolver='hogbom',chanchunks=-1)
-          self.assertTrue(os.path.exists(self.img+'cc.psf') and os.path.exists(self.img+'cc.image') )
-          report=self.th.checkall(imexist=[self.img+'cc.image'],imval=[(self.img+'cc.image',1.5002,[50,50,0,0]) , (self.img+'cc.image',0.769,[50,50,0,19]) ])
-          self.checkfinal(report)
-
-
-     def test_cube_chanchunks_savemodel(self):
-          """ [cube] Test channel chunking for large cubes and save model """
-          self.prepData('refim_point.ms')
-          ret = tclean(vis=self.msfile,imagename=self.img+'cc',specmode='cube',imsize=100,cell='10.0arcsec',niter=10,deconvolver='hogbom',chanchunks=2,savemodel='modelcolumn')
-          self.assertTrue(os.path.exists(self.img+'cc.psf') and os.path.exists(self.img+'cc.image') )
-          report=self.th.checkall(imexist=[self.img+'cc.image'],imval=[(self.img+'cc.image',1.5002,[50,50,0,0]) , (self.img+'cc.image',0.769,[50,50,0,19]) ])
-          self.assertTrue( self.th.checkmodelchan(self.msfile,5) > 0.0 and self.th.checkmodelchan(self.msfile,18) > 0.0 )
-          self.checkfinal(report)
-
-##############################################
-##############################################
-
-##Task level tests : masks and clean boxes.
-class test_mask(testref_base):
-
-     def test_mask_1(self):
-          """ [mask] test_mask_1 : Input mask as file and string : mfs """
-          self.prepData('refim_twochan.ms')
-          mstr = 'circle[[50pix,80pix],10pix]'
-          self.th.write_file(self.img+'.mask.txt', '#CRTFv0 CASA Region Text Format version 0\n'+mstr+'\n')
-          ret1 = tclean(vis=self.msfile,imagename=self.img+'1',imsize=100,cell='8.0arcsec',niter=10,deconvolver='hogbom',interactive=0,usemask='user',mask=self.img+'.mask.txt')
-          ret2 = tclean(vis=self.msfile,imagename=self.img+'2',imsize=100,cell='8.0arcsec',niter=10,deconvolver='hogbom',interactive=0,usemask='user',mask=mstr)
-          report=self.th.checkall(imexist=[self.img+'1.mask', self.img+'2.mask'], imval=[(self.img+'1.mask',0.0,[50,50,0,0]),(self.img+'1.mask',1.0,[50,80,0,0]),(self.img+'2.mask',0.0,[50,50,0,0]),(self.img+'2.mask',1.0,[50,80,0,0])])
-          self.checkfinal(report)
-
-     def test_mask_2(self):
-          """ [mask] test_mask_2 :  Input mask as file and string : cube (few channels) """
-          self.prepData('refim_point.ms')
-          mstr =  'circle[[50pix,50pix],10pix],range=[1.1GHz,1.5GHz]'
-          self.th.write_file(self.img+'.mask.txt', '#CRTFv0 CASA Region Text Format version 0\n'+mstr+'\n')
-          ret1 = tclean(vis=self.msfile,imagename=self.img+'1',imsize=100,cell='8.0arcsec',niter=10,deconvolver='hogbom',specmode='cube',interactive=0,usemask='user',mask=self.img+'.mask.txt')
-          ret2 = tclean(vis=self.msfile,imagename=self.img+'2',imsize=100,cell='8.0arcsec',niter=10,deconvolver='hogbom',specmode='cube',interactive=0,usemask='user',mask=mstr)
-          report=self.th.checkall(imexist=[self.img+'1.mask', self.img+'2.mask'], imval=[(self.img+'1.mask',0.0,[50,50,0,1]),(self.img+'1.mask',1.0,[50,50,0,2]),(self.img+'1.mask',1.0,[50,50,0,10]),(self.img+'1.mask',0.0,[50,50,0,11]),(self.img+'2.mask',0.0,[50,50,0,1]),(self.img+'2.mask',1.0,[50,50,0,2]),(self.img+'2.mask',1.0,[50,50,0,10]),(self.img+'2.mask',0.0,[50,50,0,11])])
-          self.checkfinal(report)
-
-     def test_mask_3(self):
-          """ [mask] test_mask_3 : Input mask as image-to-be-regridded (ra/dec) : mfs """
-          self.prepData('refim_twochan.ms')
-          mstr = 'circle[[50pix,50pix],10pix]'
-          self.th.write_file(self.img+'.mask.txt', '#CRTFv0 CASA Region Text Format version 0\n'+mstr+'\n')
-          ret1 = tclean(vis=self.msfile,imagename=self.img+'1',imsize=100,cell='8.0arcsec',niter=10,deconvolver='hogbom',interactive=0,usemask='user',mask=self.img+'.mask.txt')
-          ret2 = tclean(vis=self.msfile,imagename=self.img+'2',imsize=100,cell='8.0arcsec',niter=10,deconvolver='hogbom',interactive=0,usemask='user',mask=self.img+'1.mask',phasecenter='J2000 19h59m57.5s +40d49m00.077s') # shift phasecenter
-          report=self.th.checkall(imexist=[self.img+'1.mask', self.img+'2.mask'], imval=[(self.img+'1.mask',1.0,[50,50,0,0]),(self.img+'2.mask',1.0,[91,13,0,0])])
-          self.checkfinal(report)
-
-     def test_mask_4(self):
-          """ [mask] test_mask_4 :  Input mask as image-to-be-regridded(ra/dec/specframe) : cube """
-          self.prepData('refim_point.ms')
-          mstr =  'circle[[50pix,50pix],10pix],range=[1.1GHz,1.5GHz]'
-          self.th.write_file(self.img+'.mask.txt', '#CRTFv0 CASA Region Text Format version 0\n'+mstr+'\n')
-          ret1 = tclean(vis=self.msfile,imagename=self.img+'1',imsize=100,cell='8.0arcsec',niter=10,deconvolver='hogbom',specmode='cube',interactive=0,usemask='user',mask=self.img+'.mask.txt')
-          ret2 = tclean(vis=self.msfile,imagename=self.img+'2',imsize=100,cell='8.0arcsec',niter=10,deconvolver='hogbom',specmode='cube',start='1.3GHz',interactive=0,usemask='user',mask=self.img+'1.mask')
-          report=self.th.checkall(imexist=[self.img+'1.mask', self.img+'2.mask'], imval=[(self.img+'1.mask',0.0,[50,50,0,1]),(self.img+'1.mask',1.0,[50,50,0,2]),(self.img+'1.mask',1.0,[50,50,0,10]),(self.img+'1.mask',0.0,[50,50,0,11]),(self.img+'2.mask',1.0,[50,50,0,0]),(self.img+'2.mask',1.0,[50,50,0,4]),(self.img+'2.mask',0.0,[50,50,0,10])])
-          self.checkfinal(report)
-
-     def test_mask_5(self):
-          """ [mask] test_mask_5 : Input cube mask that has different chan
-          ranges (use mask from the 1st tclean with a different channel range in the 2nd tclean run)"""
-          self.prepData('refim_point.ms')
-          mstr = 'circle[[50pix,50pix],10pix]'
-          self.th.write_file(self.img+'.mask.txt', '#CRTFv0 CASA Region Text Format version 0\n'+mstr+'\n')
-          ret1 = tclean(vis=self.msfile,imagename=self.img+'1',imsize=100,cell='8.0arcsec',niter=1,deconvolver='hogbom',specmode='cube',start=0,nchan=10,interactive=0,usemask='user',mask=self.img+'.mask.txt')
-          ret2 = tclean(vis=self.msfile,imagename=self.img+'2',imsize=100,cell='8.0arcsec',niter=1,deconvolver='hogbom',specmode='cube',start=5,nchan=10,interactive=0,usemask='user',mask=self.img+'1.mask')
-          report=self.th.checkall(imexist=[self.img+'1.mask', self.img+'2.mask'], imval=[(self.img+'1.mask',1.0,[50,50,0,1]),(self.img+'1.mask',1.0,[50,50,0,2]),(self.img+'1.mask',1.0,[50,50,0,9]),(self.img+'2.mask',1.0,[50,50,0,0]),(self.img+'2.mask',1.0,[50,50,0,4]),(self.img+'2.mask',0.0,[50,50,0,5])])
-          self.checkfinal(report)
-
-     def test_mask_autobox(self):
-         # changed to use threshold based automasking 
-          """ [mask] test_mask_autobox :  Autobox """
-          self.prepData('refim_twochan.ms')
-          ret = tclean(vis=self.msfile,imagename=self.img,imsize=100,cell='8.0arcsec',niter=10,deconvolver='hogbom',interactive=0,usemask='auto-thresh')
-          # temporarily change value test to make it pass until extra masking in final minor cycle is resolved....
-          #report=self.th.checkall(imexist=[self.img+'.mask'], imval=[(self.img+'.mask',1.0,[50,50,0,0]),(self.img+'.mask',0.0,[50,80,0,0])])
-          report=self.th.checkall(imexist=[self.img+'.mask'], imval=[(self.img+'.mask',1.0,[50,50,0,0]),(self.img+'.mask',0.0,[50,85,0,0])])
-          self.checkfinal(report)
-
-     def test_mask_autobox_redraw(self):
-         # changed to use threshold based automasking 
-          """ [mask] test_mask_autobox_redraw :  Autoboxing with a redraw after each major cycle """
-          self.prepData('refim_eptwochan.ms')
-          ret = tclean(vis=self.msfile,imagename=self.img,imsize=100,cell='8.0arcsec',niter=10,deconvolver='hogbom',interactive=0,usemask='auto-thresh',maskthreshold=0.5)
-          ret2 = tclean(vis=self.msfile,imagename=self.img+'2',imsize=100,cell='8.0arcsec',niter=20,cycleniter=10,deconvolver='hogbom',interactive=0,usemask='auto-thresh',maskthreshold=0.5)
-          # tweak in automask threshold in the code changed masking extent 2016-03-21
-          #report=self.th.checkall(imexist=[self.img+'.mask'], imval=[(self.img+'.mask',1.0,[50,50,0,0]),(self.img+'.mask',0.0,[60,30,0,0]),(self.img+'2.mask',1.0,[60,30,0,0])])
-          # temporarily change the value test for unmasked region to make it pass (replace with the above when the extra masking issue is resolved...)
-          #report=self.th.checkall(imexist=[self.img+'.mask'], imval=[(self.img+'.mask',1.0,[50,50,0,0]),(self.img+'.mask',0.0,[60,85,0,0]),(self.img+'2.mask',1.0,[60,30,0,0])])
-          #change in behavior due to automask code modification on July 1st,2016
-          report=self.th.checkall(imexist=[self.img+'.mask'], imval=[(self.img+'.mask',1.0,[50,50,0,0]),(self.img+'.mask',0.0,[60,85,0,0]),(self.img+'2.mask',0.0,[60,30,0,0])])
-          self.checkfinal(report)
-
-     def test_mask_autobox_nmask(self):
-          """ [mask] test_mask_autobox_nmask : Autoboxing with nmask """
-          # this won't be triggering actual pruning but just to check going into write places
-          self.prepData('refim_point.ms')
-          ret = tclean(vis=self.msfile,imagename=self.img,imsize=100,cell='8.0arcsec',niter=10,deconvolver='hogbom',
-                       interactive=0,usemask='auto-thresh',nmask=3)
-          report=self.th.checkall(imexist=[self.img+'.mask'], imval=[(self.img+'.mask',1.0,[50,50,0,0]),(self.img+'.mask',0.0,[50,85,0,0])])
-          self.checkfinal(report)
-           
-     def test_mask_autobox2_nmask(self):
-          """ [mask] test_mask_autobox2_nmask : Autoboxing (no binning) with nmask"""
-          # this won't be triggering actual pruning but just to check going into write places
-          self.prepData('refim_point.ms')
-          ret = tclean(vis=self.msfile,imagename=self.img,imsize=100,cell='8.0arcsec',niter=10,deconvolver='hogbom',
-                       interactive=0,usemask='auto-thresh2',nmask=3)
-          report=self.th.checkall(imexist=[self.img+'.mask'], imval=[(self.img+'.mask',1.0,[50,50,0,0]),(self.img+'.mask',0.0,[50,85,0,0])])
-          self.checkfinal(report)
-
-
-     def test_mask_autobox_pbmask(self):
-          """ [mask] test_mask_autobox_nmask : Autoboxing  with pbmask"""
-          # this won't be triggering actual pruning but just to check going into write places
-          self.prepData('refim_point.ms')
-          # change imsize to see the pbmask boundary
-          ret = tclean(vis=self.msfile,imagename=self.img,imsize=500,cell='8.0arcsec',niter=10,deconvolver='hogbom',
-                       interactive=0,usemask='auto-thresh', pbmask=0.2)
-          report=self.th.checkall(imexist=[self.img+'.mask'], imval=[(self.img+'.mask',1.0,[250,250,0,0]),(self.img+'.mask',0.0,[250,285,0,0]),(self.img+'.mask',0.0,[360,360])])
-          self.checkfinal(report)
-
-     @unittest.skip('Skip. This test deprecated. removed autoadjust param.')
-     def test_mask_autobox_autoadjust(self):
-          """ [mask] test_mask_autobox_autoadjust : Autoboxing with autoadjust=T """
-          self.prepData('refim_point.ms')
-          ret = tclean(vis=self.msfile,imagename=self.img,imsize=100,cell='8.0arcsec',niter=10,deconvolver='hogbom',
-                       interactive=0,usemask='auto-thresh',autoadjust=True)
-          report=self.th.checkall(imexist=[self.img+'.mask'], imval=[(self.img+'.mask',1.0,[50,50,0,0]),(self.img+'.mask',0.0,[50,85,0,0])])
-          self.checkfinal(report)
-
-     @unittest.skip('Skip test.')
-     def test_mask_pbmask(self):
-          """ [mask] test_mask_pbmask :  pb mask """
-          pass
-
-     @unittest.skip('Skip test.')
-     def test_mask_combined_1(self):
-          """ [mask] test_mask_combined_1 :  string + pbmask """
-          pass
-
-     @unittest.skip('Skip test.')
-     def test_mask_combined_2(self):
-          """ [mask] test_mask_combined_2 :  Autobox + pbmask """
-          pass
-
-     @unittest.skip('Skip test.')
-     def test_mask_outlier(self):
-          """ [mask] test_mask_outlier : With outlier fields """
-          pass
-
-     def test_mask_restart(self):
-          """ [mask] test_mask_restart : Test that mask reloads upon restart """
-          self.prepData('refim_twochan.ms')
-          ret = tclean(vis=self.msfile,imagename=self.img,imsize=100,cell='8.0arcsec',niter=10,deconvolver='hogbom',interactive=0,usemask='auto-thresh')
-          ret2 = tclean(vis=self.msfile,imagename=self.img,imsize=100,cell='8.0arcsec',niter=10,deconvolver='hogbom',interactive=0)
-          #report=self.th.checkall(imexist=[self.img+'.mask'], imval=[(self.img+'.mask',1.0,[50,50,0,0]),(self.img+'.mask',0.0,[50,80,0,0])])
-          # temporarily change the value test for unmasked region to make it pass (replace with the above when the extra masking issue is resolved...)
-          report=self.th.checkall(imexist=[self.img+'.mask'], imval=[(self.img+'.mask',1.0,[50,50,0,0]),(self.img+'.mask',0.0,[50,85,0,0])])
-          self.checkfinal(report)
-
-     def test_mask_autobox_multithresh(self):
-          """ [mask] test_mask__autobox_multithresh :  multi-threshold Autobox (default)"""
-          self.prepData('refim_twochan.ms')
-          ret = tclean(vis=self.msfile,imagename=self.img,imsize=100,cell='8.0arcsec',niter=10,deconvolver='hogbom',interactive=0,usemask='auto-multithresh')
-          report=self.th.checkall(imexist=[self.img+'.mask'], imval=[(self.img+'.mask',1.0,[50,50,0,0]),(self.img+'.mask',0.0,[50,85,0,0])])
-          self.checkfinal(report)
-
-     def test_mask_autobox_multithresh_with_prune(self):
-          """ [mask] test_mask__autobox_multithresh_with_prune :  multi-threshold Autobox (minbeamfrac=0.3)"""
-          # also test for a bug fix to the new pruneRegions (only caused the failure when image size large
-          self.prepData('refim_twochan.ms')
-          ret = tclean(vis=self.msfile,imagename=self.img,imsize=1000,cell='8.0arcsec',niter=10,deconvolver='hogbom',interactive=0,usemask='auto-multithresh',
-          minbeamfrac=0.3)
-          report=self.th.checkall(imexist=[self.img+'.mask'], imval=[(self.img+'.mask',1.0,[500,500,0,0]),(self.img+'.mask',0.0,[500,510,0,0])])
-          self.checkfinal(report)
-
-     def test_mask_autobox_multithresh_with_stopmask(self):
-          """ [mask] test_mask__autobox_multithresh_with_stopmask :  multi-threshold Autobox (minbeamfrac=0.3) with stop mask on """
-          # will trigger stop mask condition for the last cycle (Cycle 4) - does not change output mask but can be checked on the log 
-          #  
-          self.prepData('refim_twochan.ms')
-          ret = tclean(vis=self.msfile,imagename=self.img,imsize=100,cell='8.0arcsec',niter=100,deconvolver='hogbom',interactive=0,
-           usemask='auto-multithresh', minbeamfrac=0.3, minpercentchange=0.2)
-          report=self.th.checkall(imexist=[self.img+'.mask'], imval=[(self.img+'.mask',1.0,[50,50,0,0]),(self.img+'.mask',0.0,[63,50,0,0])])
-          self.checkfinal(report)
-
-     def test_mask_autobox_multithresh_with_absorption(self):
-          """ [mask] test_mask__autobox_multithresh_on_absorption :  multi-threshold Autobox (minbeamfrac=0.3) on the data with both emission and absorption  """
-          # data with a emission pt and absorption pt.
-          self.prepData('refim_point_pos_neg.ms')
-          ret = tclean(vis=self.msfile,imagename=self.img,imsize=100,cell='8.0arcsec',niter=100,deconvolver='hogbom',interactive=0,usemask='auto-multithresh', negativethreshold=5.0)
-          report=self.th.checkall(imexist=[self.img+'.mask'], imval=[(self.img+'.mask',1.0,[50,50,0,0]),(self.img+'.mask',1.0,[60,40,0,0]),(self.img+'.mask',0.0,[65,50,0,0])])
-          self.checkfinal(report)
-
-     @unittest.skip('Skip func. test')
-     def test_mask_outregion(self):
-          """ [mask] test_mask_outregion : Input mask has region that goes outside the image """
-          self.prepData('refim_twochan.ms')
-          mstr = 'circle[[50pix,110pix],20pix]'
-          ret2 = tclean(vis=self.msfile,imagename=self.img+'2',imsize=100,cell='8.0arcsec',niter=10,deconvolver='hogbom',interactive=0,usemask='user',mask=mstr)
-          report=self.th.checkall(imexist=[self.img+'2.mask'], imval=[(self.img+'2.mask',0.0,[50,50,0,0]),(self.img+'2.mask',1.0,[50,95,0,0])])
-
-     def test_mask_zerostart(self):
-          """ [mask] test_mask_zerostart : Test that a zero starting mask is caught  """
-          self.prepData('refim_point.ms')
-          ret = tclean(vis=self.msfile,imagename=self.img,imsize=100,cell='10.0arcsec',niter=0,interactive=0)
-          os.system('cp -r ' + self.img + '.residual '+ self.img+'2.inpmask')
-          _ia.open(self.img+'2.inpmask')
-          pix =_ia.getchunk()
-          pix.fill(0.0)
-          _ia.putchunk(pix)
-          _ia.close()
-
-          ret = tclean(vis=self.msfile,imagename=self.img+'2',imsize=100,cell='10.0arcsec',niter=10,interactive=0,mask=self.img+'2.inpmask')
-
-          report=self.th.checkall(ret=ret, imexist=[self.img+'2.mask'], imval=[(self.img+'2.model',0.0,[50,50,0,0]),(self.img+'2.mask',0.0,[50,50,0,0])], stopcode=7)
-
-          self.checkfinal(report)
-
-     def test_mask_zeroauto(self):
-          """ [mask] test_mask_zeroauto : Test that an automask-generated zero mask is caught  """
-          self.prepData('refim_point.ms')
-          ret = tclean(vis=self.msfile, imagename=self.img,niter=0,interactive=0,usemask='auto-thresh',maskthreshold='40.0Jy')
-          ret = tclean(vis=self.msfile, imagename=self.img,niter=10,interactive=0,usemask='auto-thresh',maskthreshold='40.0Jy')
-
-          report=self.th.checkall(ret=ret, imexist=[self.img+'.mask'], imval=[(self.img+'.model',0.0,[50,50,0,0]),(self.img+'.mask',0.0,[50,50,0,0])], stopcode=7)
-
-          self.checkfinal(report)
-
-     def test_mask_expand_contstokesImask_to_cube(self):
-          """ [mask] test_mask_expand_contstokesImask_to_cube : Test for
-          expanding input continuum Stokes I mask to cube imaging  """
-          self.prepData('refim_point_linRL.ms')
-          self.prepInputmask('refim_cont_stokesI_input.mask')
-          ret = tclean(vis=self.msfile,
-          imagename=self.img, specmode="cube", imsize=100, cell='8.0arcsec', niter=10,interactive=0,interpolation='nearest', usemask='user', mask=self.maskname)
-
-          report=self.th.checkall(ret=ret, imexist=[self.img+'.mask'],
-          imval=[(self.img+'.mask',1.0,[50,50,0,0]),(self.img+'.mask',1.0,[50,50,0,1]),(self.img+'.mask',1.0,[50,50,0,2]), (self.img+'.mask',0.0,[65,65,0,1])])
-
-          self.checkfinal(report)
-
-     def test_mask_expand_contstokesImask_nodegen_to_cube(self):
-          """ [mask] test_mask_expand_contstokesImask_nodegen_to_cube : Test for
-          expanding input continuum Stokes I mask with its degenerate axes removed to cube imaging  """
-          self.prepData('refim_point_linRL.ms')
-          self.prepInputmask('refim_cont_stokesI_input.mask')
-          imsubimage(imagename=self.maskname, outfile=self.maskname+"_dropdeg",dropdeg=True)
-          ret = tclean(vis=self.msfile,
-          imagename=self.img, specmode="cube", imsize=100, cell='8.0arcsec',
-          niter=10,interactive=0,interpolation='nearest', usemask='user',
-          mask=self.maskname+"_dropdeg")
-          report=self.th.checkall(ret=ret, imexist=[self.img+'.mask'],
-          imval=[(self.img+'.mask',1.0,[50,50,0,0]),(self.img+'.mask',1.0,[50,50,0,1]),(self.img+'.mask',1.0,[50,50,0,2]), (self.img+'.mask',0.0,[65,65,0,1])])
-
-
-     def test_mask_expand_contstokesImask_to_IQUV(self):
-          """ [mask] test_mask_expand_contstokesImask_to_IQUV : Test for expanding
-          input continuum Stokes I mask to continuum multi-stokes imaging  """
-          self.prepData('refim_point_linRL.ms')
-          self.prepInputmask('refim_cont_stokesI_input.mask')
-          ret = tclean(vis=self.msfile,
-          imagename=self.img, specmode="mfs", imsize=100, cell='8.0arcsec',
-          niter=10,interactive=0, stokes='IQUV', usemask='user', mask=self.maskname)
-
-          report=self.th.checkall(ret=ret, imexist=[self.img+'.mask'],
-          imval=[(self.img+'.mask',1.0,[50,50,0,0]),(self.img+'.mask',1.0,[50,50,1,0]),(self.img+'.mask',1.0,[50,50,2,0]),(self.img+'.mask',1.0,[50,50,3,0]), (self.img+'.mask',0.0,[65,65,2,0])])
-
-          self.checkfinal(report)
-
-     def test_mask_expand_contstokesImask_nodegen_to_IQUV(self):
-          """ [mask] test_mask_expand_contstokesImask_nodegen_to_IQUV : Test for expanding
-          input continuum Stokes I mask with its degenerate axes removed to continuum multi-stokes imaging  """
-          self.prepData('refim_point_linRL.ms')
-          self.prepInputmask('refim_cont_stokesI_input.mask')
-          imsubimage(imagename=self.maskname, outfile=self.maskname+"_dropdeg", dropdeg=True)
-          ret = tclean(vis=self.msfile,
-          imagename=self.img, specmode="mfs", imsize=100, cell='8.0arcsec',
-          niter=10,interactive=0, stokes='IQUV', usemask='user',
-          mask=self.maskname+"_dropdeg")
-
-          report=self.th.checkall(ret=ret, imexist=[self.img+'.mask'],
-          imval=[(self.img+'.mask',1.0,[50,50,0,0]),(self.img+'.mask',1.0,[50,50,1,0]),(self.img+'.mask',1.0,[50,50,2,0]),(self.img+'.mask',1.0,[50,50,3,0]), (self.img+'.mask',0.0,[65,65,2,0])])
-
-          self.checkfinal(report)
-
-     def test_mask_expand_contstokesImask_to_cube_IQUV(self):
-          """ [mask] test_mask_extend_contstokesImask_to_cube_IQUV : Test for extending
-          input continuum Stokes I mask to cube multi-stokes imaging  """
-          self.prepData('refim_point_linRL.ms')
-          self.prepInputmask('refim_cont_stokesI_input.mask')
-          ret = tclean(vis=self.msfile,
-          imagename=self.img, specmode="cube", imsize=100, cell='8.0arcsec',
-          niter=10,interactive=0,interpolation='nearest', stokes='IQUV', usemask='user', mask=self.maskname)
-
-          report=self.th.checkall(ret=ret, imexist=[self.img+'.mask'],
-          imval=[(self.img+'.mask',1.0,[50,50,0,0]),
-                 (self.img+'.mask',1.0,[50,50,1,0]),
-                 (self.img+'.mask',1.0,[50,50,2,0]),
-                 (self.img+'.mask',1.0,[50,50,3,0]), 
-                 (self.img+'.mask',1.0,[50,50,0,1]),
-                 (self.img+'.mask',1.0,[50,50,1,1]),
-                 (self.img+'.mask',1.0,[50,50,2,1]),
-                 (self.img+'.mask',1.0,[50,50,3,1]),
-                 (self.img+'.mask',1.0,[50,50,1,2]),
-                 (self.img+'.mask',0.0,[65,65,0,0]),
-                 (self.img+'.mask',0.0,[65,65,2,1]),
-                 ])
-
-          self.checkfinal(report)
-
-     def test_mask_expand_contstokesImask_nodegen_to_cube_IQUV(self):
-          """ [mask] test_mask_extend_contstokesImask_nodegen_to_cube_IQUV : Test for extending
-          input continuum Stokes I mask with its denenerate axes removed to cube multi-stokes imaging  """
-          self.prepData('refim_point_linRL.ms')
-          self.prepInputmask('refim_cont_stokesI_input.mask')
-          imsubimage(imagename=self.maskname, outfile=self.maskname+"_dropdeg",dropdeg=True)
-          ret = tclean(vis=self.msfile,
-          imagename=self.img, specmode="cube", imsize=100, cell='8.0arcsec',
-          niter=10,interactive=0,interpolation='nearest', stokes='IQUV',
-          usemask='user', mask=self.maskname+"_dropdeg")
-
-          report=self.th.checkall(ret=ret, imexist=[self.img+'.mask'],
-          imval=[(self.img+'.mask',1.0,[50,50,0,0]),
-                 (self.img+'.mask',1.0,[50,50,1,0]),
-                 (self.img+'.mask',1.0,[50,50,2,0]),
-                 (self.img+'.mask',1.0,[50,50,3,0]), 
-                 (self.img+'.mask',1.0,[50,50,0,1]),
-                 (self.img+'.mask',1.0,[50,50,1,1]),
-                 (self.img+'.mask',1.0,[50,50,2,1]),
-                 (self.img+'.mask',1.0,[50,50,3,1]),
-                 (self.img+'.mask',1.0,[50,50,1,2]),
-                 (self.img+'.mask',0.0,[65,65,0,0]),
-                 (self.img+'.mask',0.0,[65,65,2,1]),
-                 ])
-
-          self.checkfinal(report)
-
-     def test_mask_expand_contstokesIQUVmask_to_cube_IQUV(self):
-          """ [mask] test_mask_expand_contstokesIQUVmask_to_cube_IQUV : Test for expanding
-          input continuum Stokes IQUV mask to cube IQUV imaging  """
-          # extending to all channels and preserving mask of each stokes 
-          self.prepData('refim_point_linRL.ms') 
-          # input mask will different for different stokes plane
-          self.prepInputmask('refim_cont_stokesIQUV_input.mask')
-          ret = tclean(vis=self.msfile,
-          imagename=self.img, specmode="cube", imsize=100, cell='8.0arcsec',
-          niter=10,interactive=0,interpolation='nearest', stokes='IQUV', usemask='user', mask=self.maskname)
-
-          report=self.th.checkall(ret=ret, imexist=[self.img+'.mask'],
-          imval=[(self.img+'.mask',1.0,[50,50,0,0]),
-                 (self.img+'.mask',1.0,[50,50,0,1]),
-                 (self.img+'.mask',1.0,[50,50,1,0]),
-                 (self.img+'.mask',1.0,[50,50,1,2]), 
-                 (self.img+'.mask',1.0,[50,50,2,0]),
-                 (self.img+'.mask',1.0,[50,50,2,1]),
-                 (self.img+'.mask',1.0,[43,31,3,0]),
-                 (self.img+'.mask',1.0,[43,31,3,2]),
-                 (self.img+'.mask',0.0,[61,51,0,0]),
-                 (self.img+'.mask',0.0,[50,63,1,1]),
-                 (self.img+'.mask',0.0,[37,65,2,2]),
-                 (self.img+'.mask',0.0,[34,70,0,1]),
-                 ])
-
-          self.checkfinal(report)
-
-     def test_mask_expand_contstokesIQUVmask_nodegen_to_cube_IQUV(self):
-          """ [mask] test_mask_expand_contstokesIQUVmask_nodegen_to_cube_IQUV : Test for expanding
-          input continuum Stokes IQUV mask with its degenerate axes removed to cube IQUV imaging  """
-          # extending to all channels and preserving mask of each stokes 
-          self.prepData('refim_point_linRL.ms') 
-          # input mask will different for different stokes plane
-          self.prepInputmask('refim_cont_stokesIQUV_input.mask')
-          imsubimage(self.maskname, outfile=self.maskname+"_dropdeg",dropdeg=True);
-          ret = tclean(vis=self.msfile,
-          imagename=self.img, specmode="cube", imsize=100, cell='8.0arcsec',
-          niter=10,interactive=0,interpolation='nearest', stokes='IQUV',
-          usemask='user', mask=self.maskname+"_dropdeg")
-
-          report=self.th.checkall(ret=ret, imexist=[self.img+'.mask'],
-          imval=[(self.img+'.mask',1.0,[50,50,0,0]),
-                 (self.img+'.mask',1.0,[50,50,0,1]),
-                 (self.img+'.mask',1.0,[50,50,1,0]),
-                 (self.img+'.mask',1.0,[50,50,1,2]), 
-                 (self.img+'.mask',1.0,[50,50,2,0]),
-                 (self.img+'.mask',1.0,[50,50,2,1]),
-                 (self.img+'.mask',1.0,[43,31,3,0]),
-                 (self.img+'.mask',1.0,[43,31,3,2]),
-                 (self.img+'.mask',0.0,[61,51,0,0]),
-                 (self.img+'.mask',0.0,[50,63,1,1]),
-                 (self.img+'.mask',0.0,[37,65,2,2]),
-                 (self.img+'.mask',0.0,[34,70,0,1]),
-                 ])
-
-          self.checkfinal(report)
-
-     def test_mask_expand_cubestokesImask_to_cube_IQUV(self):
-          """ [mask] test_mask_expand_contstokesIQUVmask_to_cube_IQUV : Test for expanding
-          input cube Stokes I mask to cube (of the same spectral coordinates)  IQUV imaging  """
-          # extending to all channels and preserving mask of each stokes 
-          self.prepData('refim_point_linRL.ms') 
-          # input mask will different for different stokes plane
-          self.prepInputmask('refim_cube_StokesI_input.mask')
-          ret = tclean(vis=self.msfile,
-          imagename=self.img, specmode="cube", imsize=100, cell='8.0arcsec',
-          niter=10,interactive=0,interpolation='nearest', stokes='IQUV',
-          usemask='user', mask=self.maskname)
-
-          report=self.th.checkall(ret=ret, imexist=[self.img+'.mask'],
-          imval=[(self.img+'.mask',1.0,[50,50,0,0]),
-                 (self.img+'.mask',1.0,[50,50,0,1]),
-                 (self.img+'.mask',1.0,[50,50,1,0]),
-                 (self.img+'.mask',1.0,[50,50,1,2]), 
-                 (self.img+'.mask',1.0,[50,50,2,0]),
-                 (self.img+'.mask',1.0,[50,50,2,1]),
-                 (self.img+'.mask',1.0,[37,63,3,0]),
-                 (self.img+'.mask',0.0,[46,49,3,2]),
-                 (self.img+'.mask',0.0,[63,51,0,0]),
-                 (self.img+'.mask',0.0,[50,63,1,1]),
-                 (self.img+'.mask',0.0,[43,59,2,2]),
-                 (self.img+'.mask',1.0,[43,57,2,2]),
-                 (self.img+'.mask',0.0,[43,70,0,1]),
-                 ])
-
-          self.checkfinal(report)
-
-     def test_mask_expand_cubestokesImask_nodegen_to_cube_IQUV(self):
-          """ [mask] test_mask_expand_contstokesIQUVmask_nodegen_to_cube_IQUV : Test for expanding
-          input cube Stokes I mask with its degenerate axes removed to cube (of the same spectral coordinates)  IQUV imaging  """
-          # extending to all channels and preserving mask of each stokes 
-          self.prepData('refim_point_linRL.ms') 
-          # input mask will different for different stokes plane
-          self.prepInputmask('refim_cube_StokesI_input.mask')
-          imsubimage(self.maskname, outfile=self.maskname+"_dropdeg",dropdeg=True);
-          ret = tclean(vis=self.msfile,
-          imagename=self.img, specmode="cube", imsize=100, cell='8.0arcsec',
-          niter=10,interactive=0,interpolation='nearest', stokes='IQUV',
-          usemask='user', mask=self.maskname+'_dropdeg')
-
-          report=self.th.checkall(ret=ret, imexist=[self.img+'.mask'],
-          imval=[(self.img+'.mask',1.0,[50,50,0,0]),
-                 (self.img+'.mask',1.0,[50,50,0,1]),
-                 (self.img+'.mask',1.0,[50,50,1,0]),
-                 (self.img+'.mask',1.0,[50,50,1,2]), 
-                 (self.img+'.mask',1.0,[50,50,2,0]),
-                 (self.img+'.mask',1.0,[50,50,2,1]),
-                 (self.img+'.mask',1.0,[37,63,3,0]),
-                 (self.img+'.mask',0.0,[46,49,3,2]),
-                 (self.img+'.mask',0.0,[63,51,0,0]),
-                 (self.img+'.mask',0.0,[50,63,1,1]),
-                 (self.img+'.mask',0.0,[43,59,2,2]),
-                 (self.img+'.mask',1.0,[43,57,2,2]),
-                 (self.img+'.mask',0.0,[43,70,0,1]),
-                 ])
-
-          self.checkfinal(report)
-
-##############################################
-##############################################
-
-##Task level tests : awproject and mosaics
-class test_widefield(testref_base):
-     
-     def test_widefield_wproj_mfs(self):
-          """ [widefield] Test_Widefield_wproj : W-Projection """ 
-          ### Need better test dataset for this.....
-          self.prepData("refim_twopoints_twochan.ms")
-          ret = tclean(vis=self.msfile,imagename=self.img,imsize=200,cell='8.0arcsec',phasecenter="J2000 19:59:00.2 +40.50.15.50",niter=30,gridder='widefield',wprojplanes=4,deconvolver='hogbom')
-          report=self.th.checkall(imexist=[self.img+'.image'],imval=[(self.img+'.psf',1.0,[100,100,0,0]),(self.img+'.image',5.56,[127,143,0,0]) ] )
-          self.checkfinal(report)
-
-
-     def test_widefield_aproj_mfs(self):
-          """ [widefield] Test_Widefield_aproj : MFS with narrowband AWProjection (wbawp=F, 1spw)  stokes I """
-          # casalog.post("EMPTY TEST")
-          # return
-
-          self.prepData("refim_mawproject.ms")
-          ret = tclean(vis=self.msfile,spw='1',field='*',imagename=self.img,imsize=512,cell='10.0arcsec',phasecenter="J2000 19:59:28.500 +40.44.01.50",niter=30,gridder='awproject',cfcache=self.img+'.cfcache',wbawp=False,conjbeams=True,psterm=False,computepastep=360.0,rotatepastep=360.0,deconvolver='hogbom',savemodel='modelcolumn')
-         ## ret = tclean(vis=self.msfile,spw='2',field='*',imagename=self.img,imsize=512,cell='10.0arcsec',phasecenter="J2000 19:59:28.500 +40.44.01.50",niter=30,gridder='awproject',wbawp=False,conjbeams=True,psterm=False,computepastep=360.0,rotatepastep=360.0,deconvolver='hogbom')
-          report=self.th.checkall(imexist=[self.img+'.image', self.img+'.psf', self.img+'.weight'],imval=[(self.img+'.image',1.0,[256,256,0,0]),(self.img+'.weight',0.493,[256,256,0,0]) ] )
-          ## weight is pbsq which is 0.7^2 = 0.49 (approx).
-          self.checkfinal(report)
-
-          #do stokes V too.....
-     def test_widefield_aproj_cube(self):
-          """ [widefield] Test_Widefield_aproj_cube_aproj : Cube with AW-Projection  and rotation off """
-
-          casalog.post("EMPTY TEST")
-          return
-
-          self.prepData("refim_mawproject.ms")
-          ret = tclean(vis=self.msfile,field='*',imagename=self.img,imsize=512,cell='10.0arcsec',phasecenter="J2000 19:59:28.500 +40.44.01.50",specmode='cube',niter=1,gain=1.0,gridder='awproject',cfcache=self.img+'.cfcache',wbawp=True,conjbeams=False,psterm=False,computepastep=360.0,rotatepastep=360.0,deconvolver='hogbom')
-          report=self.th.checkall(imexist=[self.img+'.image', self.img+'.psf', self.img+'.weight'],imval=[(self.img+'.image',0.11,[256,256,0,0]),(self.img+'.weight',0.34,[256,256,0,0]) ] )
-          self.assertTrue(os.path.exists(self.img+'.psf') and os.path.exists(self.img+'.residual') )
-          self.checkfinal(report)
-
-     ## Test normtype too somewhere..
-
-
-     def test_widefield_wbaproj_mfs(self):
-          """ [widefield] Test_Widefield_wbaproj_mfs : MFS with wideband AWProjection (wbawp=T, allspw) and nt=1 stokes I  """
-
-          # casalog.post("EMPTY TEST")
-          # return
-
-          self.prepData("refim_mawproject.ms")
-          ret = tclean(vis=self.msfile,field='*',imagename=self.img,imsize=512,cell='10.0arcsec',phasecenter="J2000 19:59:28.500 +40.44.01.50",niter=30,gridder='awproject',cfcache=self.img+'.cfcache',wbawp=True,conjbeams=True,psterm=False,computepastep=360.0,rotatepastep=360.0,deconvolver='hogbom',pblimit=0.3)
-          report=self.th.checkall(imexist=[self.img+'.image', self.img+'.psf', self.img+'.weight'],imval=[(self.img+'.image',1.0,[256,256,0,0]),(self.img+'.weight',0.493,[256,256,0,0]) ] )
-          self.checkfinal(report)
-
-
-          #do stokes V too..
-
-     def test_widefield_aproj_mtmfs(self):
-          """ [widefield] Test_Widefield_aproj_mtmfs : MFS with AWProjection (wbawp=T,conjbeams=F, allspw) and nt=2 stokes I  """
-
-          # casalog.post("EMPTY TEST")
-          # return
-
-          self.prepData("refim_mawproject.ms")
-          ret = tclean(vis=self.msfile,spw='*',field='*',imagename=self.img,imsize=512,cell='10.0arcsec',phasecenter="J2000 19:59:28.500 +40.44.01.50",niter=0,gridder='awproject',cfcache=self.img+'.cfcache',wbawp=True,conjbeams=False,psterm=False,computepastep=360.0,rotatepastep=360.0,deconvolver='mtmfs')
-          report=self.th.checkall(imexist=[self.img+'.image.tt0', self.img+'.psf.tt0', self.img+'.weight.tt0'],imval=[(self.img+'.image.tt0',0.96,[256,256,0,0]),(self.img+'.weight.tt0',0.48,[256,256,0,0]),(self.img+'.alpha',0.04,[256,256,0,0]) ] )
-          self.checkfinal(report)
-          ## alpha should represent that of the mosaic PB (twice).. -0.1 doesn't look right. Sigh.... well.. it should converge to zero.
-          ## alpha keeps increasing in magnitude with niter.... not right.
-          ## restricting this check to niter=0 only. Alpha should represent that of the PB.
-
-     def test_widefield_wbaproj_mtmfs(self):
-          """ [widefield] Test_Widefield_wbaproj_mtmfs : MFS with wideband AWProjection (wbawp=T,conjbeams=T, allspw) and nt=2 stokes I  """
-
-          # casalog.post("EMPTY TEST")
-          # return
-
-          self.prepData("refim_mawproject.ms")
-          ret = tclean(vis=self.msfile,field='*',imagename=self.img,imsize=512,cell='10.0arcsec',phasecenter="J2000 19:59:28.500 +40.44.01.50",niter=30,gridder='awproject',cfcache=self.img+'.cfcache',wbawp=True,conjbeams=True,psterm=False,computepastep=360.0,rotatepastep=360.0,deconvolver='mtmfs',pblimit=0.1)
-          report=self.th.checkall(imexist=[self.img+'.image.tt0', self.img+'.psf.tt0', self.img+'.weight.tt0'],imval=[(self.img+'.image.tt0',0.96,[256,256,0,0]),(self.img+'.weight.tt0',0.486,[256,256,0,0]),(self.img+'.alpha',0.0,[256,256,0,0]) ] )
-          ## alpha should be ZERO as the pb spectrum has been taken out.
-          self.checkfinal(report)
-
-     @unittest.skip('Skip func. test')
-     def test_widefield_wbaproj_subsets(self):
-          """ [widefield] Test_Widefield_wbaproj_subsets : MFS with the AWProjection gridder and A,W turned off  """
-          self.prepData("refim_mawproject.ms")
-          ## PS only
-          ret = tclean(vis=self.msfile,spw='*',field='*',imagename=self.img,imsize=512,cell='10.0arcsec',phasecenter="J2000 19:59:28.500 +40.44.01.50",niter=30,gridder='awproject',psterm=True,aterm=False,wprojplanes=1,computepastep=360.0,rotatepastep=360.0,deconvolver='hogbom',pblimit=0.3)
-          report=self.th.checkall(imexist=[self.img+'.image', self.img+'.psf', self.img+'.weight'],imval=[(self.img+'.image',1.0,[256,256,0,0]),(self.img+'.weight',0.493,[256,256,0,0]) ] )
-
-          ## W and PS only
-          ret = tclean(vis=self.msfile,spw='*',field='*',imagename=self.img,imsize=512,cell='10.0arcsec',phasecenter="J2000 19:59:28.500 +40.44.01.50",niter=30,gridder='awproject',psterm=True,aterm=False,wprojplanes=16,computepastep=360.0,rotatepastep=360.0,deconvolver='hogbom',pblimit=0.3)
-          report=self.th.checkall(imexist=[self.img+'.image', self.img+'.psf', self.img+'.weight'],imval=[(self.img+'.image',1.0,[256,256,0,0]),(self.img+'.weight',0.493,[256,256,0,0]) ] )
-
-     @unittest.skip('Skip func. test')
-     def test_widefield_multispws(self):
-          """ [widefield] Test_Widefield_multispws : Test cube imaging with mosaicft and awproj  """
-          pass
-
-     ## CHECK NORMALIZATION OF WEIGHTIMAGE = normed to peak=1
-     ## TODO : make vpman recognize EVLA in addition to VLA.
-     def test_widefield_mosaicft_mfs(self):
-          """ [widefield] Test_Widefield_mosaic : MFS with mosaicft  stokes I """
-          self.prepData("refim_mawproject.ms")
-          ret = tclean(vis=self.msfile,spw='1',field='*',imagename=self.img,imsize=512,cell='10.0arcsec',phasecenter="J2000 19:59:28.500 +40.44.01.50",niter=30,gridder='mosaicft',deconvolver='hogbom',pblimit=0.3)
-          report=self.th.checkall(imexist=[self.img+'.image', self.img+'.psf', self.img+'.weight'],imval=[(self.img+'.image',0.961231,[256,256,0,0]),(self.img+'.weight',0.50576,[256,256,0,0]) ] )
-          #ret = clean(vis=self.msfile,spw='1',field='*',imagename=self.img+'.old',imsize=512,cell='10.0arcsec',phasecenter="J2000 19:59:28.500 +40.44.01.50",niter=30,imagermode='mosaic',psfmode='hogbom')
-          self.checkfinal(report)
-
-          #do stokes V too..
-
-     def test_widefield_mosaicft_mtmfs(self):
-          """ [widefield] Test_Widefield_mosaicft_mtmfs : MT-MFS with mosaicft  stokes I, alpha """
-          self.prepData("refim_mawproject.ms")
-          ret = tclean(vis=self.msfile,spw='*',field='*',imagename=self.img,imsize=512,cell='10.0arcsec',phasecenter="J2000 19:59:28.500 +40.44.01.50",niter=60,gridder='mosaicft',deconvolver='mtmfs', conjbeams=False)
-          report=self.th.checkall(imexist=[self.img+'.image.tt0', self.img+'.psf.tt0', self.img+'.weight.tt0'],imval=[(self.img+'.image.tt0',0.9413,[256,256,0,0]),(self.img+'.weight.tt0',0.50546,[256,256,0,0]),(self.img+'.alpha', 0.078076,[256,256,0,0]) ] )
-          ## alpha should represent that of the mosaic PB (twice)... and should then converge to zero
-          self.checkfinal(report)
-          
-     def test_widefield_mosaicft_mtmfs_conj(self):
-          """ [widefield] Test_Widefield_mosaicft_mtmfs : MT-MFS with mosaicft  stokes I, alpha """
-          self.prepData("refim_mawproject.ms")
-          ret = tclean(vis=self.msfile,spw='*',field='*',imagename=self.img,imsize=512,cell='10.0arcsec',phasecenter="J2000 19:59:28.500 +40.44.01.50",niter=60,gridder='mosaicft',deconvolver='mtmfs', conjbeams=True)
-          report=self.th.checkall(imexist=[self.img+'.image.tt0', self.img+'.psf.tt0', self.img+'.weight.tt0'],imval=[(self.img+'.image.tt0',0.9638,[256,256,0,0]),(self.img+'.weight.tt0',0.49804,[256,256,0,0]),(self.img+'.alpha',-0.03692,[256,256,0,0]) ] )
-          ## alpha should represent that of the mosaic PB (twice)... and should then converge to zero
-          self.checkfinal(report)
-     
-     def test_widefield_mosaicft_mtmfs_pbsquare(self):
-          """ [widefield] Test_Widefield_mosaicft_mtmfs : MT-MFS with mosaicft  stokes I, alpha """
-          self.prepData("refim_mawproject.ms")
-          ret = tclean(vis=self.msfile,spw='*',field='*',imagename=self.img,imsize=512,cell='10.0arcsec',phasecenter="J2000 19:59:28.500 +40.44.01.50",niter=60,gridder='mosaic',deconvolver='mtmfs', conjbeams=False, normtype='pbsquare' )
-          report=self.th.checkall(imexist=[self.img+'.image.tt0', self.img+'.psf.tt0', self.img+'.weight.tt0'],imval=[(self.img+'.image.tt0',0.9194,[256,256,0,0]),(self.img+'.weight.tt0',0.5059,[256,256,0,0]),(self.img+'.alpha',0.021195,[256,256,0,0]) ] )
-          ## alpha should represent that of the mosaic PB (twice)... and should then converge to zero
-          self.checkfinal(report)
-
-     def test_widefield_mosaicft_cube(self):
-          """ [widefield] Test_Widefield_mosaicft_cube : MFS with mosaicft  stokes I """
-          self.prepData("refim_mawproject.ms")
-#          _vp.setpbpoly(telescope='EVLA', coeff=[1.0, -1.529e-3, 8.69e-7, -1.88e-10]) 
-#          _vp.saveastable('evlavp.tab')
-          ret = tclean(vis=self.msfile,spw='*',field='0',imagename=self.img,imsize=512,cell='10.0arcsec',phasecenter="J2000 19:59:28.500 +40.44.01.50",specmode='cube',niter=10,gridder='mosaicft',deconvolver='hogbom',gain=0.1,stokes='I') #,vptable='evlavp.tab')
-          report=self.th.checkall(imexist=[self.img+'.image', self.img+'.psf', self.img+'.weight'],imval=[(self.img+'.image',0.7987,[256,256,0,0]),(self.img+'.weight',0.6528,[256,256,0,0]) ] )
-          self.checkfinal(report)
-
-          #do stokes V too..
-
-     
-class test_widefield_failing(testref_base):
-
-     def test_widefield_imagemosaic(self):
-          """ [widefield] Test_Widefield_imagemosaic : Image domain mosaic for single-term mfs (or narrowband)  """
-          self.prepData("refim_mawproject.ms")
-          ret = tclean(vis=self.msfile,spw='1',field='*',imagename=self.img,imsize=512,cell='10.0arcsec',phasecenter="J2000 19:59:28.500 +40.44.01.50",niter=30,gridder='imagemosaic',deconvolver='hogbom')
-          report=self.th.checkall(imexist=[self.img+'.image', self.img+'.psf', self.img+'.weight'],imval=[(self.img+'.image',1.0,[256,256,0,0]),(self.img+'.weight',0.493,[256,256,0,0]) ] )
-          self.checkfinal(report)
-
-
-     def test_widefield_mosaic_outlier(self):
-          """ [multifield] Test_widefield_mosaic_outlier : Mosaic with an outlier field """
-          #### Need another dataset for this.
-          self.prepData("refim_mawproject.ms")
-          ## Outlier uses gridft
-          self.th.write_file(self.img+'.out.txt', 'imagename='+self.img+'1\nimsize=[80,80]\ncell=[8.0arcsec,8.0arcsec]\nphasecenter=J2000 19:58:42.0 +40.55.58.543\nmask=circle[[40pix,40pix],10pix]\ngridder=gridft')
-          ret = tclean(vis=self.msfile,imagename=self.img,imsize=512,cell='10.0arcsec',phasecenter="J2000 19:59:28.500 +40.44.01.50",outlierfile=self.img+'.out.txt',niter=10,deconvolver='hogbom',gridder='mosaicft',interactive=0)
-          report=self.th.checkall(ret=ret, 
-                        iterdone=10,  # outlier field has nothing in it :).
-                        nmajordone=2,
-                        imexist=[self.img+'.image', self.img+'1.image'],
-                        imval=[(self.img+'.image',0.933,[256,256,0,0]),
-                               (self.img+'1.image',0.0,[40,40,0,0])])
-          self.checkfinal(report)
-          #### NOT WORKING as the model is being picked from tst1, so residual after 0.6 model and one major cycle is same as dirty and the output image is 1.6 instead of 0.93.
-
-##############################################
-##############################################
-
-##Task level tests : model prediction.
-class test_modelvis(testref_base):
-     
-     def test_modelvis_1(self):
-          """ [modelpredict] Test_modelvis_1 : mfs with no save model """
-          self.prepData("refim_twochan.ms")
-          delmod(self.msfile);self.th.delmodels(msname=self.msfile,modcol='delete')
-          ret = tclean(vis=self.msfile,imagename=self.img,imsize=100,cell='8.0arcsec',niter=10,savemodel='none')
-          hasmodcol, modsum, hasvirmod = self.th.checkmodel(self.msfile)
-          self.assertTrue( hasmodcol==False and hasvirmod==False )
-
-     def test_modelvis_2(self):
-          """ [modelpredict] Test_modelvis_2 : mfs with save model column """
-          self.prepData("refim_twochan.ms")
-
-          ## Save model after deconvolution
-          delmod(self.msfile);self.th.delmodels(self.msfile,modcol='delete')
-          ret = tclean(vis=self.msfile,imagename=self.img,imsize=100,cell='8.0arcsec',niter=10,savemodel='modelcolumn')
-          hasmodcol, modsum, hasvirmod = self.th.checkmodel(self.msfile)
-          self.assertTrue( hasmodcol==True and modsum>0.0 and hasvirmod==False )
-
-          ##Predict from input model image (startmodel)
-          delmod(self.msfile);self.th.delmodels(msname=self.msfile,modcol='delete')
-          ret = tclean(vis=self.msfile,imagename=self.img+'2',imsize=100,cell='8.0arcsec',startmodel=self.img+'.model', niter=0,savemodel='modelcolumn')
-          hasmodcol, modsum, hasvirmod = self.th.checkmodel(self.msfile)
-          self.assertTrue( hasmodcol==True and modsum>0.0 and hasvirmod==False )
-
-     def test_modelvis_3(self):
-          """ [modelpredict] Test_modelvis_3 : mfs with save virtual model """
-          self.prepData("refim_twochan.ms")
-
-          ## Save model after deconvolution
-          delmod(self.msfile);self.th.delmodels(msname=self.msfile,modcol='delete')
-          ret = tclean(vis=self.msfile,imagename=self.img,imsize=100,cell='8.0arcsec',niter=10,savemodel='virtual')
-          hasmodcol, modsum, hasvirmod = self.th.checkmodel(self.msfile)
-          self.assertTrue( hasmodcol==False and hasvirmod==True )
-
-          ##Predict from input model image (startmodel)
-          delmod(self.msfile);self.th.delmodels(msname=self.msfile,modcol='delete')
-          ret = tclean(vis=self.msfile,imagename=self.img+'2',imsize=100,cell='8.0arcsec',startmodel=self.img+'.model', niter=0,savemodel='virtual')
-          hasmodcol, modsum, hasvirmod = self.th.checkmodel(self.msfile)
-          self.assertTrue( hasmodcol==False and hasvirmod==True )
-
-     def test_modelvis_4(self):
-          """ [modelpredict] Test_modelvis_4 : mt-mfs with no save model """
-          self.prepData("refim_twochan.ms")
-          delmod(self.msfile);self.th.delmodels(msname=self.msfile,modcol='delete')
-          ret = tclean(vis=self.msfile,imagename=self.img,imsize=100,cell='8.0arcsec',niter=10,deconvolver='mtmfs',savemodel='none')
-          hasmodcol, modsum, hasvirmod = self.th.checkmodel(self.msfile)
-          self.assertTrue( hasmodcol==False and hasvirmod==False )
-
-     def test_modelvis_5(self):
-          """ [modelpredict] Test_modelvis_5 : mt-mfs with save model column """
-          self.prepData("refim_twochan.ms")
-          delmod(self.msfile);self.th.delmodels(msname=self.msfile,modcol='delete')
-          ret = tclean(vis=self.msfile,imagename=self.img,imsize=100,cell='8.0arcsec',niter=10,deconvolver='mtmfs',savemodel='modelcolumn')
-          plotms(vis=self.msfile,xaxis='frequency',yaxis='amp',ydatacolumn='data',customsymbol=True,symbolshape='circle',symbolsize=5,showgui=False,plotfile=self.img+'.plot.data.png',title="original data")
-          plotms(vis=self.msfile,xaxis='frequency',yaxis='amp',ydatacolumn='model',customsymbol=True,symbolshape='circle',symbolsize=5,showgui=False,plotfile=self.img+'.plot.model.png',title="empty model")
-          hasmodcol, modsum, hasvirmod = self.th.checkmodel(self.msfile)
-          self.assertTrue( hasmodcol==True and modsum>0.0 and hasvirmod==False )
-
-          delmod(self.msfile);self.th.delmodels(msname=self.msfile,modcol='delete')
-          ret = tclean(vis=self.msfile,imagename=self.img+'2',imsize=100,cell='8.0arcsec',startmodel=[self.img+'.model.tt0',self.img+'.model.tt1'],niter=0,deconvolver='mtmfs',savemodel='modelcolumn')
-          hasmodcol, modsum, hasvirmod = self.th.checkmodel(self.msfile)
-          self.assertTrue( hasmodcol==True and modsum>0.0 and hasvirmod==False )
-
-     def test_modelvis_6(self):
-          """ [modelpredict] Test_modelvis_6 : mt-mfs with save virtual model """
-          self.prepData("refim_twochan.ms")
-          delmod(self.msfile);self.th.delmodels(msname=self.msfile,modcol='delete')
-          ret = tclean(vis=self.msfile,imagename=self.img,imsize=100,cell='8.0arcsec',niter=10,deconvolver='mtmfs',savemodel='virtual')
-          hasmodcol, modsum, hasvirmod = self.th.checkmodel(self.msfile)
-          self.assertTrue( hasmodcol==False and hasvirmod==True )
-
-          delmod(self.msfile);self.th.delmodels(msname=self.msfile,modcol='delete')
-          ret = tclean(vis=self.msfile,imagename=self.img+'2',imsize=100,cell='8.0arcsec',startmodel=[self.img+'.model.tt0',self.img+'.model.tt1'],niter=0,deconvolver='mtmfs',savemodel='virtual')
-          hasmodcol, modsum, hasvirmod = self.th.checkmodel(self.msfile)
-          self.assertTrue( hasmodcol==False and hasvirmod==True )
-
-     def test_modelvis_7(self):
-          """ [modelpredict] Test_modelvis_7 : cube with chan selection and save model column """
-          ## check explicit channels ...
-          self.prepData("refim_point.ms")
-          delmod(self.msfile);self.th.delmodels(msname=self.msfile,modcol='delete')
-          ret = tclean(vis=self.msfile,spw='0:5~12',imagename=self.img,imsize=100,cell='8.0arcsec',specmode='cube',niter=10,savemodel='modelcolumn',start=5,nchan=8,interpolation='nearest')
-          hasmodcol, modsum, hasvirmod = self.th.checkmodel(self.msfile)
-          self.assertTrue( hasmodcol==True and modsum>0.0 and hasvirmod==False )
-          reportcv=self.th.checkchanvals(self.msfile, [(10,">",0.0),(3,"==",1.0)])
-          self.checkfinal(reportcv)
-          
-          delmod(self.msfile);self.th.delmodels(msname=self.msfile,modcol='delete')
-          ret = tclean(vis=self.msfile,spw='0',imagename=self.img+'2',imsize=100,cell='8.0arcsec',startmodel=self.img+'.model',specmode='cube',niter=0,savemodel='modelcolumn')
-          hasmodcol, modsum, hasvirmod = self.th.checkmodel(self.msfile)
-          self.assertTrue( hasmodcol==True and modsum>0.0 and hasvirmod==False )
-          reportcv=self.th.checkchanvals(self.msfile,[(10,">",0.0),(3,"==",self.th.checkmodelchan(self.msfile,1))])
-          self.checkfinal(reportcv)
-
-
-     def test_modelvis_8(self):
-          """ [modelpredict] Test_modelvis_8 : cube with chan selection and save virtual model """
-          ## check explicit channels ...
-          self.prepData("refim_point.ms")
-          delmod(self.msfile);self.th.delmodels(msname=self.msfile,modcol='delete')
-          ret = tclean(vis=self.msfile,spw='0:5~12',imagename=self.img,imsize=100,cell='8.0arcsec',specmode='cube',niter=10,savemodel='virtual')
-          hasmodcol, modsum, hasvirmod = self.th.checkmodel(self.msfile)
-          self.assertTrue( hasmodcol==False and hasvirmod==True )
-
-          delmod(self.msfile);self.th.delmodels(msname=self.msfile,modcol='delete')
-          ret = tclean(vis=self.msfile,spw='0',imagename=self.img+'2',imsize=100,cell='8.0arcsec',startmodel=self.img+'.model',specmode='cube',niter=0,savemodel='virtual')
-          hasmodcol, modsum, hasvirmod = self.th.checkmodel(self.msfile)
-          self.assertTrue( hasmodcol==False and hasvirmod==True )
-
-     def test_modelvis_9(self):
-          """ [modelpredict] Test_modelvis_9 : Don't de-grid channels with zero model. Also test limited-freq mask """
-          self.prepData("refim_point.ms")
-          masklist=''  # choose only a few channels here.
-          ret = tclean(vis=self.msfile,imagename=self.img,imsize=100,cell='8.0arcsec',niter=10,mask=masklist)
-          self.assertTrue(self.th.exists(self.img+'.model') )
-
-          delmod(self.msfile);self.th.delmodels(msname=self.msfile,modcol='delete')
-          ret = tclean(vis=self.msfile,imagename=self.img+'1',imsize=100,cell='8.0arcsec',startmodel=self.img+'.model',niter=0,savemodel='modelcolumn')
-
-          delmod(self.msfile);self.th.delmodels(msname=self.msfile,modcol='delete')
-          ret = tclean(vis=self.msfile,imagename=self.img+'2',imsize=100,cell='8.0arcsec',startmodel=self.img+'.model',niter=0,savemodel='virtual')
-
-     def test_modelvis_10(self):
-          """ [modelpredict] Test_modelvis_10 : Use input model of different (narrower) freq range than data """
-          self.prepData("refim_point.ms")
-          delmod(self.msfile);self.th.delmodels(msname=self.msfile,modcol='delete')
-          ret = tclean(vis=self.msfile,imagename=self.img,imsize=100,cell='8.0arcsec', spw='0:5~12',niter=10,savemodel='modelcolumn')
-          self.assertTrue(self.th.exists(self.img+'.model') )
-#          self.assertTrue( self.th.checkmodelchan(self.msfile,10) > 0.0 and self.th.checkmodelchan(self.msfile,3) == 1.0 )
-          reportcv=self.th.checkchanvals(self.msfile,[(10,">",0.0),(3,"==",1.0)])
-          self.checkfinal(reportcv)
-
-
-          ## add model expansion parameter
-          delmod(self.msfile);self.th.delmodels(msname=self.msfile,modcol='delete')
-          ret = tclean(vis=self.msfile,imagename=self.img+'1',imsize=100,cell='8.0arcsec',startmodel=self.img+'.model', spw='0',niter=0,savemodel='modelcolumn')
-#          self.assertTrue( self.th.checkmodelchan(self.msfile,10) > 0.0 and self.th.checkmodelchan(self.msfile,3) > 0.0 )
-          reportcv=self.th.checkchanvals(self.msfile,[(10,">",0.0),(3,">",0.0)])
-          self.checkfinal(reportcv)
-                    
-
-          delmod(self.msfile);self.th.delmodels(msname=self.msfile,modcol='delete')
-          ret = tclean(vis=self.msfile,imagename=self.img+'2',imsize=100,cell='8.0arcsec',startmodel=self.img+'.model', spw='0',niter=0,savemodel='virtual')
-          ## cannot check anything here....  just that it runs without error
-
-     def test_modelvis_11(self):
-          """ [modelpredict] Test_modelvis_11 : Predict model image over channel gaps not included in imaging """
-          self.prepData("refim_point.ms")
-          delmod(self.msfile);self.th.delmodels(msname=self.msfile,modcol='delete')
-          ret = tclean(vis=self.msfile,imagename=self.img,imsize=100,cell='8.0arcsec', spw='0:0~8;12~19',niter=10,savemodel='modelcolumn')
-          self.assertTrue(self.th.exists(self.img+'.model') )
-          ###vi2 leave unselected channel as is so it will be 1.0
-          self.assertTrue( (self.th.checkmodelchan(self.msfile,10) == 0.0) or (np.abs(self.th.checkmodelchan(self.msfile,10)-1) < 1.0e-12)   and self.th.checkmodelchan(self.msfile,3) > 0.0 )
-
-          delmod(self.msfile);self.th.delmodels(msname=self.msfile,modcol='delete')
-          ret = tclean(vis=self.msfile,imagename=self.img+'1',imsize=100,cell='8.0arcsec',startmodel=self.img+'.model', spw='0',niter=0,savemodel='modelcolumn')
-          self.assertTrue( self.th.checkmodelchan(self.msfile,10) > 0.0 and self.th.checkmodelchan(self.msfile,3) > 0.0 )
-
-          delmod(self.msfile);self.th.delmodels(msname=self.msfile,modcol='delete')
-          ret = tclean(vis=self.msfile,imagename=self.img+'2',imsize=100,cell='8.0arcsec',startmodel=self.img+'.model', spw='0',niter=0,savemodel='virtual')
-          ## cannot check anything here....  just that it runs without error
-
-          
-class test_startmodel(testref_base):
-     def test_startmodel_regrid_mfs(self):
-          """ [modelpredict] Test_startmodel_regrid_mfs : Regrid input model onto new image grid : mfs (ra/dec) """
-          self.prepData('refim_twopoints_twochan.ms')
-          ret1 = tclean(vis=self.msfile,imagename=self.img+'1',imsize=50,cell='8.0arcsec',niter=10,deconvolver='hogbom',interactive=0,phasecenter='J2000 19h58m40.801s +40d55m59.863s')
-          ret2 = tclean(vis=self.msfile,imagename=self.img+'2',imsize=200,cell='8.0arcsec',niter=0,deconvolver='hogbom',interactive=0,startmodel=self.img+'1.model')
-          report=self.th.checkall(imexist=[self.img+'1.residual', self.img+'2.residual'], imval=[(self.img+'1.residual',1.7963,[25,25,0,0]),(self.img+'2.residual',1.910,[168,190,0,0])])
-          self.checkfinal(report)
-
-     def test_startmodel_regrid_cube(self):
-          """ [modelpredict] Test_startmodel_regrid_cube : Regrid input model onto new image grid : cube (ra/dec/specframe)"""
-          self.prepData('refim_point.ms')
-          ret1 = tclean(vis=self.msfile,imagename=self.img+'1',imsize=50,cell='8.0arcsec',niter=10,deconvolver='hogbom',interactive=0,specmode='cube',start='1.05GHz',width='50MHz',nchan=20)
-          ret2 = tclean(vis=self.msfile,imagename=self.img+'2',imsize=100,cell='8.0arcsec',niter=0,deconvolver='hogbom',interactive=0,startmodel=self.img+'1.model',specmode='cube')
-          report=self.th.checkall(imexist=[self.img+'1.residual', self.img+'2.residual'], imval=[(self.img+'1.residual',0.362,[25,25,0,5]),(self.img+'2.residual',0.362,[50,50,0,6])])
-          self.checkfinal(report)
-
-
-
-#     def test_startmodel_14(self):
-#          """ [modelpredict] Test_startmodel_14 : Regrid input model onto new image grid : mtmfs (ra/dec/terms)"""
-
-#     def test_startmodel_15(self):
-#          """ [modelpredict] Test_startmodel_15 : Regrid input model onto new image grid : mfs (imsize/cell)"""
-
-     def test_startmodel_mfs_continue(self):
-          """ [startmodel] test_startmodel_mfs_continue : Restart a run with no parameter changes"""
-          self.prepData('refim_twochan.ms')
-          ret1 = tclean(vis=self.msfile,imagename=self.img+'1',imsize=100,cell='8.0arcsec',niter=10,deconvolver='hogbom',interactive=0)
-          report=self.th.checkall(imexist=[self.img+'1.residual'], imval=[(self.img+'1.residual',0.35304,[50,50,0,0])])
-          ret2 = tclean(vis=self.msfile,imagename=self.img+'1',imsize=100,cell='8.0arcsec',niter=10,deconvolver='hogbom',interactive=0)
-          report=self.th.checkall(imexist=[self.img+'1.residual'], imval=[(self.img+'1.residual',0.1259,[50,50,0,0])])
-          self.checkfinal(report)
-
-     def test_startmodel_mfs_restart(self):
-          """ [startmodel] test_startmodel_mfs_restart : Restart a run using 'startmodel' and changed imagename"""
-          self.prepData('refim_twochan.ms')
-          ret1 = tclean(vis=self.msfile,imagename=self.img+'1',imsize=100,cell='8.0arcsec',niter=10,deconvolver='hogbom',interactive=0)
-          ret2 = tclean(vis=self.msfile,imagename=self.img+'2',imsize=100,cell='8.0arcsec',niter=10,deconvolver='hogbom',interactive=0,startmodel=self.img+'1.model')
-          report=self.th.checkall(imexist=[self.img+'1.residual', self.img+'2.residual'], imval=[(self.img+'1.residual',0.35304,[50,50,0,0]),(self.img+'2.residual',0.1259,[50,50,0,0])])
-          self.checkfinal(report)
-
-     def test_startmodel_mfs_changeshape_1(self):
-          """ [startmodel] test_startmodel_mfs_changeshape_1 : Restart a run but change shape only (cas-6937)"""
-          self.prepData('refim_twochan.ms')
-          ret1 = tclean(vis=self.msfile,imagename=self.img+'1',imsize=100,cell='8.0arcsec',niter=10,deconvolver='hogbom',interactive=0)
-          report=self.th.checkall(imexist=[self.img+'1.residual'], imval=[(self.img+'1.residual',0.35304,[50,50,0,0])])
-
-          try:
-               ## This run should fail with an exception (if __rethrow_exceptions = True )
-               ret2 = tclean(vis=self.msfile,imagename=self.img+'1',imsize=120,cell='8.0arcsec',niter=10,deconvolver='hogbom',interactive=0)
-               correct=False
-          except Exception as e:
-               correct=True
-          #self.assertTrue(correct)
-          
-          ## Check that there is no change in output value.... 
-          ## i.e. the second run should have failed.     
-          report=self.th.checkall(imval=[(self.img+'1.residual',0.35304,[50,50,0,0])])
-          self.checkfinal(report)
-
-     def test_startmodel_mfs_changeshape_2(self):
-          """ [startmodel] test_startmodel_mfs_changeshape_2 : Restart a run using 'startmodel' and change shape and imagename"""
-          self.prepData('refim_twochan.ms')
-          ret1 = tclean(vis=self.msfile,imagename=self.img+'1',imsize=100,cell='8.0arcsec',niter=10,deconvolver='hogbom',interactive=0)
-          ret2 = tclean(vis=self.msfile,imagename=self.img+'2',imsize=120,cell='8.0arcsec',niter=10,deconvolver='hogbom',interactive=0,startmodel=self.img+'1.model')
-          report=self.th.checkall(imexist=[self.img+'1.residual', self.img+'2.residual'], imval=[(self.img+'1.residual',0.35304,[50,50,0,0]),(self.img+'2.residual',0.1259,[60,60,0,0])])
-          self.checkfinal(report)
-
-     def test_startmodel_mtmfs_restart(self):
-          """ [startmodel] test_startmodel_mtmfs_restart : Restart a multi-term run using 'startmodel' and changed imagename"""
-          self.prepData('refim_twochan.ms')
-          ret1 = tclean(vis=self.msfile,imagename=self.img+'1',imsize=100,cell='8.0arcsec',niter=10,deconvolver='mtmfs',interactive=0)
-          # start with full model
-          ret2 = tclean(vis=self.msfile,imagename=self.img+'2',imsize=100,cell='8.0arcsec',niter=10,deconvolver='mtmfs',interactive=0,startmodel=[self.img+'1.model.tt0',self.img+'1.model.tt1'])
-          # start with model only for tt0
-          ret3 = tclean(vis=self.msfile,imagename=self.img+'3',imsize=100,cell='8.0arcsec',niter=10,deconvolver='mtmfs',interactive=0,startmodel=self.img+'1.model.tt0')
-          # start with model only for tt1
-          ret3 = tclean(vis=self.msfile,imagename=self.img+'4',imsize=100,cell='8.0arcsec',niter=10,deconvolver='mtmfs',interactive=0,startmodel=['',self.img+'1.model.tt1'])
-
-          report=self.th.checkall(imexist=[self.img+'1.residual.tt0', self.img+'2.residual.tt0', self.img+'3.residual.tt0', self.img+'4.residual.tt0', self.img+'1.residual.tt1', self.img+'2.residual.tt1', self.img+'3.residual.tt1', self.img+'4.residual.tt1'], imval=[  (self.img+'1.residual.tt0',0.39226,[50,50,0,0]),
-                             (self.img+'2.residual.tt0',0.13677,[50,50,0,0]),
-                             (self.img+'3.residual.tt0',0.13677,[50,50,0,0]),
-                             (self.img+'4.residual.tt0',0.39226,[50,50,0,0]),  
-                             (self.img+'1.residual.tt1',-0.04358,[50,50,0,0]),
-                             (self.img+'2.residual.tt1',-0.01519,[50,50,0,0]),
-                             (self.img+'3.residual.tt1',-0.04358,[50,50,0,0]),
-                             (self.img+'4.residual.tt1',-0.01519,[50,50,0,0])     ] )
-          self.checkfinal(report)
-
-     def test_startmodel_with_mask_mfs(self):
-          """ [startmodel] test_startmodel_with_mask_mfs : Mask out some regions in the startmodel, before prediction """
-          self.prepData("refim_twopoints_twochan.ms")
-          ## image both sources
-          tclean(vis=self.msfile,spw='0:0',imagename=self.img,imsize=200,cell='10.0arcsec',niter=100)
-          ## mask out all but the brightest outlier source
-          _ia.open(self.img+'.model')
-          _ia.calcmask(mask='"'+self.img+'.model">2.0') # keep only high values. i.e. the far out bright source.
-          _ia.close()
-          ## predict only that outlier source
-          tclean(vis=self.msfile,spw='0:0',imagename=self.img+'.2',niter=0,savemodel='modelcolumn',imsize=200,cell='10.0arcsec',startmodel=self.img+'.model')
-          ## subtract it out
-          uvsub(vis=self.msfile)
-          ## image the rest of the field.
-          tclean(vis=self.msfile,spw='0:0',imagename=self.img+'.3',imsize=200,cell='10.0arcsec',niter=100)
-          
-          report=self.th.checkall(imexist=[self.img+'.model',self.img+'.2.model',self.img+'.3.model'],
-                        imval=[ (self.img+'.model',1.497,[100,100,0,0]),
-                                (self.img+'.model',7.474,[154,172,0,0]),
-                                (self.img+'.3.model',1.497,[100,100,0,0]), 
-                                (self.img+'.3.model',0.024,[154,172,0,0])   ] )
-          self.checkfinal(report)
-          
-     def test_startmodel_with_mask_mtmfs(self):
-          """ [startmodel] test_startmodel_with_mask_mtmfs : Mask out some regions in the startmodel, before prediction """
-          self.prepData("refim_twopoints_twochan.ms")
-          ## image both sources
-          tclean(vis=self.msfile,imagename=self.img,imsize=200,cell='10.0arcsec',niter=100,deconvolver='mtmfs')
-          ## mask out all but the brightest outlier source
-          _ia.open(self.img+'.model.tt0')
-          _ia.calcmask(mask='"'+self.img+'.model.tt0">2.0') # keep only high values. i.e. the far out bright source.
-          _ia.close()
-          _ia.open(self.img+'.model.tt1')
-          _ia.calcmask(mask='"'+self.img+'.model.tt0">2.0') # keep only high values. i.e. the far out bright source.
-          _ia.close()
-          ## predict only that outlier source
-          tclean(vis=self.msfile,imagename=self.img+'.2',niter=0,savemodel='modelcolumn',imsize=200,cell='10.0arcsec',startmodel=[self.img+'.model.tt0',self.img+'.model.tt1'],deconvolver='mtmfs')
-          ## subtract it out
-          uvsub(vis=self.msfile)
-          ## image the rest of the field.
-          tclean(vis=self.msfile,imagename=self.img+'.3',imsize=200,cell='10.0arcsec',niter=100,deconvolver='mtmfs')
-          
-          report=self.th.checkall(imexist=[self.img+'.model.tt0',self.img+'.2.model.tt0',self.img+'.3.model.tt0'],
-                        imval=[ 
-                                (self.img+'.model.tt0',1.11,[100,100,0,0]),
-                                (self.img+'.model.tt0',5.56,[154,172,0,0]),
-                                (self.img+'.3.model.tt0',1.12,[100,100,0,0]), 
-                                (self.img+'.3.model.tt0',0.013,[154,172,0,0]),
-                                (self.img+'.model.tt1',-1.1027,[100,100,0,0]),
-                                (self.img+'.model.tt1',-5.602,[154,172,0,0]),
-                                (self.img+'.3.model.tt1',-1.124,[100,100,0,0]), 
-                                (self.img+'.3.model.tt1',-0.021,[154,172,0,0])   ] )
-          self.checkfinal(report)
-          
- ##############################################
-class test_pbcor(testref_base):
-     def setUp(self):
-          super(test_pbcor, self).setUp()
-
-          _vp.setpbpoly(telescope='EVLA', coeff=[1.0, -1.529e-3, 8.69e-7, -1.88e-10]) 
-          _vp.saveastable('evlavp.tab')
-
-     def test_pbcor_mfs(self):
-          """ [pbcor] Test pbcor with mfs"""
-          self.prepData('refim_mawproject.ms')
-          ret1 = tclean(vis=self.msfile, imagename=self.img, field='0', imsize=512, cell='10.0arcsec', phasecenter="J2000 19:59:28.500 +40.44.01.50", niter=10, specmode='mfs', vptable='evlavp.tab', pbcor=True)
-          report=self.th.checkall(imexist=[self.img+'.image', self.img+'.pb', self.img+'.image.pbcor'], imval=[(self.img+'.pb',0.7,[256,256,0,0]),(self.img+'.image.pbcor',1.0,[256,256,0,0])])
-          self.checkfinal(report)
-
-     def test_pbcor_mtmfs(self):
-          """ [pbcor] Test pbcor with mtmfs"""
-          self.prepData('refim_mawproject.ms')
-          ret1 = tclean(vis=self.msfile, imagename=self.img, field='0', imsize=512, cell='10.0arcsec', phasecenter="J2000 19:59:28.500 +40.44.01.50", niter=10, specmode='mfs', vptable='evlavp.tab', pbcor=True, deconvolver='mtmfs')
-          report=self.th.checkall(imexist=[self.img+'.image.tt0', self.img+'.pb.tt0'], imexistnot=[self.img+'.image.tt0.pbcor', self.img+'.alpha.pbcor'], imval=[(self.img+'.pb.tt0',0.7,[256,256,0,0])])  
-          #report=self.th.checkall(imexist=[self.img+'.image.tt0', self.img+'.pb.tt0', self.img+'.image.tt0.pbcor', self.img+'.alpha.pbcor'], imval=[(self.img+'.pb.tt0',0.7,[256,256,0,0]),(self.img+'.image.tt0.pbcor',1.0,[256,256,0,0]),(self.img+'.alpha',-0.7,[256,256,0,0]), (self.img+'.alpha.pbcor',-0.7,[256,256,0,0]) ])  
-          # uncorrected alpha, for now. 
-          self.checkfinal(report)
-
-     def test_pbcor_cube_basic(self):
-          """ [pbcor] Test pbcor with cube"""
-          self.prepData('refim_mawproject.ms')
-          ret1 = tclean(vis=self.msfile, imagename=self.img, field='0', imsize=512, cell='10.0arcsec', phasecenter="J2000 19:59:28.500 +40.44.01.50", niter=10, specmode='cube', vptable='evlavp.tab', pbcor=True)
-          report=self.th.checkall(imexist=[self.img+'.image', self.img+'.pb', self.img+'.image.pbcor'], imval=[(self.img+'.pb',0.79,[256,256,0,0]),(self.img+'.image.pbcor',1.0,[256,256,0,0]), (self.img+'.pb',0.59,[256,256,0,2]),(self.img+'.image.pbcor',1.0,[256,256,0,2])])
-          self.checkfinal(report)
-
-     def test_pbcor_cube_twosteps(self):
-          """ [pbcor] Test pbcor with cube with imaging and pbcor separately"""
-          self.prepData('refim_mawproject.ms')
-          ret1 = tclean(vis=self.msfile, imagename=self.img, field='0', imsize=512, cell='10.0arcsec', phasecenter="J2000 19:59:28.500 +40.44.01.50", niter=10, specmode='cube',vptable='evlavp.tab', pbcor=False)
-          report1=self.th.checkall(imexist=[self.img+'.image',self.img+'.pb'],imexistnot=[self.img+'.image.pbcor'], imval=[(self.img+'.pb',0.79,[256,256,0,0]), (self.img+'.pb',0.59,[256,256,0,2])])
-          ret2 = tclean(vis=self.msfile, imagename=self.img, field='0', imsize=512, cell='10.0arcsec', phasecenter="J2000 19:59:28.500 +40.44.01.50", niter=0,calcres=False,calcpsf=False, specmode='cube', vptable='evlavp.tab', pbcor=True)
-          report2=self.th.checkall(imexist=[self.img+'.image', self.img+'.pb', self.img+'.image.pbcor'], imval=[(self.img+'.pb',0.79,[256,256,0,0]),(self.img+'.image.pbcor',1.0,[256,256,0,0]), (self.img+'.pb',0.59,[256,256,0,2]),(self.img+'.image.pbcor',1.0,[256,256,0,2])])
-          self.checkfinal(report1+report2)
-
-     def test_pbcor_cube_mosaicft(self):
-          """ [pbcor] Test pbcor with cube with mosaicft"""
-          self.prepData('refim_mawproject.ms')
-          ret1 = tclean(vis=self.msfile, imagename=self.img, field='0', imsize=512, cell='10.0arcsec', phasecenter="J2000 19:59:28.500 +40.44.01.50", niter=10, specmode='cube', vptable='evlavp.tab',pbcor=True, gridder='mosaic')
-
-          report=self.th.checkall(imexist=[self.img+'.image', self.img+'.pb', self.img+'.image.pbcor'], imval=[(self.img+'.pb',0.79,[256,256,0,0]),(self.img+'.image.pbcor',1.0,[256,256,0,0]), (self.img+'.pb',0.59,[256,256,0,2]),(self.img+'.image.pbcor',1.0,[256,256,0,2])])
-          self.checkfinal(report)
-
-     def test_pbcor_mfs_restart(self):
-          """ [pbcor] Test pbcor with mfs and a restart"""
-          self.prepData('refim_mawproject.ms')
-          ret1 = tclean(vis=self.msfile, imagename=self.img, field='0', imsize=512, cell='10.0arcsec', phasecenter="J2000 19:59:28.500 +40.44.01.50", niter=0, specmode='mfs', vptable='evlavp.tab', pbcor=False)
-          report1=self.th.checkall(imexist=[self.img+'.image', self.img+'.pb'], imexistnot=[self.img+'.image.pbcor'], imval=[(self.img+'.pb',0.7,[256,256,0,0])])
-
-          ret2 = tclean(vis=self.msfile, imagename=self.img, field='0', imsize=512, cell='10.0arcsec', phasecenter="J2000 19:59:28.500 +40.44.01.50", niter=10, specmode='mfs', vptable='evlavp.tab', pbcor=True)
-          report2=self.th.checkall(imexist=[self.img+'.image', self.img+'.pb', self.img+'.image.pbcor'], imval=[(self.img+'.pb',0.7,[256,256,0,0]),(self.img+'.image.pbcor',1.0,[256,256,0,0])])
-          self.checkfinal(report1+report2)
-
-     def test_pbcor_turn_off_pbmask(self):
-          """ [pbcor] Test pbcor with mfs where the internal T/F mask is turned off"""
-          self.prepData('refim_mawproject.ms')
-          ret1 = tclean(vis=self.msfile, imagename=self.img, field='0', imsize=512, cell='10.0arcsec', phasecenter="J2000 19:59:28.500 +40.44.01.50", niter=0, specmode='mfs', vptable='evlavp.tab', pbcor=True)
-          report1=self.th.checkall(imexist=[self.img+'.image', self.img+'.pb'], imval=[(self.img+'.pb',0.7,[256,256,0,0])], immask=[(self.img+'.pb',False,[10,10,0,0]), (self.img+'.image',False,[10,10,0,0])] )
-
-          ret2 = tclean(vis=self.msfile, imagename=self.img, field='0', imsize=512, cell='10.0arcsec', phasecenter="J2000 19:59:28.500 +40.44.01.50", niter=10, specmode='mfs', vptable='evlavp.tab', pbcor=True, calcpsf=False, calcres=False, pblimit=-0.2)
-          report2=self.th.checkall(imexist=[self.img+'.image', self.img+'.pb'], imval=[(self.img+'.pb',0.7,[256,256,0,0])] , immask=[(self.img+'.pb',False,[10,10,0,0]), (self.img+'.image',True,[10,10,0,0])]  )
-
-          self.checkfinal(report1+report2)
->>>>>>> 87d39486
+          self.checkfinal(report1+report2)