--- conflicted
+++ resolved
@@ -327,13 +327,11 @@
           status_p = True;
         }
         catch (AipsError x) {
-<<<<<<< HEAD
+
            LogIO os( LogOrigin("SynthesisImagerVi2","CubeMajorCycle",WHERE) );
            os << LogIO::WARN << "Exception for chan range "  << chanRange_p  << " ---   "<< x.getMesg()   << LogIO::POST;
           cerr << "##################################\n#############################\nException: " << x.getMesg() << endl;
-=======
-          logger << "Exception: " << x.getMesg() << LogIO::SEVERE;
->>>>>>> a039e9c5
+
           status_p=false;
         }
         catch(std::exception& exc) {
@@ -341,7 +339,6 @@
           returnRec_p=Record();
         }
         catch(...){
-<<<<<<< HEAD
           cerr << "###################################\n#######################3##\nUnknown exception "  << endl;
 	  std::exception_ptr eptr=std::current_exception();
 	  try{
@@ -352,9 +349,8 @@
 	    LogIO os( LogOrigin("SynthesisImagerVi2","CubeMajorCycle",WHERE) );
 	    os  << LogIO::WARN << "Unknown Exception for chan range "  << chanRange_p  << " ---   "<<  a.what()   << LogIO::POST;
 	  }
-=======
+
           logger << "Unknown exception "  << LogIO::SEVERE;
->>>>>>> a039e9c5
           status_p=False;
         }
 }
