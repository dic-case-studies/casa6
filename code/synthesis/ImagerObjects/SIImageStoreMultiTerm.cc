//# SIImageStoreMultiTerm.cc: Implementation of Imager.h
//# Copyright (C) 1997-2008
//# Associated Universities, Inc. Washington DC, USA.
//#
//# This program is free software; you can redistribute it and/or modify it
//# under the terms of the GNU General Public License as published by the Free
//# Software Foundation; either version 2 of the License, or (at your option)
//# any later version.
//#
//# This program is distributed in the hope that it will be useful, but WITHOUT
//# ANY WARRANTY; without even the implied warranty of MERCHANTABILITY or
//# FITNESS FOR A PARTICULAR PURPOSE.  See the GNU General Public License for
//# more details.
//#
//# You should have received a copy of the GNU General Public License along
//# with this program; if not, write to the Free Software Foundation, Inc.,
//# 675 Massachusetts Ave, Cambridge, MA 02139, USA.
//#
//# Correspondence concerning AIPS++ should be addressed as follows:
//#        Internet email: aips2-request@nrao.edu.
//#        Postal address: AIPS++ Project Office
//#                        National Radio Astronomy Observatory
//#                        520 Edgemont Road
//#                        Charlottesville, VA 22903-2475 USA
//#
//# $Id$

#include <casa/Exceptions/Error.h>
#include <casa/iostream.h>
#include <casa/sstream.h>

#include <casa/Arrays/Matrix.h>
#include <casa/Arrays/ArrayMath.h>
#include <casa/Arrays/ArrayLogical.h>

#include <casa/Logging.h>
#include <casa/Logging/LogIO.h>
#include <casa/Logging/LogMessage.h>
#include <casa/Logging/LogSink.h>
#include <casa/Logging/LogMessage.h>

#include <casa/OS/DirectoryIterator.h>
#include <casa/OS/File.h>
#include <casa/OS/Path.h>

#include <casa/OS/HostInfo.h>
#include <images/Images/TempImage.h>
#include <images/Images/PagedImage.h>
#include <ms/MeasurementSets/MSHistoryHandler.h>
#include <ms/MeasurementSets/MeasurementSet.h>
#include <synthesis/TransformMachines/StokesImageUtil.h>
#include <images/Images/TempImage.h>
#include <images/Images/SubImage.h>
#include <images/Regions/ImageRegion.h>

#include <synthesis/ImagerObjects/SIImageStoreMultiTerm.h>

#include <casa/Arrays/MatrixMath.h>
#include <scimath/Mathematics/MatrixMathLA.h>

#include <sys/types.h>
#include <unistd.h>
using namespace std;

using namespace casacore;
namespace casa { //# NAMESPACE CASA - BEGIN

  //////////////////////////////////////////////////////////////////////////////////////////////////////
  //////////////////////////////////////////////////////////////////////////////////////////////////////
  
  SIImageStoreMultiTerm::SIImageStoreMultiTerm():SIImageStore()
  {
    itsNTerms=0;

    itsPsfs.resize(0);
    itsModels.resize(0);
    itsResiduals.resize(0);
    itsWeights.resize(0);
    itsImages.resize(0);
    itsSumWts.resize(0);
    itsImagePBcors.resize(0);
    itsPBs.resize(0);
    
    itsForwardGrids.resize(0);
    itsBackwardGrids.resize(0);

    itsUseWeight=false;

    init();

    validate();

  }

  // Used from SynthesisNormalizer::makeImageStore()
  SIImageStoreMultiTerm::SIImageStoreMultiTerm(const String &imagename,
					       const CoordinateSystem &imcoordsys,
					       const IPosition &imshape,
					       const String &objectname,
					       const Record &miscinfo,
					       const Int /*nfacets*/,
					       const Bool /*overwrite*/,
					       uInt ntaylorterms,
					       Bool useweightimage)
  {
    LogIO os( LogOrigin("SIImageStoreMultiTerm","Open new Images",WHERE) );

    itsNTerms = ntaylorterms;

    itsPsfs.resize(2 * itsNTerms - 1);
    itsModels.resize(itsNTerms);
    itsResiduals.resize(itsNTerms);
    itsWeights.resize(2 * itsNTerms - 1);
    itsImages.resize(itsNTerms);
    itsSumWts.resize(2 * itsNTerms - 1);
    itsPBs.resize(itsNTerms);
    itsImagePBcors.resize(itsNTerms);

    itsMask.reset( );
    itsGridWt.reset( );

    itsForwardGrids.resize(itsNTerms);
    itsBackwardGrids.resize(2 * itsNTerms - 1);

    //    itsNFacets = nfacets;  // So that sumwt shape happens properly, via checkValidity
    //    itsFacetId = -1;
    itsNFacets=1;
    itsFacetId=0;
    itsNChanChunks = 1;
    itsChanId = 0;
    itsNPolChunks = 1;
    itsPolId = 0;

    itsImageName = imagename;
    itsCoordSys = imcoordsys;
    itsImageShape = imshape;
    itsObjectName = objectname;
    itsMiscInfo = miscinfo;

    itsUseWeight = useweightimage;

    init();

    validate();

  }

  // Used from SynthesisNormalizer::makeImageStore()
  SIImageStoreMultiTerm::SIImageStoreMultiTerm(const String &imagename, uInt ntaylorterms,
                                               const Bool ignorefacets)
  {
    LogIO os( LogOrigin("SIImageStoreMultiTerm","Open existing Images",WHERE) );

    itsNTerms = ntaylorterms;

    itsPsfs.resize(2 * itsNTerms - 1);
    itsModels.resize(itsNTerms);
    itsResiduals.resize(itsNTerms);
    itsWeights.resize(2 * itsNTerms - 1);
    itsImages.resize(itsNTerms);
    itsPBs.resize(itsNTerms);
    itsSumWts.resize(2 * itsNTerms - 1);
    itsMask.reset( );
    itsGridWt.reset( );
    itsImagePBcors.resize(itsNTerms);

    itsMiscInfo=Record();

    itsForwardGrids.resize(itsNTerms);
    itsBackwardGrids.resize(2 * itsNTerms - 1);

    itsImageName = imagename;

    itsNFacets=1;
    itsFacetId=0;
    itsNChanChunks = 1;
    itsChanId = 0;
    itsNPolChunks = 1;
    itsPolId = 0;

    Bool exists=true;
    Bool sumwtexists=true;
    for(uInt tix=0;tix<2*itsNTerms-1;tix++) 
      {
	if( tix<itsNTerms ) {
	    exists &= ( doesImageExist( itsImageName+String(".residual.tt")+String::toString(tix) ) ||
			doesImageExist( itsImageName+String(".psf.tt")+String::toString(tix) ) );
	  }else {
	    exists &= ( doesImageExist( itsImageName+String(".psf.tt")+String::toString(tix) ) );
	    sumwtexists &= ( doesImageExist( itsImageName+String(".sumwt.tt")+String::toString(tix) ) );
	  }
      }

    // The PSF or Residual images must exist. ( or the gridwt image)
    //  All this is just for the shape and coordinate system.
    if( exists || doesImageExist(itsImageName+String(".gridwt")) )
      {
	std::shared_ptr<ImageInterface<Float> > imptr;
	if( doesImageExist(itsImageName+String(".psf.tt0")) )
	  imptr.reset( new PagedImage<Float> (itsImageName+String(".psf.tt0")) );
	else if( doesImageExist(itsImageName+String(".residual.tt0")) )
	  imptr.reset( new PagedImage<Float> (itsImageName+String(".residual.tt0")) );
	else
	  imptr.reset( new PagedImage<Float> (itsImageName+String(".gridwt")) );
	  
	itsImageShape = imptr->shape();
	itsCoordSys = imptr->coordinates();
      }
    else
      {
	throw( AipsError( "Multi-term PSF or Residual Images do not exist. Please create one of them." ) );
      }

    if( doesImageExist(itsImageName+String(".residual.tt0")) || 
	doesImageExist(itsImageName+String(".psf.tt0")) )
      {
    if( sumwtexists )
      {
	std::shared_ptr<ImageInterface<Float> > imptr;
	imptr.reset( new PagedImage<Float> (itsImageName+String(".sumwt.tt0")) );
	itsNFacets = imptr->shape()[0];
	itsFacetId = 0;
	itsUseWeight = getUseWeightImage( *imptr );
	/////redo this here as psf may have different coordinates
	itsCoordSys = imptr->coordinates();
	itsMiscInfo=imptr->miscInfo();
	if( itsUseWeight && ! doesImageExist(itsImageName+String(".weight.tt0")) )
	  {
	    throw(AipsError("Internal error : MultiTerm Sumwt has a useweightimage=true but the weight image does not exist."));
	  }
      }
    else
      {
	throw( AipsError( "Multi-term SumWt does not exist. Please create PSFs or Residuals." ) );
      }
      }// if psf0 or res0 exist

    if( ignorefacets==true ) itsNFacets=1;

    init();
    validate();

  }

  /*
  /////////////Constructor with pointers already created else where but taken over here
  SIImageStoreMultiTerm::SIImageStoreMultiTerm(Block<std::shared_ptr<ImageInterface<Float> > > modelims, 
					       Block<std::shared_ptr<ImageInterface<Float> > >residims,
					       Block<std::shared_ptr<ImageInterface<Float> > >psfims, 
					       Block<std::shared_ptr<ImageInterface<Float> > >weightims, 
					       Block<std::shared_ptr<ImageInterface<Float> > >restoredims,
					       Block<std::shared_ptr<ImageInterface<Float> > >sumwtims, 
					       std::shared_ptr<ImageInterface<Float> > newmask,
					       std::shared_ptr<ImageInterface<Float> > newalpha,
					       std::shared_ptr<ImageInterface<Float> > newbeta)
  {
    
    itsPsfs=psfims;
    itsModels=modelims;
    itsResiduals=residims;
    itsWeights=weightims;
    itsImages=restoredims;
    itsSumWts=sumwtims;
    itsMask = newmask;
    itsAlpha = newalpha;
    itsBeta = newbeta;

    itsNTerms = itsResiduals.nelements();
    itsMiscInfo=Record();

    AlwaysAssert( itsPsfs.nelements() == 2*itsNTerms-1 , AipsError ); 
    AlwaysAssert( itsPsfs.nelements()>0 && itsPsfs[0] , AipsError );
    AlwaysAssert( itsSumWts.nelements()>0 && itsSumWts[0] , AipsError );

    itsForwardGrids.resize( itsNTerms );
    itsBackwardGrids.resize( 2 * itsNTerms - 1 );

    itsImageShape=psfims[0]->shape();
    itsCoordSys = psfims[0]->coordinates();
    itsMiscInfo = psfims[0]->miscInfo();

    itsNFacets=sumwtims[0]->shape()[0];
    itsUseWeight=getUseWeightImage( *(sumwtims[0]) );

    itsImageName = String("reference");  // This is what the access functions use to guard against allocs...

    init();
    validate();
	
  }
  */

  //////////////////////////////////////////////////////////////////////////////////////////////////////
  /////////////Constructor with pointers already created else where but taken over here
  // used from getSubImageStore(), for example when creating the facets list
  // this would be safer if it was refactored as a copy constructor of the generic stuff +
  // initialization of the facet related parameters
<<<<<<< HEAD
  SIImageStoreMultiTerm::SIImageStoreMultiTerm(const Block<SHARED_PTR<ImageInterface<Float> > > &modelims,
					       const Block<SHARED_PTR<ImageInterface<Float> > > &residims,
					       const Block<SHARED_PTR<ImageInterface<Float> > > &psfims,
					       const Block<SHARED_PTR<ImageInterface<Float> > > &weightims,
					       const Block<SHARED_PTR<ImageInterface<Float> > > &restoredims,
					       const Block<SHARED_PTR<ImageInterface<Float> > > &sumwtims,
					       const Block<SHARED_PTR<ImageInterface<Float> > > &pbims,
					       const Block<SHARED_PTR<ImageInterface<Float> > > &restoredpbcorims,
					       const SHARED_PTR<ImageInterface<Float> > &newmask,
					       const SHARED_PTR<ImageInterface<Float> > &newalpha,
					       const SHARED_PTR<ImageInterface<Float> > &newbeta,
					       const SHARED_PTR<ImageInterface<Float> > &newalphaerror,
					       const SHARED_PTR<ImageInterface<Float> > &newalphapbcor,
					       const SHARED_PTR<ImageInterface<Float> > &newbetapbcor,
=======
  SIImageStoreMultiTerm::SIImageStoreMultiTerm(const Block<std::shared_ptr<ImageInterface<Float> > > &modelims,
					       const Block<std::shared_ptr<ImageInterface<Float> > > &residims,
					       const Block<std::shared_ptr<ImageInterface<Float> > > &psfims,
					       const Block<std::shared_ptr<ImageInterface<Float> > > &weightims,
					       const Block<std::shared_ptr<ImageInterface<Float> > > &restoredims,
					       const Block<std::shared_ptr<ImageInterface<Float> > > &sumwtims,
					       const Block<std::shared_ptr<ImageInterface<Float> > > &pbims,
					       const Block<std::shared_ptr<ImageInterface<Float> > > &restoredpbcorims,
					       const std::shared_ptr<ImageInterface<Float> > &newmask,
					       const std::shared_ptr<ImageInterface<Float> > &newalpha,
					       const std::shared_ptr<ImageInterface<Float> > &newbeta,
					       const std::shared_ptr<ImageInterface<Float> > &newalphaerror,
					       const std::shared_ptr<ImageInterface<Float> > &newalphapbcor,
					       const std::shared_ptr<ImageInterface<Float> > &newbetapbcor,
>>>>>>> b306a6c4
					       const CoordinateSystem& csys,
					       const IPosition &imshape,
					       const String &imagename,
					       const String &objectname,
					       const Record &miscinfo,
					       const Int facet, const Int nfacets,
					       const Int chan, const Int nchanchunks,
					       const Int pol, const Int npolchunks)
  {
    itsPsfs=psfims;
    itsModels=modelims;
    itsResiduals=residims;
    itsWeights=weightims;
    itsImages=restoredims;
    itsSumWts=sumwtims;
    itsMask = newmask;
    itsAlpha = newalpha;
    itsBeta = newbeta;
    itsAlphaError = newalphaerror;
    itsAlphaPBcor = newalphapbcor;
    itsBetaPBcor = newbetapbcor;

    itsPBs=pbims;
    itsImagePBcors=restoredpbcorims;

    itsNTerms = itsResiduals.nelements();
    itsMiscInfo=Record();

    AlwaysAssert( itsPsfs.nelements() == 2*itsNTerms-1 , AipsError ); 
    //    AlwaysAssert( itsPsfs.nelements()>0 && itsPsfs[0] , AipsError );
    //    AlwaysAssert( itsSumWts.nelements()>0 && itsSumWts[0] , AipsError );

    itsForwardGrids.resize( itsNTerms );
    itsBackwardGrids.resize( 2 * itsNTerms - 1 );

    itsObjectName = objectname;
    itsMiscInfo = miscinfo;

    itsNFacets = nfacets;
    itsFacetId = facet;
    itsNChanChunks = nchanchunks;
    itsChanId = chan;
    itsNPolChunks = npolchunks;
    itsPolId = pol;

    itsParentImageShape = imshape; 
    itsImageShape = imshape;
    /////    itsImageShape = IPosition(4,0,0,0,0);

    itsCoordSys = csys; // Hopefully this doesn't change for a reference image
    itsImageName = imagename;

	
    //-----------------------
    init(); // Connect parent pointers to the images.
    //-----------------------

    // Set these to null, to be set later upon first access.
    // Setting to null will hopefully set all elements of each array, to NULL.
    itsPsfs=std::shared_ptr<ImageInterface<Float> >();  
    itsModels=std::shared_ptr<ImageInterface<Float> >();
    itsResiduals=std::shared_ptr<ImageInterface<Float> >();
    itsWeights=std::shared_ptr<ImageInterface<Float> >();
    itsImages=std::shared_ptr<ImageInterface<Float> >();
    itsSumWts=std::shared_ptr<ImageInterface<Float> >();
    itsPBs=std::shared_ptr<ImageInterface<Float> >();

    itsMask.reset( );

    validate();

  }

  //////////////////////////////////////////////////////////////////////////////////////////////////////

  /////////////////////////////////////////////////////////////////////////////////////////////////////////////////////////
  /////////////////////////////////////////////////////////////////////////////////////////////////////////////////////////
  /////////////////////////////////////////////////////////////////////////////////////////////////////////////////////////

  uInt SIImageStoreMultiTerm::getNTaylorTerms(Bool dopsf)
  {
    return dopsf ? (2*itsNTerms-1) : itsNTerms;
   }

  // Check if images that are asked-for are ready and all have the same shape.
  /*
  Bool SIImageStoreMultiTerm::checkValidity(const Bool ipsf, const Bool iresidual, 
					    const Bool iweight, const Bool imodel, const Bool irestored, 
					    const Bool imask,const Bool isumwt,
					    const Bool ialpha, const Bool ibeta)
  {

    //    cout << "In MT::checkValidity imask is " << imask << endl;

    Bool valid = true;

    for(uInt tix=0; tix<2*itsNTerms-1; tix++)
      {
	
	if(ipsf==true)
	  { psf(tix); 
	    valid = valid & ( itsPsfs[tix] && itsPsfs[tix]->shape()==itsImageShape ); }
	if(iweight==true)
	  { weight(tix);  
	    valid = valid & ( itsWeights[tix] && itsWeights[tix]->shape()==itsImageShape ); }

	if(isumwt==true) {
	    IPosition useShape(itsImageShape);
	    useShape[0]=itsNFacets; useShape[1]=itsNFacets;
	    sumwt(tix);  
	    valid = valid & ( itsSumWts[tix] && itsSumWts[tix]->shape()==useShape ); 
	  }
	
	if( tix< itsNTerms )
	  {
	    if(iresidual==true)
	      { residual(tix);  
		valid = valid & ( itsResiduals[tix] && itsResiduals[tix]->shape()==itsImageShape ); }
	    if(imodel==true)
	      { model(tix);
		valid = valid & ( itsModels[tix] && itsModels[tix]->shape()==itsImageShape); }
	    if(irestored==true)
	      { image(tix);
		valid = valid & ( itsImages[tix] && itsImages[tix]->shape()==itsImageShape); }
	  }
      }
    
    if(imask==true)
      { mask(); valid = valid & ( itsMask && itsMask->shape()==itsImageShape); 
	//	cout << " Mask null ? " << (bool) itsMask << endl;
      }
    if(ialpha==true)
      { alpha();  valid = valid & ( itsAlpha && itsAlpha->shape()==itsImageShape ); }
    if(ibeta==true)
      { beta();  valid = valid & ( itsBeta && itsBeta->shape()==itsImageShape ); }

    return valid;
    
  }
  */

  /////////////////////////////////////////////////////////////////////////////////////////////////////////////////////////
  /////////////////////////////////////////////////////////////////////////////////////////////////////////////////////////
  //////////////////////////////////////////////////////////////////////////////////////////////////////
  //////////////////////////////////////////////////////////////////////////////////////////////////////

  SIImageStoreMultiTerm::~SIImageStoreMultiTerm() 
  {
  }

  //////////////////////////////////////////////////////////////////////////////////////////////////////
  //////////////////////////////////////////////////////////////////////////////////////////////////////

  Bool SIImageStoreMultiTerm::releaseLocks() 
  {
    LogIO os( LogOrigin("SIImageStoreMultiTerm","releaseLocks",WHERE) );

    for(uInt tix=0; tix<2*itsNTerms-1; tix++)
      {
	if( itsPsfs[tix] ) releaseImage( itsPsfs[tix] );
	if( itsWeights[tix] ) releaseImage( itsWeights[tix] );
	if( itsSumWts[tix] ) releaseImage( itsSumWts[tix] );
	if( tix < itsNTerms )
	  {
	    if( itsModels[tix] ) releaseImage( itsModels[tix] );
	    if( itsResiduals[tix] ) releaseImage( itsResiduals[tix] );
	    if( itsImages[tix] ) releaseImage( itsImages[tix] );
	    if( itsPBs[tix] ) releaseImage( itsPBs[tix] );
	    if( itsImagePBcors[tix] ) releaseImage( itsImagePBcors[tix] );
	  }
      }
    if( itsMask ) releaseImage( itsMask );
    if( itsAlpha ) releaseImage( itsAlpha );
    if( itsBeta ) releaseImage( itsBeta );
    if( itsAlphaError ) releaseImage( itsAlphaError );
    if( itsAlphaPBcor ) releaseImage( itsAlphaPBcor );
    if( itsBetaPBcor ) releaseImage( itsBetaPBcor );
    if( itsGridWt ) releaseImage( itsGridWt );
    
    return true; // do something more intelligent here.
  }

  Bool SIImageStoreMultiTerm::releaseComplexGrids() 
  {
    LogIO os( LogOrigin("SIImageStoreMultiTerm","releaseComplexGrids",WHERE) );

    for(uInt tix=0; tix<2*itsNTerms-1; tix++)
      {
	if( itsBackwardGrids[tix] ) releaseImage( itsBackwardGrids[tix] );
	if( tix < itsNTerms )
	  {
	    if( itsForwardGrids[tix] ) releaseImage( itsForwardGrids[tix] );
	  }
      }
    return True; // do something more intelligent here.
  }


  Double SIImageStoreMultiTerm::getReferenceFrequency()
  {
    Double theRefFreq;

    Vector<Double> refpix = (itsCoordSys.spectralCoordinate()).referencePixel();
    AlwaysAssert( refpix.nelements()>0, AipsError );
    (itsCoordSys.spectralCoordinate()).toWorld( theRefFreq, refpix[0] );
    //    cout << "Reading ref freq as : " << theRefFreq << endl;
    return theRefFreq;
  }

  //////////////////////////////////////////////////////////////////////////////////////////////////////
  //////////////////////////////////////////////////////////////////////////////////////////////////////
  Vector<String> SIImageStoreMultiTerm::getModelImageName()
  {
    Vector<String> mods(itsNTerms);
    for(uInt tix=0;tix<itsNTerms;tix++)
      {mods[tix]=itsImageName + imageExts(MODEL)+".tt"+String::toString(tix);}
    return mods;
  }

  void SIImageStoreMultiTerm::setModelImage( Vector<String> modelnames )
  {
    LogIO os( LogOrigin("SIImageStoreMultiTerm","setModelImage",WHERE) );

    if( modelnames.nelements() > itsNTerms ) 
      { throw(AipsError("We currently cannot support more than nterms images as the starting model. "));
      }

    if( modelnames.nelements() > 0 && modelnames.nelements() <= itsNTerms )
      {
	for(uInt tix=0;tix<modelnames.nelements();tix++)
	  {
	    setModelImageOne( modelnames[tix], tix );
	  }
      }

  }

  /*
  void SIImageStoreMultiTerm::setModelImage( String modelname )
  {
    LogIO os( LogOrigin("SIImageStoreMultiTerm","setModelImage",WHERE) );

    for(uInt tix=0;tix<itsNTerms;tix++)
      {
	
	Directory immodel( modelname+String(".model.tt")+String::toString(tix) );
	if( !immodel.exists() ) 
	  {
	    os << "Starting model image does not exist for term : " << tix << LogIO::POST;
	  }
	else
	  {
	    std::shared_ptr<PagedImage<Float> > newmodel( new PagedImage<Float>( modelname+String(".model.tt")+String::toString(tix) ) );
	    // Check shapes, coordsys with those of other images.  If different, try to re-grid here.
	    
	    if( newmodel->shape() != model(tix)->shape() )
	      {
		os << "Regridding input model to target coordinate system for term " << tix << LogIO::POST;
		regridToModelImage( *newmodel , tix);
		// For now, throw an exception.
		//throw( AipsError( "Input model image "+modelname+".model.tt"+String::toString(tix)+" is not the same shape as that defined for output in "+ itsImageName + ".model" ) );
	      }
	    else
	      {
		os << "Setting " << modelname << " as model for term " << tix << LogIO::POST;
		// Then, add its contents to itsModel.
		//itsModel->put( itsModel->get() + model->get() );
		/////( model(tix) )->put( newmodel->get() );
		model(tix)->copyData( LatticeExpr<Float> (*newmodel) );
	      }
	  }
      }//nterms
  }
  */ 

  //////////////////////////////////////////////////////////////////////////////////////////////////////
  //////////////////////////////////////////////////////////////////////////////////////////////////////

  std::shared_ptr<ImageInterface<Float> > SIImageStoreMultiTerm::psf(uInt term)
  {
    AlwaysAssert( itsPsfs.nelements() > term, AipsError );
    accessImage( itsPsfs[term], itsParentPsfs[term], imageExts(PSF)+".tt"+String::toString(term) );
    return itsPsfs[term];
  }
  std::shared_ptr<ImageInterface<Float> > SIImageStoreMultiTerm::residual(uInt term)
  {
    accessImage( itsResiduals[term], itsParentResiduals[term], imageExts(RESIDUAL)+".tt"+String::toString(term) );
    return itsResiduals[term];
  }
  std::shared_ptr<ImageInterface<Float> > SIImageStoreMultiTerm::weight(uInt term)
  {
    accessImage( itsWeights[term], itsParentWeights[term], imageExts(WEIGHT)+".tt"+String::toString(term) );
    return itsWeights[term];
  }
  std::shared_ptr<ImageInterface<Float> > SIImageStoreMultiTerm::sumwt(uInt term)
  {
    accessImage( itsSumWts[term], itsParentSumWts[term], imageExts(SUMWT)+".tt"+String::toString(term) );

    
    if( itsNFacets>1 || itsNChanChunks>1 || itsNPolChunks>1 ) 
      {itsUseWeight = getUseWeightImage( *itsParentSumWts[0] );}
      setUseWeightImage( *(itsSumWts[term]) , itsUseWeight); // Sets a flag in the SumWt image. 

    return itsSumWts[term];
  }
  std::shared_ptr<ImageInterface<Float> > SIImageStoreMultiTerm::model(uInt term)
  {

    accessImage( itsModels[term], itsParentModels[term], imageExts(MODEL)+".tt"+String::toString(term) );

    itsModels[term]->setUnits("Jy/pixel");
    return itsModels[term];
  }

  std::shared_ptr<ImageInterface<Float> > SIImageStoreMultiTerm::image(uInt term)
  {

    accessImage( itsImages[term], itsParentImages[term], imageExts(IMAGE)+".tt"+String::toString(term) );
    itsImages[term]->setUnits("Jy/beam");
    return itsImages[term];
  }

  std::shared_ptr<ImageInterface<Float> > SIImageStoreMultiTerm::pb(uInt term)
  {

    accessImage( itsPBs[term], itsParentPBs[term], imageExts(PB)+".tt"+String::toString(term) );
    return itsPBs[term];
  }

  std::shared_ptr<ImageInterface<Float> > SIImageStoreMultiTerm::imagepbcor(uInt term)
  {

    accessImage( itsImagePBcors[term], itsParentImagePBcors[term], imageExts(IMAGE)+".tt"+String::toString(term)+ ".pbcor" );
    itsImagePBcors[term]->setUnits("Jy/beam");
    return itsImagePBcors[term];
  }

    std::shared_ptr<ImageInterface<Complex> > SIImageStoreMultiTerm::forwardGrid(uInt term){
    if( itsForwardGrids[term] )// && (itsForwardGrids[term]->shape() == itsImageShape))
      return itsForwardGrids[term];
    Vector<Int> whichStokes(0);
    IPosition cimageShape;
    cimageShape=itsImageShape;
    CoordinateSystem cimageCoord = StokesImageUtil::CStokesCoord( itsCoordSys,
								  whichStokes, itsDataPolRep);
    cimageShape(2)=whichStokes.nelements();
    itsForwardGrids[term].reset(new TempImage<Complex>(TiledShape(cimageShape, tileShape()), cimageCoord, memoryBeforeLattice()));
    return itsForwardGrids[term];
  }
  std::shared_ptr<ImageInterface<Complex> > SIImageStoreMultiTerm::backwardGrid(uInt term){
  	  if( itsBackwardGrids[term] && (itsBackwardGrids[term]->shape() == itsImageShape))
  		  return itsBackwardGrids[term];
	  //	  cout << "MT : Making backward grid of shape : " << itsImageShape << endl;
    Vector<Int> whichStokes(0);
    IPosition cimageShape;
    cimageShape=itsImageShape;
    CoordinateSystem cimageCoord = StokesImageUtil::CStokesCoord( itsCoordSys,
								  whichStokes, itsDataPolRep);
    cimageShape(2)=whichStokes.nelements();
    itsBackwardGrids[term].reset(new TempImage<Complex>(TiledShape(cimageShape, tileShape()), cimageCoord, memoryBeforeLattice()));
    return itsBackwardGrids[term];
    }

  std::shared_ptr<ImageInterface<Float> > SIImageStoreMultiTerm::alpha()
  {
    if( itsAlpha && itsAlpha->shape() == itsImageShape ) { return itsAlpha; }
    //    checkRef( itsAlpha , "alpha" );
    itsAlpha = openImage( itsImageName+String(".alpha"), false );
    //    itsAlpha->setUnits("Alpha");
    return itsAlpha;
  }

  std::shared_ptr<ImageInterface<Float> > SIImageStoreMultiTerm::beta()
  {
    if( itsBeta && itsBeta->shape() == itsImageShape ) { return itsBeta; }
    //    checkRef( itsBeta , "beta" );
    itsBeta = openImage( itsImageName+String(".beta"), false );
    //    itsBeta->setUnits("Beta");
    return itsBeta;
  }

  std::shared_ptr<ImageInterface<Float> > SIImageStoreMultiTerm::alphaerror()
  {
    if( itsAlphaError && itsAlphaError->shape() == itsImageShape ) { return itsAlphaError; }
    //    checkRef( itsAlpha , "alpha" );
    itsAlphaError = openImage( itsImageName+String(".alpha.error"), false );
    //    itsAlpha->setUnits("Alpha");
    return itsAlphaError;
  }

  std::shared_ptr<ImageInterface<Float> > SIImageStoreMultiTerm::alphapbcor()
  {
    if( itsAlphaPBcor && itsAlphaPBcor->shape() == itsImageShape ) { return itsAlphaPBcor; }
    //    checkRef( itsAlphaPBcor , "alpha" );
    itsAlphaPBcor = openImage( itsImageName+String(".alpha.pbcor"), False );
    //    itsAlphaPBcor->setUnits("Alpha");
    return itsAlphaPBcor;
  }

  std::shared_ptr<ImageInterface<Float> > SIImageStoreMultiTerm::betapbcor()
  {
    if( itsBetaPBcor && itsBetaPBcor->shape() == itsImageShape ) { return itsBetaPBcor; }
    //    checkRef( itsBetaPBcor , "beta" );
    itsBetaPBcor = openImage( itsImageName+String(".beta.pbcor"), False );
    //    itsBetaPBcor->setUnits("Beta");
    return itsBetaPBcor;
  }



    // TODO : Move to an image-wrapper class ? Same function exists in SynthesisDeconvolver.
  Bool SIImageStoreMultiTerm::doesImageExist(String imagename)
  {
    LogIO os( LogOrigin("SIImageStoreMultiTerm","doesImageExist",WHERE) );
    Directory image( imagename );
    return image.exists();
  }


  void SIImageStoreMultiTerm::resetImages( Bool resetpsf, Bool resetresidual, Bool resetweight )
  {
    for(uInt tix=0;tix<2*itsNTerms-1;tix++)
      {
	if( resetpsf ) psf(tix)->set(0.0);

	if( tix < itsNTerms ) {
	  if( resetresidual ) {
	    //removeMask( residual(tix) );
	    residual(tix)->set(0.0);
	  } 
	}
	if( resetweight && itsWeights[tix] ) weight(tix)->set(0.0);
	if( resetweight ) sumwt(tix)->set(0.0);
      }//nterms
  }
  
  void SIImageStoreMultiTerm::addImages( std::shared_ptr<SIImageStore> imagestoadd,
					 Bool addpsf, Bool addresidual, Bool addweight, Bool adddensity)
  {
    for(uInt tix=0;tix<2*itsNTerms-1;tix++)
      {
	
	if(addpsf)
	  {
	    LatticeExpr<Float> adderPsf( *(psf(tix)) + *(imagestoadd->psf(tix)) ); 
	    psf(tix)->copyData(adderPsf);	
	  }
	if(addweight)
	  {

	    if(getUseWeightImage( *(imagestoadd->sumwt(tix)) ) ) // Access and add weight only if it is needed.
	      {
		LatticeExpr<Float> adderWeight( *(weight(tix)) + *(imagestoadd->weight(tix)) ); 
		weight(tix)->copyData(adderWeight);
	      }

	    LatticeExpr<Float> adderSumWt( *(sumwt(tix)) + *(imagestoadd->sumwt(tix)) ); 
	    sumwt(tix)->copyData(adderSumWt);
	    setUseWeightImage( *sumwt(tix),  getUseWeightImage(*(imagestoadd->sumwt(tix)) ) );
<<<<<<< HEAD

=======
>>>>>>> b306a6c4
	  }

	if(tix < itsNTerms && addresidual)
	  {
	    LatticeExpr<Float> adderRes( *(residual(tix)) + *(imagestoadd->residual(tix)) ); 
	    residual(tix)->copyData(adderRes);
	  }

	if( tix==0 && adddensity )
	  {
	    LatticeExpr<Float> adderDensity( *(gridwt()) + *(imagestoadd->gridwt()) ); 
	    gridwt()->copyData(adderDensity);
	  }

      }
  }

  void SIImageStoreMultiTerm::dividePSFByWeight(const Float /*pblimit*/)
  {
    LogIO os( LogOrigin("SIImageStoreMultiTerm","dividePSFByWeight",WHERE) );

    ////    for(uInt tix=0;tix<2*itsNTerms-1;tix++)
    for(Int tix=2*itsNTerms-1-1;tix>-1;tix--) // AAH go backwards so that zeroth term is normalized last..... sigh sigh sigh.
      {

	//cout << "npsfs : " << itsPsfs.nelements() << " and tix : " << tix << endl;

	normPSF(tix);
	
	if ( itsUseWeight) {
	  divideImageByWeightVal( *weight(tix) ); 
	}
	
      }     
   }

 void SIImageStoreMultiTerm::normalizePrimaryBeam(const Float pblimit)
  {
    LogIO os( LogOrigin("SIImageStoreMultiTerm","normalizePrimaryBeam",WHERE) );
    if ( itsUseWeight) {
      
      makePBFromWeight(pblimit);
    }
    else { makePBImage(pblimit); }
    //    calcSensitivity();
  }


  // Make another for the PSF too.
  void SIImageStoreMultiTerm::divideResidualByWeight(Float pblimit, const String normtype)
  {
    LogIO os( LogOrigin("SIImageStoreMultiTerm","divideResidualByWeight",WHERE) );

    if( itsUseWeight )  
    {
	itsPBScaleFactor = getPbMax();
      }

    for(uInt tix=0;tix<itsNTerms;tix++)
      {

	divideImageByWeightVal( *residual(tix) );

	//	if(doesImageExist(itsImageName+String(".weight.tt0"))  )
	if( itsUseWeight )
	{
	    LatticeExpr<Float> ratio;
	    Float scalepb = fabs(pblimit) * itsPBScaleFactor * itsPBScaleFactor ;
	    if( normtype=="flatnoise"){
	      LatticeExpr<Float> deno = LatticeExpr<Float> ( sqrt( abs(*(weight(0)) ) ) * itsPBScaleFactor );
	      os << LogIO::NORMAL1 << "Dividing " << itsImageName+String(".residual.tt")+String::toString(tix) ;
	      os << " by [ sqrt(weightimage) * " << itsPBScaleFactor ;
	      os << " ] to get flat noise with unit pb peak."<< LogIO::POST;
	      LatticeExpr<Float> mask( iif( (deno) > scalepb , 1.0, 0.0 ) );
	      LatticeExpr<Float> maskinv( iif( (deno) > scalepb , 0.0, 1.0 ) );
	      ratio=LatticeExpr<Float> ( ( (*(residual(tix))) * mask ) / ( deno + maskinv ) );
	    }
	    else if(normtype=="pbsquare"){
	      Float deno =  itsPBScaleFactor*itsPBScaleFactor ;
	      os << LogIO::NORMAL1 << "Dividing " << itsImageName+String(".residual.tt")+String::toString(tix) ;
	      os  << deno ;
	      os << " ] to get optimal sig/noise with unit pb peak."<< LogIO::POST;
	      
	      ratio=LatticeExpr<Float> ( ( *(residual(tix)) ) / ( deno ) );
	      


	    }
	    else if( normtype=="flatsky") {
	       LatticeExpr<Float> deno( *(weight(0)) );
	      os << LogIO::NORMAL1 << "Dividing " << itsImageName+String(".residual.tt")+String::toString(tix) ;
	      os << " by [ weight ] to get flat sky"<< LogIO::POST;
	      LatticeExpr<Float> mask( iif( (deno) > scalepb , 1.0, 0.0 ) );
	      LatticeExpr<Float> maskinv( iif( (deno) > scalepb , 0.0, 1.0 ) );
	      ratio=LatticeExpr<Float> ( ( (*(residual(tix))) * mask ) / ( deno + maskinv ) );
	    }
	    else{
			throw(AipsError("Don't know how to proceed with normtype "+normtype));
		}
	    
	    
	    
	    residual(tix)->copyData(ratio);
	  }

	if( (residual(tix)->getDefaultMask()=="") && hasPB()  && pblimit >= 0.0 )
	  {copyMask(pb(),residual(tix));}

	if( pblimit <0.0 && (residual(tix)->getDefaultMask()).matches("mask0") ) removeMask( residual(tix) );

      }
  }

  void SIImageStoreMultiTerm::divideModelByWeight(Float pblimit, const String normtype)
  {
    LogIO os( LogOrigin("SIImageStoreMultiTerm","divideModelByWeight",WHERE) );

        if( 	itsUseWeight // only when needed
	&& weight() )// i.e. only when possible. For an initial starting model, don't need wt anyway.
      {

	if( normtype=="flatsky") {
	  Array<Float> arrmod;
	  model(0)->get( arrmod, true );

	  os << "Model is already flat sky with peak flux : " << max(arrmod);
	  os << ". No need to divide before prediction" << LogIO::POST;
	  
	  return;
	  }

	  itsPBScaleFactor = getPbMax();

	for(uInt tix=0;tix<itsNTerms;tix++)
	  { LatticeExpr<Float> deno;
	    if(normtype=="flatnoise"){
	      os << LogIO::NORMAL1 << "Dividing " << itsImageName+String(".model")+String::toString(tix);
	      os << " by [ sqrt(weight) / " << itsPBScaleFactor ;
	      os <<" ] to get to flat sky model before prediction" << LogIO::POST;
	    
	      deno = LatticeExpr<Float> ( sqrt( abs(*(weight(0))) ) / itsPBScaleFactor );
	    }
	    else if(normtype=="pbsquare"){
	      os << LogIO::NORMAL1 << "Dividing " << itsImageName+String(".model")+String::toString(tix);
	      os << " by [ (weight) / " << itsPBScaleFactor*itsPBScaleFactor ;
	      os <<" ] to get an optimal sig/noise  model before prediction" << LogIO::POST;
	    
	      deno = LatticeExpr<Float> (  abs(*(weight(0)))  / (itsPBScaleFactor*itsPBScaleFactor) );
	    }
	    LatticeExpr<Float> mask( iif( (deno) > fabs(pblimit) , 1.0, 0.0 ) );
	    LatticeExpr<Float> maskinv( iif( (deno) > fabs(pblimit) , 0.0, 1.0 ) );
	    LatticeExpr<Float> ratio( ( (*(model(tix))) * mask ) / ( deno + maskinv ) );

	    itsModels[tix]->copyData(ratio);
	  }    
      }
  }


  void SIImageStoreMultiTerm::multiplyModelByWeight(Float pblimit, const String normtype)
  {
    LogIO os( LogOrigin("SIImageStoreMultiTerm","multiplyModelByWeight",WHERE) );

    
    if(        itsUseWeight // only when needed
	&& weight() )// i.e. only when possible. For an initial starting model, don't need wt anyway.
      {

	if( normtype=="flatsky") {
	  os << "Model is already flat sky. No need to multiply back after prediction" << LogIO::POST;
	  return;
	  }

	  itsPBScaleFactor = getPbMax();

	for(uInt tix=0;tix<itsNTerms;tix++)
	  {
	    LatticeExpr<Float> deno;
	    if( normtype=="flatnoise") {
	      os << LogIO::NORMAL1 << "Multiplying " << itsImageName+String(".model")+String::toString(tix);
	      os << " by [ sqrt(weight) / " << itsPBScaleFactor;
	      os <<  " ] to take model back to flat noise with unit pb peak." << LogIO::POST;
	  
	      deno=LatticeExpr<Float> ( sqrt( abs(*(weight(0)) ) ) / itsPBScaleFactor );
	    }
	    else if ( normtype=="pbsquare"){
	      os << LogIO::NORMAL1 << "Multiplying " << itsImageName+String(".model")+String::toString(tix);
	      os << " by [ weight / " << itsPBScaleFactor*itsPBScaleFactor;
	      os <<  " ] to take model back to optima sig/noise with unit pb peak." << LogIO::POST;
	  
	      deno=LatticeExpr<Float> (  abs(*(weight(0))  ) / (itsPBScaleFactor*itsPBScaleFactor) );
	    }
	    else{
	      throw(AipsError("No idea of what to do for  "+normtype));
	    }

	  LatticeExpr<Float> mask( iif( (deno) > fabs(pblimit) , 1.0, 0.0 ) );
	  LatticeExpr<Float> maskinv( iif( (deno) > fabs(pblimit) , 0.0, 1.0 ) );
	  LatticeExpr<Float> ratio( ( (*(model(tix))) * mask ) * ( deno + maskinv ) );

	    itsModels[tix]->copyData(ratio);
	  }    
      }
  }


  void SIImageStoreMultiTerm::restore(GaussianBeam& rbeam, String& usebeam, uInt /*term*/)
  {

    LogIO os( LogOrigin("SIImageStoreMultiTerm","restore",WHERE) );

    for(uInt tix=0; tix<itsNTerms; tix++)
      {
	SIImageStore::restore(rbeam, usebeam, tix);
      }	
   
    calculateAlphaBeta("image");
 
  }// restore

  void SIImageStoreMultiTerm::calculateAlphaBeta(String imtype)
  {
    LogIO os( LogOrigin("SIImageStoreMultiTerm","calculateAlphaBeta",WHERE) );
    try
      {

	// Check if this is Stokes I.
	Bool isOnlyStokesI=True;

	Vector<Int> stokes (  (itsParentCoordSys.stokesCoordinate()).stokes() );
	AlwaysAssert( stokes.nelements()>0 , AipsError);
	if( stokes.nelements()>1 || stokes[0]!=1 ) isOnlyStokesI=False;

	if( ! isOnlyStokesI )
	  { os << "Alpha and Beta images will not be computed for images that contain anything other than stokes I in them." << LogIO::POST; }

	//Calculate alpha, beta
	    if( itsNTerms > 1 && isOnlyStokesI)
	      {
		// Calculate alpha and beta
		LatticeExprNode leMaxRes = max( *( residual(0) ) );
		Float maxres = leMaxRes.getFloat();
		Float specthreshold = maxres/10.0;  //////////// do something better here..... 
		
		os << "Calculating spectral parameters for Intensity > peakresidual/10 = " << specthreshold << " Jy/beam" << LogIO::POST;

		/////////////////////////////////////////////////////////
		/////// Calculate alpha
		if(imtype=="image")
		  {
		    LatticeExpr<Float> mask1(iif(((*(image(0))))>(specthreshold),1.0,0.0));
		    LatticeExpr<Float> mask0(iif(((*(image(0))))>(specthreshold),0.0,1.0));
		    LatticeExpr<Float> alphacalc( (((*(image(1))))*mask1)/(((*(image(0))))+(mask0)) );
		    alpha()->copyData(alphacalc);
		    
		    ImageInfo ii = image(0)->imageInfo();
		    // Set the restoring beam for alpha
		    alpha()->setImageInfo(ii);
		    //alpha()->table().unmarkForDelete();
		    
		    // Make a mask for the alpha image
		    LatticeExpr<Bool> lemask(iif(((*(image(0))) > specthreshold) , True, False));
		    removeMask( alpha() );
		    createMask( lemask, (alpha()) );

		    /////// Calculate alpha error
		    alphaerror()->set(0.0);

		    LatticeExpr<Float> alphacalcerror( abs(alphacalc) * sqrt( ( (*residual(0)*mask1)/(*image(0)+mask0) )*( (*residual(0)*mask1)/(*image(0)+mask0) ) + ( (*residual(1)*mask1)/(*image(1)+mask0) )*( (*residual(1)*mask1)/(*image(1)+mask0) )  ) );
		    alphaerror()->copyData(alphacalcerror);
		    alphaerror()->setImageInfo(ii);
		    removeMask(alphaerror());
		    createMask(lemask, alphaerror());
		    //		    alphaerror()->table().unmarkForDelete();      
		    os << "Written Spectral Index Error Image : " << alphaerror()->name() << LogIO::POST;

		if(itsNTerms>2) // calculate beta too.
		  {
			beta()->set(0.0);
			LatticeExpr<Float> betacalc( (*image(2)*mask1)/((*image(0))+(mask0))-0.5*(*alpha())*((*alpha())-1.0) );
			beta()->copyData(betacalc);
			beta()->setImageInfo(ii);
			//imbeta.setUnits(Unit("Spectral Curvature"));
			removeMask(beta());
			createMask(lemask, beta());
			os << "Written Spectral Curvature Image : " << beta()->name() << LogIO::POST;
		  }

		  }
		else
		  {
		    LatticeExpr<Float> mask1(iif(((*(imagepbcor(0))))>(specthreshold),1.0,0.0));
		    LatticeExpr<Float> mask0(iif(((*(imagepbcor(0))))>(specthreshold),0.0,1.0));
		    LatticeExpr<Float> alphacalc( (((*(imagepbcor(1))))*mask1)/(((*(imagepbcor(0))))+(mask0)) );
		    alphapbcor()->copyData(alphacalc);
		    
		    ImageInfo ii = image(0)->imageInfo();
		    // Set the restoring beam for alpha
		    alphapbcor()->setImageInfo(ii);
		    //alpha()->table().unmarkForDelete();
		    
		    // Make a mask for the alpha image
		    LatticeExpr<Bool> lemask(iif(((*(imagepbcor(0))) > specthreshold) , True, False));
		    removeMask( alphapbcor() );
		    createMask( lemask, (alphapbcor()) );

		/////////////////////////////////////////////////////////
		if(itsNTerms>2) // calculate beta too.
		  {
			betapbcor()->set(0.0);
			LatticeExpr<Float> betacalc( (*imagepbcor(2)*mask1)/((*imagepbcor(0))+(mask0))-0.5*(*alphapbcor())*((*alphapbcor())-1.0) );
			betapbcor()->copyData(betacalc);
			betapbcor()->setImageInfo(ii);
			//imbeta.setUnits(Unit("Spectral Curvature"));
			removeMask(betapbcor());
			createMask(lemask, betapbcor());
			os << "Written Spectral Curvature Image : " << betapbcor()->name() << LogIO::POST;
		  }
		
		  }// pbcor

	      }//if nterms>1
      }
    catch(AipsError &x)
      {
	throw( AipsError("Error in computing Alpha (and Beta) : " + x.getMesg() ) );
      }

  }// calculateAlphaBeta

  void SIImageStoreMultiTerm::pbcor()
  {

    LogIO os( LogOrigin("SIImageStoreMultiTerm","pbcorPlane",WHERE) );

    /// Temp Code to prevent this approximate PBCOR from happening for EVLA data
    if(1)
      {
	String telescope = itsCoordSys.obsInfo().telescope();
	if ( telescope != "ALMA" )
	  {
	    os << LogIO::WARN << "Wideband (multi-term) PB correction is not yet available via tclean in the 4.7 release. Please use the widebandpbcor task instead. "<< LogIO::POST;
	    return;
	  }
	else
	  {
	    os << LogIO::WARN << "Wideband (multi-term) PB Correction is currently only an approximation. It assumes no PB frequency dependence. This code has been added for the 4.7 release to support the current ALMA pipeline, which does not apply corrections for the frequency dependence of the primary beam across small fractional bandwidths. Please look at the help for the 'pbcor' parameter and use the widebandpbcor task if needed. " <<LogIO::POST;
	  }

	
      }


    // message saying that it's only stokes I for now...

    for(uInt tix=0; tix<itsNTerms; tix++)
      {
	SIImageStore::pbcor(tix);
      }	

    calculateAlphaBeta("pbcor");

  }

  void SIImageStoreMultiTerm::calcSensitivity()
  {
    LogIO os( LogOrigin("SIImageStoreMultiTerm","calcSensitivity",WHERE) );

    // Construct Hessian.
    
    Matrix<Float> hess(IPosition(2,itsNTerms,itsNTerms));
    for(uInt tay1=0;tay1<itsNTerms;tay1++)
      for(uInt tay2=0;tay2<itsNTerms;tay2++)
	{
	  //uInt taymin = (tay1<=tay2)? tay1 : tay2;
	  //uInt taymax = (tay1>=tay2)? tay1 : tay2;
	  //uInt ind = (taymax*(taymax+1)/2)+taymin;

	  uInt ind = tay1+tay2;
	  AlwaysAssert( ind < 2*itsNTerms-1, AipsError );

	  Array<Float> lsumwt;
	  sumwt( ind )->get( lsumwt, false );
	  //	  cout << "lsumwt shape : " << lsumwt.shape() << endl;
	  AlwaysAssert( lsumwt.shape().nelements()==4, AipsError );
	  AlwaysAssert( lsumwt.shape()[0]>0, AipsError );

	  //	  hess(tay1,tay2) = lsumwt(IPosition(1,0)); //Always pick sumwt from first facet only.
	  hess(tay1,tay2) = lsumwt(IPosition(4,0,0,0,0)); //Always pick sumwt from first facet only.
	}

    os << "Multi-Term Hessian Matrix : " << hess << LogIO::POST;

    // Invert Hessian. 
    try
      {
	Float deter=0.0;
	Matrix<Float> invhess;
	invertSymPosDef(invhess,deter,hess);
	os << "Multi-Term Covariance Matrix : " << invhess << LogIO::POST;

	// Just print the sqrt of the diagonal elements. 
	
	for(uInt tix=0;tix<itsNTerms;tix++)
	  {
	    os << "[" << itsImageName << "][Taylor"<< tix << "] Theoretical sensitivity (Jy/bm):" ;
	    if( invhess(tix,tix) > 0.0 ) { os << sqrt(invhess(tix,tix)) << LogIO::POST; }
	    else { os << "none" << LogIO::POST; }
	  }
      }
    catch(AipsError &x)
      {
	os << LogIO::WARN << "Cannot invert Hessian Matrix : " << x.getMesg()  << " || Calculating approximate sensitivity " << LogIO::POST;
	
	// Approximate : 1/h^2
	for(uInt tix=0;tix<itsNTerms;tix++)
	  {
	    Array<Float> lsumwt;
	    AlwaysAssert( 2*tix < 2*itsNTerms-1, AipsError );
	    sumwt(2*tix)->get( lsumwt , false ); 
	    
	    IPosition shp( lsumwt.shape() );
	    //cout << "Sumwt shape : " << shp << " : " << lsumwt << endl;
	    //AlwaysAssert( shp.nelements()==4 , AipsError );
	    
	    os << "[" << itsImageName << "][Taylor"<< tix << "] Approx Theoretical sensitivity (Jy/bm):" ;
	    
	    IPosition it(4,0,0,0,0);
	    for ( it[0]=0; it[0]<shp[0]; it[0]++)
	      for ( it[1]=0; it[1]<shp[1]; it[1]++)
		for ( it[2]=0; it[2]<shp[2]; it[2]++)
		  for ( it[3]=0; it[3]<shp[3]; it[3]++)
		    {
		      if( shp[0]>1 ){os << "f"<< it[0]+(it[1]*shp[0]) << ":" ;}
		      if( lsumwt( it )  > 1e-07 ) 
			{ 
			  os << 1.0/(sqrt(lsumwt(it))) << " " ;
			}
		      else
			{
			  os << "none" << " ";
			}
		    }
	    
	    os << LogIO::POST;
	  }
      }

    calcFractionalBandwidth();
  }
 
  Double SIImageStoreMultiTerm::calcFractionalBandwidth()
  {

    LogIO os( LogOrigin("SIImageStoreMultiTerm","calcFractionalBandwidth",WHERE) );

    Double fbw=1.0;

    for(uInt i=0; i<itsCoordSys.nCoordinates(); i++)
    {
      if( itsCoordSys.type(i) == Coordinate::SPECTRAL )
	{
	  SpectralCoordinate speccoord(itsCoordSys.spectralCoordinate(i));
	  Double startfreq=0.0,startpixel=-0.5;
	  Double endfreq=0.0,endpixel=+0.5;
	  speccoord.toWorld(startfreq,startpixel);
	  speccoord.toWorld(endfreq,endpixel);
	  Double midfreq = (endfreq+startfreq)/2.0;
	  fbw = ((endfreq - startfreq)/midfreq) * 100.0;
	  os << "MFS frequency range : " << startfreq/1.0e+9 << " GHz -> " << endfreq/1.0e+9 << "GHz."; 
	  os << "Fractional Bandwidth : " << fbw << " %.";
	  os << "Reference Frequency for Taylor Expansion : "<< getReferenceFrequency()/1.0e+9 << "GHz." << LogIO::POST;
	}
    }
    return fbw;
  }

 
  // Check for non-zero model (this is different from getting model flux, for derived SIIMMT)
  Bool SIImageStoreMultiTerm::isModelEmpty()
  {
    /// There MUST be a more efficient way to do this !!!!!  I hope. 
    /// Maybe save this info and change it anytime model() is accessed.... 
    Bool emptymodel=true;
    for(uInt tix=0;tix<itsNTerms;tix++)
      {
	//if( fabs( getModelFlux(tix) ) > 1e-08  ) emptymodel=false;
	if( doesImageExist(itsImageName+String(".model.tt")+String::toString(tix)) && 
	    fabs( getModelFlux(tix) ) > 1e-08  ) emptymodel=false;
      } 
    return  emptymodel;
  }

  void SIImageStoreMultiTerm::printImageStats()
  {
    LogIO os( LogOrigin("SIImageStoreMultiTerm","printImageStats",WHERE) );
    Float minresmask, maxresmask, minres, maxres;
    //    findMinMax( residual()->get(), mask()->get(), minres, maxres, minresmask, maxresmask );

    if (hasMask())
      {
	findMinMaxLattice(*residual(), *mask() , maxres,maxresmask, minres, minresmask);
      }
    else
      {
	LatticeExprNode pres( max( *residual() ) );
	maxres = pres.getFloat();
	LatticeExprNode pres2( min( *residual() ) );
	minres = pres2.getFloat();
      }

    os << "[" << itsImageName << "]" ;
    os << " Peak residual (max,min) " ;
    if( minresmask!=0.0 || maxresmask!=0.0 )
      { os << "within mask : (" << maxresmask << "," << minresmask << ") "; }
    os << "over full image : (" << maxres << "," << minres << ")" << LogIO::POST;

    os << "[" << itsImageName << "] Total Model Flux : " ;
    for(uInt tix=0;tix<itsNTerms;tix++)
      {os << getModelFlux(tix) << "(tt" << String::toString(tix) << ")"; }
    os<<LogIO::POST;

  }

<<<<<<< HEAD
  SHARED_PTR<SIImageStore> SIImageStoreMultiTerm::getSubImageStore(const Int facet, const Int nfacets, 
=======
  std::shared_ptr<SIImageStore> SIImageStoreMultiTerm::getSubImageStore(const Int facet, const Int nfacets, 
>>>>>>> b306a6c4
							  const Int chan, const Int nchanchunks, 
							  const Int pol, const Int npolchunks)
  {
      std::shared_ptr<SIImageStore> multiTermStore =
          std::make_shared<SIImageStoreMultiTerm>(itsModels, itsResiduals, itsPsfs, itsWeights, itsImages, itsSumWts, itsPBs, itsImagePBcors, itsMask, itsAlpha, itsBeta, itsAlphaError,itsAlphaPBcor, itsBetaPBcor,  itsCoordSys, itsParentImageShape, itsImageName, itsObjectName, itsMiscInfo, facet, nfacets, chan, nchanchunks, pol, npolchunks);
      return multiTermStore;
  }


  //////////////////////////////////////////////////////////////////////////////////////////////////////

//
  //-------------------------------------------------------------
  // Initialize the internals of the object.  Perhaps other such
  // initializations in the constructors can be moved here too.
  //
  void SIImageStoreMultiTerm::init()
  {
    imageExts.resize(MAX_IMAGE_IDS);
    
    imageExts(MASK)=".mask";
    imageExts(PSF)=".psf";
    imageExts(MODEL)=".model";
    imageExts(RESIDUAL)=".residual";
    imageExts(WEIGHT)=".weight";
    imageExts(IMAGE)=".image";
    imageExts(SUMWT)=".sumwt";
    imageExts(GRIDWT)=".gridwt";
    imageExts(PB)=".pb";
    imageExts(FORWARDGRID)=".forward";
    imageExts(BACKWARDGRID)=".backward";
    //    imageExts(IMAGEPBCOR)=".image.pbcor";

    itsParentPsfs.resize(itsPsfs.nelements());
    itsParentModels.resize(itsModels.nelements());
    itsParentResiduals.resize(itsResiduals.nelements());
    itsParentWeights.resize(itsWeights.nelements());
    itsParentImages.resize(itsImages.nelements());
    itsParentSumWts.resize(itsSumWts.nelements());
    itsParentImagePBcors.resize(itsImagePBcors.nelements());
    itsParentPBs.resize(itsPBs.nelements());
   
    itsParentPsfs = itsPsfs;
    itsParentModels=itsModels;
    itsParentResiduals=itsResiduals;
    itsParentWeights=itsWeights;
    itsParentImages=itsImages;
    itsParentSumWts=itsSumWts;
    itsParentImagePBcors=itsImagePBcors;
    itsParentPBs=itsPBs;

    itsParentMask=itsMask;

    itsParentImageShape = itsImageShape;
    itsParentCoordSys = itsCoordSys;
    if( itsNFacets>1 || itsNChanChunks>1 || itsNPolChunks>1 ) { itsImageShape=IPosition(4,0,0,0,0); }

    itsOpened=0;

  }

  /*
  Bool SIImageStoreMultiTerm::getUseWeightImage()
  {  if( itsParentSumWts.nelements()==0 || ! itsParentSumWts[0] ) 
      {return false;} 
    else
      {
	Bool ret = SIImageStore::getUseWeightImage( *(itsParentSumWts[0]) );
	return ret;
      }
  }
  */
  //////////////////////////////////////////////////////////////////////////////////////////////////////
  //////////////////////////////////////////////////////////////////////////////////////////////////////

} //# NAMESPACE CASA - END
<|MERGE_RESOLUTION|>--- conflicted
+++ resolved
@@ -295,22 +295,6 @@
   // used from getSubImageStore(), for example when creating the facets list
   // this would be safer if it was refactored as a copy constructor of the generic stuff +
   // initialization of the facet related parameters
-<<<<<<< HEAD
-  SIImageStoreMultiTerm::SIImageStoreMultiTerm(const Block<SHARED_PTR<ImageInterface<Float> > > &modelims,
-					       const Block<SHARED_PTR<ImageInterface<Float> > > &residims,
-					       const Block<SHARED_PTR<ImageInterface<Float> > > &psfims,
-					       const Block<SHARED_PTR<ImageInterface<Float> > > &weightims,
-					       const Block<SHARED_PTR<ImageInterface<Float> > > &restoredims,
-					       const Block<SHARED_PTR<ImageInterface<Float> > > &sumwtims,
-					       const Block<SHARED_PTR<ImageInterface<Float> > > &pbims,
-					       const Block<SHARED_PTR<ImageInterface<Float> > > &restoredpbcorims,
-					       const SHARED_PTR<ImageInterface<Float> > &newmask,
-					       const SHARED_PTR<ImageInterface<Float> > &newalpha,
-					       const SHARED_PTR<ImageInterface<Float> > &newbeta,
-					       const SHARED_PTR<ImageInterface<Float> > &newalphaerror,
-					       const SHARED_PTR<ImageInterface<Float> > &newalphapbcor,
-					       const SHARED_PTR<ImageInterface<Float> > &newbetapbcor,
-=======
   SIImageStoreMultiTerm::SIImageStoreMultiTerm(const Block<std::shared_ptr<ImageInterface<Float> > > &modelims,
 					       const Block<std::shared_ptr<ImageInterface<Float> > > &residims,
 					       const Block<std::shared_ptr<ImageInterface<Float> > > &psfims,
@@ -325,7 +309,6 @@
 					       const std::shared_ptr<ImageInterface<Float> > &newalphaerror,
 					       const std::shared_ptr<ImageInterface<Float> > &newalphapbcor,
 					       const std::shared_ptr<ImageInterface<Float> > &newbetapbcor,
->>>>>>> b306a6c4
 					       const CoordinateSystem& csys,
 					       const IPosition &imshape,
 					       const String &imagename,
@@ -785,10 +768,6 @@
 	    LatticeExpr<Float> adderSumWt( *(sumwt(tix)) + *(imagestoadd->sumwt(tix)) ); 
 	    sumwt(tix)->copyData(adderSumWt);
 	    setUseWeightImage( *sumwt(tix),  getUseWeightImage(*(imagestoadd->sumwt(tix)) ) );
-<<<<<<< HEAD
-
-=======
->>>>>>> b306a6c4
 	  }
 
 	if(tix < itsNTerms && addresidual)
@@ -1313,11 +1292,7 @@
 
   }
 
-<<<<<<< HEAD
-  SHARED_PTR<SIImageStore> SIImageStoreMultiTerm::getSubImageStore(const Int facet, const Int nfacets, 
-=======
   std::shared_ptr<SIImageStore> SIImageStoreMultiTerm::getSubImageStore(const Int facet, const Int nfacets, 
->>>>>>> b306a6c4
 							  const Int chan, const Int nchanchunks, 
 							  const Int pol, const Int npolchunks)
   {
