//# HetArrayConvFunc.cc: Implementation for HetArrayConvFunc
//# Copyright (C) 2008-2016
//# Associated Universities, Inc. Washington DC, USA.
//#
//# This library is free software; you can redistribute it and/or modify it
//# under the terms of the GNU General Public License as published by
//# the Free Software Foundation; either version 2 of the License, or (at your
//# option) any later version.
//#
//# This library is distributed in the hope that it will be useful, but WITHOUT
//# ANY WARRANTY; without even the implied warranty of MERCHANTABILITY or
//# FITNESS FOR A PARTICULAR PURPOSE.  See the GNU  General Public
//# License for more details.
//#
//# You should have received a copy of the GNU  General Public License
//# along with this library; if not, write to the Free Software Foundation,
//# Inc., 675 Massachusetts Ave, Cambridge, MA 02139, USA.
//#
//# Correspondence concerning AIPS++ should be adressed as follows:
//#        Internet email: aips2-request@nrao.edu.
//#        Postal address: AIPS++ Project Office
//#                        National Radio Astronomy Observatory
//#                        520 Edgemont Road
//#                        Charlottesville, VA 22903-2475 USA
//#
//#
//# $Id$

#include <casa/Arrays/ArrayMath.h>
#include <casa/Arrays/Array.h>
#include <casa/Arrays/MaskedArray.h>
#include <casa/Arrays/Vector.h>
#include <casa/Arrays/Slice.h>
#include <casa/Arrays/Matrix.h>
#include <casa/Arrays/Cube.h>
#include <casa/Containers/SimOrdMap.h>
#include <scimath/Mathematics/FFTServer.h>
#include <measures/Measures/MeasTable.h>
#include <scimath/Mathematics/MathFunc.h>
#include <scimath/Mathematics/ConvolveGridder.h>
#include <casa/Utilities/Assert.h>
#include <casa/Utilities/CompositeNumber.h>
#include <coordinates/Coordinates/CoordinateSystem.h>
#include <coordinates/Coordinates/DirectionCoordinate.h>

#include <images/Images/ImageInterface.h>
#include <images/Images/PagedImage.h>
#include <images/Images/SubImage.h>
#include <images/Images/TempImage.h>
#include <imageanalysis/Utilities/SpectralImageUtil.h>
#include <casa/Logging/LogIO.h>
#include <casa/Logging/LogSink.h>
#include <casa/Logging/LogMessage.h>

#include <lattices/Lattices/ArrayLattice.h>
#include <lattices/Lattices/SubLattice.h>
#include <lattices/LRegions/LCBox.h>
#include <lattices/Lattices/LatticeConcat.h>
#include <lattices/LEL/LatticeExpr.h>
#include <lattices/Lattices/LatticeCache.h>
#include <lattices/LatticeMath/LatticeFFT.h>


#include <ms/MeasurementSets/MSColumns.h>

#include <msvis/MSVis/VisBuffer2.h>

#include <synthesis/TransformMachines2/Utils.h>
#include <synthesis/TransformMachines/PBMath1DAiry.h>
#include <synthesis/TransformMachines/PBMath1DNumeric.h>
#include <synthesis/TransformMachines/PBMath2DImage.h>
#include <synthesis/TransformMachines/PBMath.h>
#include <synthesis/TransformMachines2/HetArrayConvFunc.h>
#include <synthesis/MeasurementEquations/VPManager.h>

#include <casa/OS/Timer.h>



using namespace casacore;
namespace casa { //# NAMESPACE CASA - BEGIN

namespace refim {

using namespace casacore;
using namespace casa;
using namespace casacore;
using namespace casa::refim;


  HetArrayConvFunc::HetArrayConvFunc() : convFunctionMap_p(0), nDefined_p(0), antDiam2IndexMap_p(-1),msId_p(-1), actualConvIndex_p(-1), vpTable_p("")
{
    calcFluxScale_p=true;
    init(PBMathInterface::AIRY);
}

HetArrayConvFunc::HetArrayConvFunc(const PBMathInterface::PBClass typeToUse, const String vpTable):
    convFunctionMap_p(0), nDefined_p(0), antDiam2IndexMap_p(-1),msId_p(-1), actualConvIndex_p(-1), vpTable_p(vpTable)
{
    calcFluxScale_p=true;
    init(typeToUse);

}

HetArrayConvFunc::HetArrayConvFunc(const RecordInterface& rec, Bool calcFluxneeded):convFunctionMap_p(0), nDefined_p(0), antDiam2IndexMap_p(-1),msId_p(-1), actualConvIndex_p(-1) {
    String err;
    fromRecord(err, rec, calcFluxneeded);
}

HetArrayConvFunc::~HetArrayConvFunc() {
    //
}

void HetArrayConvFunc::init(const PBMathInterface::PBClass typeTouse) {
    doneMainConv_p=false;
    filledFluxScale_p=false;
    pbClass_p=typeTouse;
}



void HetArrayConvFunc::findAntennaSizes(const vi::VisBuffer2& vb) {

      if(msId_p != vb.msId()) {
        msId_p=vb.msId();
        //ROMSColumns mscol(vb.ms());
        const ROMSAntennaColumns& ac=vb.subtableColumns().antenna();
        antIndexToDiamIndex_p.resize(ac.nrow());
        antIndexToDiamIndex_p.set(-1);
        Int diamIndex=antDiam2IndexMap_p.ndefined();
        Vector<Double> dishDiam=ac.dishDiameter().getColumn();
        Vector<String>dishName=ac.name().getColumn();
        String telescop=vb.subtableColumns().observation().telescopeName()(0);
        PBMath::CommonPB whichPB;
        if(pbClass_p==PBMathInterface::COMMONPB) {
            String band;
            String commonPBName;
            // This frequency is ONLY required to determine which PB model to use:
            // The VLA, the ATNF, and WSRT have frequency - dependent PB models
            Quantity freq( vb.subtableColumns().spectralWindow().refFrequency()(0), "Hz");


            PBMath::whichCommonPBtoUse( telescop, freq, band, whichPB, commonPBName );
            //Revert to using AIRY for unknown common telescope
            if(whichPB==PBMath::UNKNOWN)
                pbClass_p=PBMathInterface::AIRY;

        }
        if(pbClass_p== PBMathInterface::AIRY) {
	  LogIO os;
	os << LogOrigin("HetArrConvFunc", "findAntennaSizes")  << LogIO::NORMAL;
            ////////We'll be using dish diameter as key
            for (uInt k=0; k < dishDiam.nelements(); ++k) {
                if((diamIndex !=0) && antDiam2IndexMap_p.isDefined(String::toString(dishDiam(k)))) {
                    antIndexToDiamIndex_p(k)=antDiam2IndexMap_p(String::toString(dishDiam(k)));
                }
                else {
                    if(dishDiam[k] > 0.0) { //there may be stations with no dish on
                        antDiam2IndexMap_p.define(String::toString(dishDiam(k)), diamIndex);
                        antIndexToDiamIndex_p(k)=diamIndex;
                        antMath_p.resize(diamIndex+1);
                        if(pbClass_p== PBMathInterface::AIRY) {
			  //ALMA ratio of blockage to dish
                            Quantity qdiam= Quantity (dishDiam(k),"m");	
                            Quantity blockDiam= Quantity(dishDiam(k)/12.0*.75, "m");
			    Quantity support=Quantity(150, "arcsec");
                            ///For ALMA 12m dish it is effectively 10.7 m according to Todd Hunter
                            ///@ 2011-12-06
                            if((vb.subtableColumns().observation().telescopeName()(0) =="ALMA") || (vb.subtableColumns().observation().telescopeName()(0) =="ACA")){
<<<<<<< HEAD

=======
			      Quantity fov(max(nx_p*dc_p.increment()(0), ny_p*dc_p.increment()(1)), dc_p.worldAxisUnits()(0));
>>>>>>> b306a6c4
			      if((abs(dishDiam[k] - 12.0) < 0.5)) {
				qdiam= Quantity(10.7, "m");
				blockDiam= Quantity(0.75, "m");
				support=Quantity(max(150.0, fov.getValue("arcsec")/5.0), "arcsec");
                                
			      }
			      else{
                                //2017 the ACA dishes are best represented by 6.25m:
                               
				qdiam= Quantity(6.25,"m");
				blockDiam = Quantity(0.75,"m");
				support=Quantity(max(300.0,fov.getValue("arcsec")/3.0) , "arcsec");
			      }
			    }
			     os << "Overriding PB with Airy of diam,blockage="<<qdiam<<","<<blockDiam<<" starting with antenna "<<k<<LogIO::POST; 
			    
			
		    

			antMath_p[diamIndex]=new PBMath1DAiry(qdiam, blockDiam,
							  support,
							  Quantity(100.0,"GHz"));
			}

		

                        //////Will no longer support this
                        /*else if(pbClass_p== PBMathInterface::IMAGE){
                          //Get the image name by calling code for the antenna name and array name
                          //For now hard wired to ALMA as this part of the code will not be accessed for non-ALMA
                          //see Imager::setMosaicFTMachine
                          // When ready to generalize then code that calls with telescope name, antenna name
                          //(via vb.msColumns) and/or diameter and frequency via vb.frequency (indexing will need to
                          //be upgraded to account for frequency too) should be done to return the
                          //right voltage pattern image.
                          String vpImageName="";
                          if (abs(dishDiam[k]-7.0) < 1.0)
                        Aipsrc::find(vpImageName, "alma.vp.7m", "");
                          else
                        Aipsrc::find(vpImageName, "alma.vp.12m", "") ;
                          //cerr << "first vpImagename " << vpImageName  << endl;
                          if(vpImageName==""){
                        String beamPath;
                        if(!MeasTable::AntennaResponsesPath(beamPath, "ALMA")){
                          throw(AipsError("Alma beam images requested cannot be found "));
                        }
                        else{
                          beamPath=beamPath.before(String("AntennaResponses"));
                          vpImageName= (abs(dishDiam[k]-7.0) < 1.0) ? beamPath
                            +String("/ALMA_AIRY_7M.VP") :
                            beamPath+String("/ALMA_AIRY_12M.VP");
                        }


                          }
                          //cerr << "Using the image VPs " << vpImageName << endl;
                          if(Table::isReadable(vpImageName))
                        antMath_p[diamIndex]=new PBMath2DImage(PagedImage<Complex>(vpImageName));
                          else
                        throw(AipsError(String("Cannot find voltage pattern image ") + vpImageName));
                        }
                        else{

                          throw(AipsError("Do not  deal with non airy dishes or images of VP yet "));
                        }
                        */
                        ++diamIndex;
	    
		    }

		}
	    }

	}
        else if(pbClass_p== PBMathInterface::IMAGE) {

            VPManager *vpman=VPManager::Instance();
            if(vpTable_p != String(""))
                vpman->loadfromtable(vpTable_p);
            ///else it is already loaded in the static object
            Vector<Record> recs;
            Vector<Vector<String> > antnames;

            if(vpman->imagepbinfo(antnames, recs)) {
                Vector<Bool> dishDefined(dishName.nelements(), false);
                Int nbeams=antnames.nelements();
                ///will be keying on file image file name here
                for (uInt k=0; k < dishDiam.nelements(); ++k) {
                    String key;
                    Bool beamDone=false;
                    Int recordToUse=0;
                    for (Int j =0; j < nbeams; ++j) {
                        key=recs[j].isDefined("realimage") ? recs[j].asString("realimage") : recs[j].asString("compleximage");
                        if(antnames[j][0]=="*" || anyEQ(dishName[k], antnames[j])) {
                            dishDefined[k]=true;
                            recordToUse=j;

                            if((diamIndex !=0) && antDiam2IndexMap_p.isDefined(key)) {
                                antIndexToDiamIndex_p(k)=antDiam2IndexMap_p(key);
                                beamDone=true;
                            }
                        }
                    }
                    if(!beamDone && dishDefined[k]) {
                        key=recs[recordToUse].isDefined("realimage") ? recs[recordToUse].asString("realimage") : recs[recordToUse].asString("compleximage");
                        antDiam2IndexMap_p.define(key, diamIndex);
                        antIndexToDiamIndex_p(k)=diamIndex;
                        antMath_p.resize(diamIndex+1);
                        if(recs[recordToUse].isDefined("realimage") && recs[recordToUse].isDefined("imagimage")) {
                            PagedImage<Float> realim(recs[recordToUse].asString("realimage"));
                            PagedImage<Float> imagim(recs[recordToUse].asString("imagim"));
                            antMath_p[diamIndex]=new PBMath2DImage(realim, imagim);
                        }
                        else {
                            antMath_p[diamIndex]=new PBMath2DImage(PagedImage<Complex>(recs[recordToUse].asString("compleximage")));
                        }
                        ++diamIndex;
                    }
                }
                if(!allTrue(dishDefined)) {
                    //cerr << "dishDefined " << dishDefined << endl;
                    throw(AipsError("Some Antennas in the MS did not have a VP defined"));
                }
            }
            else {
                throw(AipsError("Mosaic does not support non-image voltage patterns yet"));
            }

            //Get rid of the static class
            vpman->reset();
        }
	else if(vpTable_p != String("")){
	  ////When we get vpmanager to give beams on antenna name we
	  //should change this key to antenna name and loop over all antenna names
	  if((diamIndex !=0) && antDiam2IndexMap_p.isDefined(telescop+String("_")+String::toString(dishDiam(0)))) {
	    antIndexToDiamIndex_p.set(antDiam2IndexMap_p(telescop+String("_")+String::toString(dishDiam(0))));
	  }
	  else{
	    antDiam2IndexMap_p.define(telescop+"_"+String::toString(dishDiam(0)), diamIndex);
	    antIndexToDiamIndex_p.set(diamIndex);
	     VPManager *vpman=VPManager::Instance();
	     vpman->loadfromtable(vpTable_p);
	     Record rec;
	     vpman->getvp(rec, telescop);
	     antMath_p.resize(diamIndex+1);
	     antMath_p[diamIndex]=PBMath::pbMathInterfaceFromRecord(rec);
	     vpman->reset();
	  }
	  
	}
        else if(pbClass_p==PBMathInterface::COMMONPB) {
            //cerr << "Doing the commonPB thing" << endl;
            ///Have to use telescop part as string as in multims case different
            //telescopes may have same dish size but different commonpb
            // VLA and EVLA for e.g.
            if((diamIndex !=0) && antDiam2IndexMap_p.isDefined(telescop+String("_")+String::toString(dishDiam(0)))) {
                antIndexToDiamIndex_p.set(antDiam2IndexMap_p(telescop+String("_")+String::toString(dishDiam(0))));
            }
            else {
                antDiam2IndexMap_p.define(telescop+"_"+String::toString(dishDiam(0)), diamIndex);
                antIndexToDiamIndex_p.set(diamIndex);
                antMath_p.resize(diamIndex+1);
                antMath_p[diamIndex]=PBMath::pbMathInterfaceForCommonPB(whichPB, True);
            }
        }
        else {

            throw(AipsError("Mosaic  supports image based or Airy voltage patterns or known common pb   for now"));

        }

        //cerr << "antIndexTodiamIndex " << antIndexToDiamIndex_p << endl;
    }





}

void  HetArrayConvFunc::reset() {
    doneMainConv_p=false;
    convFunctions_p.resize(0, true);
    convWeights_p.resize(0, true);
    convSizes_p.resize(0, true);
    convSupportBlock_p.resize(0, true);
    convFunctionMap_p.resize(0);
    vbConvIndex_p.clear();
}



void HetArrayConvFunc::findConvFunction(const ImageInterface<Complex>& iimage,
                                        const vi::VisBuffer2& vb,
                                        const Int& convSamp, const Vector<Double>& visFreq,
                                        Array<Complex>& convFunc,
                                        Array<Complex>& weightConvFunc,
                                        Vector<Int>& convsize,
                                        Vector<Int>& convSupport,
                                        Vector<Int>& convFuncPolMap,
                                        Vector<Int>& convFuncChanMap,
                                        Vector<Int>& convFuncRowMap, Bool getConjConvFunc,
					const MVDirection& extraShift, const Bool useExtraShift)
{

    storeImageParams(iimage,vb);
    convFuncChanMap.resize(vb.nChannels());
    Vector<Double> beamFreqs;
    findUsefulChannels(convFuncChanMap, beamFreqs, vb, visFreq);
    //cerr << "SPW " << vb.spectralWindow() << "   beamFreqs "<< beamFreqs <<  " chamMap " << convFuncChanMap << endl;
    Int nBeamChans=beamFreqs.nelements();
    /////For now not doing beam rotation or squints but to be enabled easily
    convFuncPolMap.resize(vb.nCorrelations());
    Int nBeamPols=1;
    convFuncPolMap.set(0);
    findAntennaSizes(vb);
    uInt ndish=antMath_p.nelements();
    if(ndish==0)
        throw(AipsError("Don't have dishsize"));
    Int ndishpair;
    if(ndish==1)
        ndishpair=1;
    else
        ndishpair=factorial(ndish)/factorial(ndish-2)/2 + ndish;

    convFunc.resize();
    weightConvFunc.resize();
    convFuncRowMap.resize();
    convsize.resize();
    convSupport.resize();

    Int isCached=checkPBOfField(vb, convFuncRowMap, extraShift, useExtraShift);
    //cout << "isCached " << isCached <<  endl;
    if(isCached==1 && (convFuncRowMap.shape()[0]==vb.nRows())) {
        /*convFunc.reference(convFunc_p);
        weightConvFunc.reference(weightConvFunc_p);
        convsize=*convSizes_p[actualConvIndex_p];
        convSupport=convSupport_p;
         return;
        */
    }
    else if(isCached ==2) {
        convFunc.resize();
        weightConvFunc.resize();
        convsize.resize();
        convSupport.resize();
        convFuncRowMap.resize();
        return;

    }
    actualConvIndex_p=convIndex(vb);
    //cerr << "actual conv index " << actualConvIndex_p << " doneMainconv " << doneMainConv_p << endl;
    if(doneMainConv_p.shape()[0] < (actualConvIndex_p+1)) {
        //cerr << "resizing DONEMAIN " <<   doneMainConv_p.shape()[0] << endl;
        doneMainConv_p.resize(actualConvIndex_p+1, true);
        doneMainConv_p[actualConvIndex_p]=false;
        convFunctions_p.resize(actualConvIndex_p+1);
        convFunctions_p[actualConvIndex_p]=nullptr;
    }
    ///// In multi ms mode ndishpair may change when meeting a new ms
    //// redo the calculation then
    if(msId_p != vb.msId())//doneMainConv_p[actualConvIndex_p] && ((convSupport_p.nelements() != uInt(ndishpair)) || convFunctions_p[actualConvIndex_p]->shape()[3] != nBeamChans))
    {
        doneMainConv_p[actualConvIndex_p]=false;
        //cerr << "invalidating doneMainConv " <<  convFunctions_p[actualConvIndex_p]->shape()[3] << " =? " << nBeamChans << " convsupp " << convSupport_p.nelements() << endl;
    }

    // Get the coordinate system
    CoordinateSystem coords(iimage.coordinates());
    Int directionIndex=coords.findCoordinate(Coordinate::DIRECTION);
    AlwaysAssert(directionIndex>=0, AipsError);
    // Set up the convolution function.
    Int nx=nx_p;
    Int ny=ny_p;
    Int support=max(nx_p, ny_p)/10;
    Int convSampling=1;
    if(!doneMainConv_p[actualConvIndex_p]) {
        for (uInt ii=0; ii < ndish; ++ii) {
            support=max((antMath_p[ii])->support(coords), support);
        }
	
        support=Int(min(Float(support), max(Float(nx_p), Float(ny_p)))*2.0)/2;
        convSize_p=support*convSampling;
        // Make this a nice composite number, to speed up FFTs
        CompositeNumber cn(uInt(convSize_p*2.0));
        convSize_p  = cn.nextLargerEven(Int(convSize_p));
        convSize_p=(convSize_p/16)*16;  // need it to be divisible by 8 in places
	
    }


    DirectionCoordinate dc=dc_p;
    //where in the image in pixels is this pointing
    Vector<Double> pixFieldDir(2);
    if(doneMainConv_p.shape()[0] < (actualConvIndex_p+1)) {
        //cerr << "resizing DONEMAIN " <<   doneMainConv_p.shape()[0] << endl;
        doneMainConv_p.resize(actualConvIndex_p+1, true);
        doneMainConv_p[actualConvIndex_p]=false;
    }
    //no need to call toPix here as its been done already above in checkOFPB
    //thus the values are still current.
    pixFieldDir=thePix_p;
    //toPix(pixFieldDir, vb);
    MDirection fieldDir=direction1_p;
    //shift from center
    pixFieldDir(0)=pixFieldDir(0)- Double(nx / 2);
    pixFieldDir(1)=pixFieldDir(1)- Double(ny / 2);
    //phase gradient per pixel to apply
    pixFieldDir(0)=-pixFieldDir(0)*2.0*C::pi/Double(nx)/Double(convSamp);
    pixFieldDir(1)=-pixFieldDir(1)*2.0*C::pi/Double(ny)/Double(convSamp);


    if(!doneMainConv_p[actualConvIndex_p]) {
      //cerr << "doneMainConv_p " << actualConvIndex_p << endl;

        Vector<Double> sampling;
	
        sampling = dc.increment();
	sampling*=Double(convSampling);
	sampling(0)*=Double(nx)/Double(convSize_p);
	sampling(1)*=Double(ny)/Double(convSize_p);
        dc.setIncrement(sampling);

        Vector<Double> unitVec(2);
        unitVec=convSize_p/2;
        dc.setReferencePixel(unitVec);
        //make sure we are using the same units
        fieldDir.set(dc.worldAxisUnits()(0));
        dc.setReferenceValue(fieldDir.getAngle().getValue());
        coords.replaceCoordinate(dc, directionIndex);
	Int spind=coords.findCoordinate(Coordinate::SPECTRAL);
        SpectralCoordinate spCoord=coords.spectralCoordinate(spind);
        spCoord.setReferencePixel(Vector<Double>(1,0.0));
        spCoord.setReferenceValue(Vector<Double>(1, beamFreqs(0)));
        if(beamFreqs.nelements() >1)
	  spCoord.setIncrement(Vector<Double>(1, beamFreqs(1)-beamFreqs(0)));
	//cerr << "spcoord " ;
	//spCoord.print(std::cerr);
        coords.replaceCoordinate(spCoord, spind);
	CoordinateSystem conjCoord=coords;
	Double centerFreq=SpectralImageUtil::worldFreq(csys_p, 0.0);
	SpectralCoordinate conjSpCoord=spCoord;
		//cerr << "centreFreq " << centerFreq << " beamFreqs " << beamFreqs(0) << "  " << beamFreqs(1) << endl;
	conjSpCoord.setReferenceValue(Vector<Double>(1,SynthesisUtils::conjFreq(beamFreqs[0], centerFreq)));
	///Increment should go in the reverse direction
	////Do a tabular spectral coordinate for more than 1 channel 
	if(beamFreqs.nelements() >1){
	  Vector<Double> conjFreqs(beamFreqs.nelements());
	  for (uInt kk=0; kk< beamFreqs.nelements(); ++kk){
	    //conjFreqs[kk]=sqrt(2*centerFreq*centerFreq-beamFreqs(kk)*beamFreqs(kk));
	    conjFreqs[kk]=SynthesisUtils::conjFreq(beamFreqs[kk], centerFreq);
	  }
	  conjSpCoord=SpectralCoordinate(spCoord.frequencySystem(), conjFreqs, spCoord.restFrequency());
	  //conjSpCoord.setIncrement(Vector<Double>(1, beamFreqs(0)-beamFreqs(1)));
	}
	conjCoord.replaceCoordinate(conjSpCoord, spind);
        IPosition pbShape(4, convSize_p, convSize_p, 1, nBeamChans);
        //TempImage<Complex> twoDPB(pbShape, coords);
	
	
        TempLattice<Complex> convFuncTemp(TiledShape(IPosition(5, convSize_p/4, convSize_p/4, nBeamPols, nBeamChans, ndishpair), IPosition(5, convSize_p/4, convSize_p/4, 1, 1, 1)), 0);
        TempLattice<Complex> weightConvFuncTemp(TiledShape(IPosition(5, convSize_p/4, convSize_p/4, nBeamPols, nBeamChans, ndishpair), IPosition(5, convSize_p/4, convSize_p/4, 1, 1, 1)), 0);
        //convFunc_p.resize(IPosition(5, convSize_p, convSize_p, nBeamPols, nBeamChans, ndishpair));

        // convFunc_p=0.0;
        //weightConvFunc_p.resize(IPosition(5, convSize_p, convSize_p, nBeamPols, nBeamChans, ndishpair));
        //weightConvFunc_p=0.0;
        IPosition begin(5, 0, 0, 0, 0, 0);
        IPosition end(5, convFuncTemp.shape()[0]-1,  convFuncTemp.shape()[1]-1, nBeamPols-1, nBeamChans-1, 0);
        //FFTServer<Float, Complex> fft(IPosition(2, convSize_p, convSize_p));
        //TempImage<Complex> pBScreen(TiledShape(pbShape, IPosition(4, convSize_p, convSize_p, 1, 1)), coords, 0);
        //TempImage<Complex> pB2Screen(TiledShape(pbShape, IPosition(4, convSize_p, convSize_p, 1, 1)), coords, 0);
        Long memtot=HostInfo::memoryFree();
        Double memtobeused= Double(memtot)*1024.0;
        if(memtot <= 2000000)
            memtobeused=0.0;
        TempImage<Complex> pBScreen(TiledShape(pbShape), coords, memtobeused/2.2);
		
        TempImage<Complex> pB2Screen(TiledShape(pbShape), ((nchan_p==1) && getConjConvFunc) ?conjCoord : coords  , memtobeused/2.2);
        IPosition start(4, 0, 0, 0, 0);
        convSupport_p.resize(ndishpair);
	//////////////////
	/*Double wtime0=0.0;
	Double wtime1=0.0;
	Double wtime2=0.0;
	wtime0=omp_get_wtime()
	*/;
	//////////////
        for (uInt k=0; k < ndish; ++k) {

            for (uInt j =k ; j < ndish; ++j) {
                //Timer tim;
                //Matrix<Complex> screen(convSize_p, convSize_p);
                //screen=1.0;
                //pBScreen.putSlice(screen, start);
                //cerr << "k " << k << " shape " << pBScreen.shape() <<  " direction1 " << direction1_p << " direction2 " << direction2_p << endl;

                //pBScreen.set(Complex(1.0, 0.0));
                //one antenna
		antMath_p[k]->setBandOrFeedName(bandName_p);
		antMath_p[j]->setBandOrFeedName(bandName_p);
                IPosition blcin(4, 0, 0, 0, 0);
                IPosition trcin(4, convSize_p-1, convSize_p-1, 0, 0);
                for (Int kk=0; kk < nBeamChans; ++kk) {
                    blcin[3]=kk;
                    trcin[3]=kk;
      		    //wtime0=omp_get_wtime();
                    Slicer slin(blcin, trcin, Slicer::endIsLast);
                    SubImage<Complex> subim(pBScreen, slin, true);
                    subim.set(Complex(1.0, 0.0));
                    (antMath_p[k])->applyVP(subim, subim, direction1_p);

                    //Then the other
                    (antMath_p[j])->applyVP(subim, subim, direction2_p);
                    //tim.show("After Apply ");
                    //tim.mark();
                    //pB2Screen.set(Complex(1.0,0.0));
                    SubImage<Complex> subim2(pB2Screen, slin, true);
					subim2.set(Complex(1.0,0.0));
                    
					if(nchan_p >1 || !getConjConvFunc){
						//one antenna
						(antMath_p[k])->applyPB(subim2, subim2, direction1_p);
						//Then the other
						(antMath_p[j])->applyPB(subim2, subim2, direction2_p);
					}
					else{
						//direct frequency PB
						//cerr << "orig coords " << subim.coordinates().toWorld(IPosition(4,0,0,0,0)) << " conj coords " <<  subim2.coordinates().toWorld(IPosition(4,0,0,0,0)) << endl;
						//cerr << "incr " << subim.coordinates().increment() << "   " << subim2.coordinates().increment() << endl;
						subim2.copyData(subim);
						//Now do the conjugate freq multiplication
						(antMath_p[k])->applyVP(subim2, subim2, direction1_p);

						//Then the other
						(antMath_p[j])->applyVP(subim2, subim2, direction2_p);
						
						/*
						//one antenna
						(antMath_p[k])->applyPB(subim2, subim2, direction1_p);
						//Then the other
						(antMath_p[j])->applyPB(subim2, subim2, direction2_p);
						*/
					}
                    //tim.show("After Apply2 ");
                    //tim.mark();
					//wtime1+=omp_get_wtime()-wtime0;
                    //subim.copyData((LatticeExpr<Complex>) (iif(abs(subim)> 5e-2, subim, 0)));
                    //subim2.copyData((LatticeExpr<Complex>) (iif(abs(subim2)> 25e-4, subim2, 0)));

					//wtime0=omp_get_wtime();
					ft_p.c2cFFTInDouble(subim);
					ft_p.c2cFFTInDouble(subim2);
					//ft_p.c2cFFT(subim);
					//ft_p.c2cFFT(subim2);
					//wtime2+=omp_get_wtime()-wtime0;
                    //  tim.show("after ffts ");


                }
		//cerr << "Apply " << wtime1 << "  fft " << wtime2 << endl;
                /*
                if(nBeamChans >1){
                  Slicer slin(blcin, trcin, Slicer::endIsLast);
                  SubImage<Complex> origPB(pBScreen, slin, false);
                  IPosition elshape= origPB.shape();
                  Matrix<Complex> i1=origPB.get(true);
                  SubImage<Complex> origPB2(pB2Screen, slin, false);
                  Matrix<Complex> i2=origPB2.get(true);
                  Int cenX=i1.shape()(0)/2;
                  Int cenY=i1.shape()(1)/2;

                  for (Int kk=0; kk < (nBeamChans-1); ++kk){
                    Double fratio=beamFreqs(kk)/beamFreqs(nBeamChans-1);
                    cerr << "fratio " << fratio << endl;
                    blcin[3]=kk;
                    trcin[3]=kk;
                    //Slicer slout(blcin, trcin, Slicer::endIsLast);
                    Matrix<Complex> o1(i1.shape(), Complex(0.0));
                    Matrix<Complex> o2(i2.shape(), Complex(0.0));
                    for (Int yy=0;  yy < i1.shape()(1); ++yy){
                      //Int nyy= (Double(yy-cenY)*fratio) + cenY;
                      Double nyy= (Double(yy-cenY)/fratio) + cenY;
                      Double cyy=ceil(nyy);
                      Double fyy= floor(nyy);
                      Int iy=nyy > fyy+0.5 ? cyy : fyy;
                      if(cyy <2*cenY && fyy >=0.0)
                 for(Int xx=0; xx < i1.shape()(0); ++ xx){
                   //Int nxx= Int(Double(xx-cenX)*fratio) + cenX;
                   Double nxx= Int(Double(xx-cenX)/fratio) + cenX;
                    Double cxx=ceil(nxx);
                    Double fxx= floor(nxx);
                    Int ix=nxx > fxx+0.5 ? cxx : fxx ;
                   if(cxx < 2*cenX && fxx >=0.0 ){
                     //Double dist=sqrt((nxx-cxx)*(nxx-cxx)+(nyy-cyy)*(nyy-cyy))/sqrt(2.0);
                     //o1(xx, yy)=float(1-dist)*i1(fxx, fyy)+ dist*i1(cxx,cyy);
                     o1(xx, yy)=i1( ix, iy);
                     //o2(xx, yy)=i2(nxx, nyy);
                     //o2(xx, yy)=float(1-dist)*i2(fxx, fyy)+ dist*i2(cxx,cyy);
                     o2(xx, yy)=i2(ix, iy);
                   }
                 }
                    }
                    pBScreen.putSlice(o1.reform(elshape), blcin);
                    pB2Screen.putSlice(o2.reform(elshape), blcin);
                  }

                }
                */

                //tim.show("after apply+apply2+masking+fft ");
                //tim.mark();
                //LatticeFFT::cfft2d(pBScreen);
                //LatticeFFT::cfft2d(pB2Screen);

                //Matrix<Complex> lala=pBScreen.get(true);
                //fft.fft0(lala, true);
                //fft.flip(lala, false, false);
                // pBScreen.put(lala.reform(IPosition(4, convSize_p, convSize_p, 1, 1)));
                //lala=pB2Screen.get(true);
                //fft.fft0(lala, true);
                //fft.flip(lala, false, false);
                //pB2Screen.put(lala.reform(IPosition(4, convSize_p, convSize_p, 1, 1)));

                //////////*****************
                /*if(0){
                  ostringstream os1;
                  os1 << "PB_field_" << Int(thePix_p[0]) << "_" << Int(thePix_p[1]) << "_antpair_" << k <<"_"<<j ;
                  PagedImage<Float> thisScreen(pbShape, coords, String(os1));
                  LatticeExpr<Float> le(abs(pBScreen));
                  thisScreen.copyData(le);
                  }*/
                ////////*****************/

                //tim.show("after FFT ");
                //tim.mark();
                Int plane=0;
                for (uInt jj=0; jj < k; ++jj)
                    plane=plane+ndish-jj-1;
                plane=plane+j;
                begin[4]=plane;
                end[4]=plane;
                Slicer slplane(begin, end, Slicer::endIsLast);
                //cerr <<  "SHAPES " << convFunc_p(begin, end).shape() << "  " << pBScreen.get(false).shape() << " begin and end " << begin << "    " << end << endl;
                //convFunc_p(begin, end).copyMatchingPart(pBScreen.get(false));
                //weightConvFunc_p(begin, end).copyMatchingPart(pB2Screen.get(false));
                IPosition blcQ(4, pbShape(0)/8*3, pbShape(1)/8*3, 0, 0);
                IPosition trcQ(4,  blcQ[0]+ pbShape(0)/4-1, blcQ[1]+pbShape(1)/4-1 , nBeamPols-1, nBeamChans-1);

                //cerr << "blcQ " << blcQ << " trcQ " << trcQ << " pbShape " << pbShape << endl;
                Slicer slQ(blcQ, trcQ, Slicer::endIsLast);
                {
                    SubImage<Complex>  pBSSub(pBScreen, slQ, false);
                    SubLattice<Complex> cFTempSub(convFuncTemp,  slplane, true);
                    LatticeConcat<Complex> lc(4);
                    lc.setLattice(pBSSub);
                    //cerr << "SHAPES " << cFTempSub.shape() << "   " <<  lc.shape() << endl;
                    cFTempSub.copyData(lc);
                    //cFTempSub.copyData(pBScreen);
                }
                {
                    SubImage<Complex>  pB2SSub(pB2Screen, slQ, false);
                    SubLattice<Complex> cFTempSub2(weightConvFuncTemp,  slplane, true);
                    LatticeConcat<Complex> lc(4);
                    lc.setLattice(pB2SSub);
                    cFTempSub2.copyData(lc);
                    // cFTempSub2.copyData(pB2Screen);
                    //weightConvFuncTemp.putSlice(pB2Screen.get(false), begin);

                }
                //	  supportAndNormalize(plane, convSampling);
                supportAndNormalizeLatt( plane, convSampling, convFuncTemp,  weightConvFuncTemp);



                // tim.show("After search of support ");
            }

        }


        doneMainConv_p[actualConvIndex_p]=true;
        convFunctions_p.resize(actualConvIndex_p+1);
        convWeights_p.resize(actualConvIndex_p+1);
        convSupportBlock_p.resize(actualConvIndex_p+1);
	//Using conjugate change support to be larger of either
	if((nchan_p == 1) && getConjConvFunc) {
	  Int conjsupp=conjSupport(beamFreqs) ;
	  if(conjsupp > max(convSupport_p)){
	    convSupport_p=conjsupp;
	  }

	}
        convFunctions_p[actualConvIndex_p]= new Array<Complex>();
        convWeights_p[actualConvIndex_p]= new Array<Complex>();
        convSupportBlock_p[actualConvIndex_p]=new Vector<Int>();
        Int newConvSize=2*(max(convSupport_p)+2)*convSampling;
        Int newRealConvSize=newConvSize* Int(Double(convSamp)/Double(convSampling));
        Int lattSize=convFuncTemp.shape()(0);
        (*convSupportBlock_p[actualConvIndex_p])=convSupport_p;
		//cerr << "convsupport " << convSupport_p << endl;

        if(newConvSize < lattSize) {
            IPosition blc(5, (lattSize/2)-(newConvSize/2),
                          (lattSize/2)-(newConvSize/2),0,0,0);
            IPosition trc(5, (lattSize/2)+(newConvSize/2-1),
                          (lattSize/2)+(newConvSize/2-1), nBeamPols-1, nBeamChans-1,ndishpair-1);
            IPosition shp(5, newConvSize, newConvSize, nBeamPols, nBeamChans, ndishpair);

            convFunctions_p[actualConvIndex_p]= new Array<Complex>(IPosition(5, newRealConvSize, newRealConvSize, nBeamPols, nBeamChans, ndishpair ));
            convWeights_p[actualConvIndex_p]= new Array<Complex>(IPosition(5, newRealConvSize, newRealConvSize, nBeamPols, nBeamChans, ndishpair ));
            (*convFunctions_p[actualConvIndex_p])=resample(convFuncTemp.getSlice(blc,shp),Double(convSamp)/Double(convSampling));
            convSize_p=newRealConvSize;
            (*convWeights_p[actualConvIndex_p])=resample(weightConvFuncTemp.getSlice(blc, shp),Double(convSamp)/Double(convSampling));
	    //cerr << "nchan " << nchan_p << " getconj " << getConjConvFunc << endl;
       
        }
        else {
            newRealConvSize=lattSize* Int(Double(convSamp)/Double(convSampling));
            convFunctions_p[actualConvIndex_p]= new Array<Complex>(IPosition(5, newRealConvSize, newRealConvSize, nBeamPols, nBeamChans, ndishpair ));
            convWeights_p[actualConvIndex_p]= new Array<Complex>(IPosition(5, newRealConvSize, newRealConvSize, nBeamPols, nBeamChans, ndishpair ));

            (*convFunctions_p[actualConvIndex_p])=resample(convFuncTemp.get(),  Double(convSamp)/Double(convSampling));
            (*convWeights_p[actualConvIndex_p])=resample(weightConvFuncTemp.get(),  Double(convSamp)/Double(convSampling));
            convSize_p=newRealConvSize;
        }


	if((nchan_p == 1) && getConjConvFunc) {
	  fillConjConvFunc(beamFreqs);
	  /////////////////////////TESTOOO
	  /*PagedImage<Complex> SCREEN2(TiledShape(convFunctions_p[actualConvIndex_p]->shape()), TMP, "CONJU"+String::toString(actualConvIndex_p));
	  SCREEN2.put(*convFunctionsConjFreq_p[actualConvIndex_p]  );
	  */
	  ////////////////////////
	}

        convFunc_p.resize();
        weightConvFunc_p.resize();

    }
    else {
        convSize_p=max(*convSizes_p[actualConvIndex_p]);
        convSupport_p.resize();
        convSupport_p=*convSupportBlock_p[actualConvIndex_p];
    }
    /*
    rowMap.resize(vb.nRow());
    for (Int k=0; k < vb.nRow(); ++k){
      //plane of convfunc that match this pair of antennas
      rowMap(k)=antIndexToDiamIndex_p(vb.antenna1()(k))*ndish+
    antIndexToDiamIndex_p(vb.antenna2()(k));

    }
    */
    ////////////////TESTOOO
    //		 CoordinateSystem TMP = coords;
    //	  CoordinateUtil::addLinearAxes(TMP, Vector<String>(1,"gulu"), IPosition(1,nBeamChans)); 
    //	  PagedImage<Complex> SCREEN(TiledShape(convFunctions_p[actualConvIndex_p]->shape()), TMP, "NONCONJUVI2"+String::toString(actualConvIndex_p));
    //	  SCREEN.put(*convFunctions_p[actualConvIndex_p]  );
    //	   PagedImage<Complex> SCREEN3(TiledShape(convWeights_p[actualConvIndex_p]->shape()), TMP, "FTWEIGHTVI2"+String::toString(actualConvIndex_p));
    //	  SCREEN3.put(*convWeights_p[actualConvIndex_p]  );
	
    /////////////////

    makerowmap(vb, convFuncRowMap);
    ///need to deal with only the maximum of different baselines available in this
    ///vb
    ndishpair=max(convFuncRowMap)+1;

    convSupportBlock_p.resize(actualConvIndex_p+1);
    convSizes_p.resize(actualConvIndex_p+1);
    //convSupportBlock_p[actualConvIndex_p]=new Vector<Int>(ndishpair);
    //(*convSupportBlock_p[actualConvIndex_p])=convSupport_p;
    convSizes_p[actualConvIndex_p]=new Vector<Int> (ndishpair);

    /*    convFunctions_p[actualConvIndex_p]->resize(convSize_p, convSize_p, ndishpair);
    *(convFunctions_p[actualConvIndex_p])=convSave_p;
    convWeights_p[actualConvIndex_p]->resize(convSize_p, convSize_p, ndishpair);
    *(convWeights_p[actualConvIndex_p])=weightSave_p;
    */

    convFunc_p.resize();
	if((nchan_p == 1) && getConjConvFunc) {
	  // cerr << this << " recovering " << actualConvIndex_p <<  "   " <<convFunctionsConjFreq_p.size() << endl;
	  if(Int(convFunctionsConjFreq_p.size()) <= actualConvIndex_p){
	    fillConjConvFunc(beamFreqs);
	    
	  }
		convFunc_p=(*convFunctionsConjFreq_p[actualConvIndex_p]);
	}
	else{
		
		convFunc_p=(*convFunctions_p[actualConvIndex_p]);
	}
	
    weightConvFunc_p.resize();
    weightConvFunc_p=(*convWeights_p[actualConvIndex_p]);


    // cerr << "convfunc shapes " <<  convFunc_p.shape() <<  "   " << weightConvFunc_p.shape() << "  " << convSize_p << " pol " << nBeamPols << "  chan " << nBeamChans << " ndishpair " << ndishpair << endl;
    //convSupport_p.resize();
    //convSupport_p=(*convSupportBlock_p[actualConvIndex_p]);
    Bool delc;
    Bool delw;
    Double dirX=pixFieldDir(0);
    Double dirY=pixFieldDir(1);
    Complex *convstor=convFunc_p.getStorage(delc);
    Complex *weightstor=weightConvFunc_p.getStorage(delw);
    Int elconvsize=convSize_p;

    #pragma omp parallel default(none) firstprivate(convstor, weightstor, dirX, dirY, elconvsize, ndishpair, nBeamChans, nBeamPols)
    {
        #pragma omp for
        for(Int iy=0; iy<elconvsize; ++iy) {
            applyGradientToYLine(iy,  convstor, weightstor, dirX, dirY, elconvsize, ndishpair, nBeamChans, nBeamPols);

        }
    }///End of pragma

    convFunc_p.putStorage(convstor, delc);
    weightConvFunc_p.putStorage(weightstor, delw);



    //For now all have the same size convsize;
    convSizes_p[actualConvIndex_p]->set(convSize_p);

    //We have to get the references right now
    //    convFunc_p.resize();
    //convFunc_p.reference(*convFunctions_p[actualConvIndex_p]);
    //weightConvFunc_p.resize();
    //weightConvFunc_p.reference(*convWeights_p[actualConvIndex_p]);

    convFunc.reference(convFunc_p);
    weightConvFunc.reference(weightConvFunc_p);
    convsize=*convSizes_p[actualConvIndex_p];
    convSupport=convSupport_p;


}

typedef unsigned long long ooLong;

void HetArrayConvFunc::applyGradientToYLine(const Int iy, Complex*& convFunctions, Complex*& convWeights, const Double pixXdir, const Double pixYdir, Int convSize, const Int ndishpair, const Int nChan, const Int nPol) {
    Double cy, sy;

    SINCOS(Double(iy-convSize/2)*pixYdir, sy, cy);
    Complex phy(cy,sy) ;
    for (Int ix=0; ix<convSize; ix++) {
        Double cx, sx;
        SINCOS(Double(ix-convSize/2)*pixXdir, sx, cx);
        Complex phx(cx,sx) ;
        for (Int ipol=0; ipol< nPol; ++ipol) {
            //Int poloffset=ipol*nChan*ndishpair*convSize*convSize;
            for (Int ichan=0; ichan < nChan; ++ichan) {
                //Int chanoffset=ichan*ndishpair*convSize*convSize;
                for(Int iz=0; iz <ndishpair; ++iz) {
                    ooLong index=((ooLong(iz*nChan+ichan)*nPol+ipol)*ooLong(convSize)+ooLong(iy))*ooLong(convSize)+ooLong(ix);
                    convFunctions[index]= convFunctions[index]*phx*phy;
                    convWeights[index]= convWeights[index]*phx*phy;
                }
            }
        }

    }
}
Int  HetArrayConvFunc::conjSupport(const casacore::Vector<casacore::Double>& freqs){
  Double centerFreq=SpectralImageUtil::worldFreq(csys_p, 0.0);
  Double maxRatio=-1.0;
  for (Int k=0; k < freqs.shape()[0]; ++k) {
    //Double conjFreq=(centerFreq-freqs[k])+centerFreq;
    Double conjFreq=SynthesisUtils::conjFreq(freqs[k], centerFreq);
    if(maxRatio < conjFreq/freqs[k] )
      maxRatio=conjFreq/freqs[k];
  }
  return  Int(max(convSupport_p)*sqrt(maxRatio)/2.0)*2;
}
void HetArrayConvFunc::fillConjConvFunc(const Vector<Double>& freqs) {
    //cerr << "Actualconv index " << actualConvIndex_p << endl;
    convFunctionsConjFreq_p.resize(actualConvIndex_p+1);
    Double centerFreq=SpectralImageUtil::worldFreq(csys_p, 0.0);
    IPosition shp=convFunctions_p[actualConvIndex_p]->shape();
    convFunctionsConjFreq_p[actualConvIndex_p]=new Array<Complex>(shp, Complex(0.0));
    //cerr << "convsize " << convSize_p << " convsupport " << convSupport_p << endl;
    /*
    Double maxRatio=-1.0;
    for (Int k=0; k < freqs.shape()[0]; ++k) {
      Double conjFreq=(centerFreq-freqs[k])+centerFreq;
      if(maxRatio < conjFreq/freqs[k] )
	maxRatio=conjFreq/freqs[k];
    }
    */
    IPosition blc(5,0,0,0,0,0);
    IPosition trc=shp-1;
    /*
    IPosition trcOut=trc;
    IPosition trcOut(0)= Int(shp(0)*maxRatio/2.0)*2-1;
    IPosition trcOut(1)= Int(shp(1)*maxRatio/2.0)*2-1;
    */
    for (Int k=0; k < freqs.shape()[0]; ++k) {
      //Double conjFreq=(centerFreq-freqs[k])+centerFreq;
      Double conjFreq=SynthesisUtils::conjFreq(freqs[k], centerFreq);
        blc[3]=k;
        trc[3]=k;
        //cerr << "blc " << blc << " trc "<< trc << " ratio " << conjFreq/freqs[k] << endl; 
        //Matrix<Complex> convSlice((*convFunctions_p[actualConvIndex_p])(blc, trc).reform(IPosition(2, shp[0], shp[1])));
        Array<Complex> convSlice((*convFunctions_p[actualConvIndex_p])(blc, trc));
	//Array<Complex> weightSlice((*convWeights_p[actualConvIndex_p])(blc,trc));
        Array<Complex> conjFreqSlice(resample(convSlice, conjFreq/freqs[k]));
	Double ratio1= Double(Int(Double(convSlice.shape()(0))*conjFreq/freqs[k]/2.0)*2)/Double(convSlice.shape()(0));
	Double ratio2= Double(Int(Double(convSlice.shape()(1))*conjFreq/freqs[k]/2.0)*2)/Double(convSlice.shape()(1));
	//cerr << "resample shape " << conjFreqSlice.shape()  << " ratio " << ratio1*ratio2 << " trc " << trc << endl; 
        Array<Complex> conjSlice=(*convFunctionsConjFreq_p[actualConvIndex_p])(blc, trc);
        if(conjFreq > freqs[k]) {
            IPosition end=shp-1;
            IPosition beg(5,0,0,0,0,0);
            beg(0)=(conjFreqSlice.shape()(0)-shp(0))/2;
            beg(1)=(conjFreqSlice.shape()(1)-shp(1))/2;
			end(0)=beg(0)+shp(0)-1;
			end(1)=beg(1)+shp(1)-1;
            end[3]=0;
            conjSlice=conjFreqSlice(beg, end);
        }
        else {
            IPosition end=conjFreqSlice.shape()-1;
            end[3]=0;
            IPosition beg(5,0,0,0,0,0);
            beg(0)=(shp(0)-conjFreqSlice.shape()(0))/2;
            beg(1)=(shp(1)-conjFreqSlice.shape()(1))/2;
			end(0)+=beg(0);
			end(1)+=beg(1);
            conjSlice(beg, end)=conjFreqSlice;
        }
	//cerr << "SUMS " << sum(real(convSlice)) << "   new " << sum(real(conjSlice))/ratio1/ratio2 << endl; //" weight " << sum(real(weightSlice))/ratio1/ratio2<< endl;
	Complex renorm( 1.0/(ratio1*ratio2),0.0);
	conjSlice=conjSlice*renorm;
	//weightSlice=weightSlice*Complex(1.0/(ratio1*ratio2),0.0);

    }
   

}
Bool HetArrayConvFunc::toRecord(RecordInterface& rec) {

    try {
        rec.define("name", "HetArrayConvFunc");
        Int numConv=convFunctions_p.nelements();
        rec.define("ndefined", numConv);
        //rec.define("convfunctionmap", convFunctionMap_p);
        std::map<String, Int>::iterator it=vbConvIndex_p.begin();
        for (Int64 k=0; k < numConv; ++k) {
            rec.define("convfunctions"+String::toString(k), *(convFunctions_p[k]));
            rec.define("convweights"+String::toString(k), *(convWeights_p[k]));
            rec.define("convsizes"+String::toString(k), *(convSizes_p[k]));
            rec.define("convsupportblock"+String::toString(k), *(convSupportBlock_p[k]));
            rec.define(String("key")+String::toString(k), it->first);
            rec.define(String("val")+String::toString(k), it->second);
            it++;
        }
        rec.define("actualconvindex",  actualConvIndex_p);
        rec.define("donemainconv", doneMainConv_p);
        rec.define("vptable", vpTable_p);
        rec.define("pbclass", Int(pbClass_p));

    }
    catch(AipsError& x) {
        return false;
    }
    return true;

}

Bool HetArrayConvFunc::fromRecord(String& err, const RecordInterface& rec, Bool calcfluxscale) {
    //Force pbmath stuff and saved image stuff
    nchan_p=0;
    msId_p=-1;
    try {
        if(!rec.isDefined("name") || rec.asString("name") != "HetArrayConvFunc") {
            throw(AipsError("Wrong record to recover HetArray from"));
        }
        nDefined_p=rec.asInt("ndefined");
        //rec.get("convfunctionmap", convFunctionMap_p);
        convFunctions_p.resize(nDefined_p, true, false);
        convSupportBlock_p.resize(nDefined_p, true, false);
        convWeights_p.resize(nDefined_p, true, false);
        convSizes_p.resize(nDefined_p, true, false);
        vbConvIndex_p.erase(vbConvIndex_p.begin(), vbConvIndex_p.end());
        for (Int64 k=0; k < nDefined_p; ++k) {
            convFunctions_p[k]=new Array<Complex>();
            convWeights_p[k]=new Array<Complex>();
            convSizes_p[k]=new Vector<Int>();
            convSupportBlock_p[k]=new Vector<Int>();
            rec.get("convfunctions"+String::toString(k), *(convFunctions_p[k]));
            rec.get("convweights"+String::toString(k), *(convWeights_p[k]));
            rec.get("convsizes"+String::toString(k), *(convSizes_p[k]));
            rec.get("convsupportblock"+String::toString(k), *(convSupportBlock_p[k]));
            String key;
            Int val;
            rec.get(String("key")+String::toString(k), key);
            rec.get(String("val")+String::toString(k), val);
            vbConvIndex_p[key]=val;
        }
        //Now that we are calculating all phase gradients on the fly ..
        ///we should clean up some and get rid of the cached variables

        convSize_p= nDefined_p > 0 ? (*(convSizes_p[0]))[0] : 0;
        //convSave_p.resize();
        //rec.get("convsave", convSave_p);
        //weightSave_p.resize();
        //rec.get("weightsave", weightSave_p);
        rec.get("vptable", vpTable_p);
        rec.get("donemainconv", doneMainConv_p);
        //convSupport_p.resize();
        //rec.get("convsupport", convSupport_p);
        pbClass_p=static_cast<PBMathInterface::PBClass>(rec.asInt("pbclass"));
        calcFluxScale_p=calcfluxscale;
    }
    catch(AipsError& x) {
        err=x.getMesg();
        return false;
    }

    return true;
}


void HetArrayConvFunc::supportAndNormalize(Int plane, Int convSampling) {

    LogIO os;
    os << LogOrigin("HetArrConvFunc", "suppAndNorm")  << LogIO::NORMAL;
    // Locate support
    Int convSupport=-1;
    IPosition begin(5, 0, 0, 0, 0, plane);
    IPosition end(5, convFunc_p.shape()[0]-1,  convFunc_p.shape()[1]-1, 0, 0, plane);
    Matrix<Complex> convPlane(convFunc_p(begin, end).reform(IPosition(2,convFunc_p.shape()[0], convFunc_p.shape()[1]))) ;
    Float maxAbsConvFunc=max(amplitude(convPlane));
    Float minAbsConvFunc=min(amplitude(convPlane));
    Bool found=false;
    Int trial=0;
    for (trial=convSize_p/2-2; trial>0; trial--) {
        //Searching down a diagonal
        if(abs(convPlane(convSize_p/2-trial,convSize_p/2-trial)) >  (1.0e-2*maxAbsConvFunc) ) {
            found=true;
            trial=Int(sqrt(2.0*Float(trial*trial)));
	   
            break;
        }
    }
    if(!found) {
        if((maxAbsConvFunc-minAbsConvFunc) > (1.0e-2*maxAbsConvFunc))
            found=true;
        // if it drops by more than 2 magnitudes per pixel
        trial=( (10*convSampling) < convSize_p) ? 5*convSampling : (convSize_p/2 - 4*convSampling);
    }


    if(found) {
        if(trial < 5*convSampling)
            trial= ( (10*convSampling) < convSize_p) ? 5*convSampling : (convSize_p/2 - 4*convSampling);
        convSupport=Int(0.5+Float(trial)/Float(convSampling))+1;
        //support is really over the edge
        if( (convSupport*convSampling) >= convSize_p/2) {
            convSupport=convSize_p/2/convSampling-1;
        }
    }
    else {
        /*
        os << "Convolution function is misbehaved - support seems to be zero\n"
           << "Reasons can be: \nThe image definition not covering one or more of the pointings selected \n"
           << "Or no unflagged data in a given pointing"

           << LogIO::EXCEPTION;
        */
        //OTF may have flagged stuff ...
        convSupport=0;
    }
    //cerr << "trial " << trial << " convSupport " << convSupport << " convSize " << convSize_p << endl;
    convSupport_p(plane)=convSupport;
    Double pbSum=0.0;
    /*
    Double pbSum1=0.0;

    for (Int iy=-convSupport;iy<=convSupport;iy++) {
      for (Int ix=-convSupport;ix<=convSupport;ix++) {
        Complex val=convFunc_p.xyPlane(plane)(ix*convSampling+convSize_p/2,
    					  iy*convSampling+convSize_p/2);

        pbSum1+=sqrt(real(val)*real(val)+ imag(val)*imag(val));
      }
    }

    */
    if(convSupport >0) {
        IPosition blc(2, -convSupport*convSampling+convSize_p/2, -convSupport*convSampling+convSize_p/2);
        IPosition trc(2, convSupport*convSampling+convSize_p/2, convSupport*convSampling+convSize_p/2);
        for (Int chan=0; chan < convFunc_p.shape()[3]; ++chan) {
            begin[3]=chan;
            end[3]=chan;
            convPlane.resize();
            convPlane.reference(convFunc_p(begin, end).reform(IPosition(2,convFunc_p.shape()[0], convFunc_p.shape()[1])));
            pbSum=real(sum(convPlane(blc,trc)))/Double(convSampling)/Double(convSampling);
            if(pbSum>0.0) {
                (convPlane)=convPlane*Complex(1.0/pbSum,0.0);
                convPlane.resize();
                convPlane.reference(weightConvFunc_p(begin, end).reform(IPosition(2,convFunc_p.shape()[0], convFunc_p.shape()[1])));
		 
                (convPlane) =(convPlane)*Complex(1.0/pbSum,0.0);
            }
            else {
                os << "Convolution function integral is not positive"
                   << LogIO::EXCEPTION;
            }
        }
    }
    else {
        //no valid convolution for this pointing
        for (Int chan=0; chan < convFunc_p.shape()[3]; ++chan) {
            begin[3]=chan;
            end[3]=chan;
            convFunc_p(begin, end).set(Complex(0.0));
            weightConvFunc_p(begin, end).set(Complex(0.0));
            //convFunc_p.xyPlane(plane).set(0.0);
            //weightConvFunc_p.xyPlane(plane).set(0.0);
        }
    }

}

void HetArrayConvFunc::supportAndNormalizeLatt(Int plane, Int convSampling, TempLattice<Complex>& convFuncLat,
        TempLattice<Complex>& weightConvFuncLat) {

    LogIO os;
    os << LogOrigin("HetArrConvFunc", "suppAndNorm")  << LogIO::NORMAL;
    // Locate support
    Int convSupport=-1;
    ///Use largest channel as highest freq thus largest conv func
    IPosition begin(5, 0, 0, 0, convFuncLat.shape()(3)-1, plane);
    IPosition shape(5, convFuncLat.shape()[0],  convFuncLat.shape()[1], 1, 1, 1);
    //Int convSize=convSize_p;
    Int convSize=shape(0);
    ///use FT weightconvlat as it is wider
    Matrix<Complex> convPlane=weightConvFuncLat.getSlice(begin, shape, true);
    Float maxAbsConvFunc, minAbsConvFunc;
    IPosition minpos, maxpos;
    minMax(minAbsConvFunc, maxAbsConvFunc, minpos, maxpos, amplitude(convPlane));
     Bool found=false;
    Int trial=0;
    Float cutlevel=2.5e-2;
    //numeric needs a larger ft
    for (uInt k=0; k < antMath_p.nelements() ; ++k){
      if((antMath_p[k]->whichPBClass()) == PBMathInterface::NUMERIC)
	cutlevel=5e-3;
    }

    for (trial=0; trial< (convSize-max(maxpos.asVector())-2); ++trial) {
      ///largest along either axis
      //cerr << "rat1 " << abs(convPlane(maxpos[0]-trial,maxpos[1]))/maxAbsConvFunc << " rat2 " << abs(convPlane(maxpos[0],maxpos[1]-trial))/maxAbsConvFunc << endl;
      if((abs(convPlane(maxpos[0]-trial, maxpos[1])) <  (cutlevel*maxAbsConvFunc)) &&(abs(convPlane(maxpos[0],maxpos[1]-trial)) <  (cutlevel*maxAbsConvFunc)) )
	{

            found=true;
            //trial=Int(sqrt(2.0*Float(trial*trial)));
	    
            break;
        }
    }
    if(!found) {
      if((maxAbsConvFunc-minAbsConvFunc) > (cutlevel*maxAbsConvFunc))
            found=true;
        // if it drops by more than 2 magnitudes per pixel
        //trial=( (10*convSampling) < convSize) ? 5*convSampling : (convSize/2 - 4*convSampling);
      trial=convSize/2 - 4*convSampling;
    }

    if(found) {
        if(trial < 5*convSampling)
            trial= ( (10*convSampling) < convSize) ? 5*convSampling : (convSize/2 - 4*convSampling);
        convSupport=(Int(0.5+Float(trial)/Float(convSampling)))+1 ;
	//cerr << "convsupp " << convSupport << endl;
        //support is really over the edge
        if( (convSupport*convSampling) >= convSize/2) {
            convSupport=convSize/2/convSampling-1;
        }
    }
    else {
        /*
        os << "Convolution function is misbehaved - support seems to be zero\n"
           << "Reasons can be: \nThe image definition not covering one or more of the pointings selected \n"
           << "Or no unflagged data in a given pointing"

           << LogIO::EXCEPTION;
        */
        //OTF may have flagged stuff ...
        convSupport=0;
    }
    convSupport_p(plane)=convSupport;
    Double pbSum=0.0;
    /*
    Double pbSum1=0.0;

    for (Int iy=-convSupport;iy<=convSupport;iy++) {
      for (Int ix=-convSupport;ix<=convSupport;ix++) {
        Complex val=convFunc_p.xyPlane(plane)(ix*convSampling+convSize_p/2,
    					  iy*convSampling+convSize_p/2);

        pbSum1+=sqrt(real(val)*real(val)+ imag(val)*imag(val));
      }
    }

    */
    //cerr << "convSize_p " << convSize_p <<  " convSize " << convSize << endl;
    if(convSupport >0) {
        IPosition blc(2, -convSupport*convSampling+convSize/2, -convSupport*convSampling+convSize/2);
        IPosition trc(2, convSupport*convSampling+convSize/2, convSupport*convSampling+convSize/2);
        for (Int chan=0; chan < convFuncLat.shape()[3]; ++chan) {
            begin[3]=chan;
            //end[3]=chan;
            convPlane.resize();
            convPlane=convFuncLat.getSlice(begin, shape, true);
            pbSum=real(sum(convPlane(blc,trc)))/Double(convSampling)/Double(convSampling);
            if(pbSum>0.0) {
                (convPlane)=convPlane*Complex(1.0/pbSum,0.0);
                convFuncLat.putSlice(convPlane, begin);
                convPlane.resize();
                convPlane=weightConvFuncLat.getSlice(begin, shape, true);
		Double pbSum1=0.0;
		pbSum1=real(sum(convPlane(blc,trc)))/Double(convSampling)/Double(convSampling);
                (convPlane) =(convPlane)*Complex(1.0/pbSum1,0.0);
                weightConvFuncLat.putSlice(convPlane, begin);
            }
            else {
                os << "Convolution function integral is not positive"
                   << LogIO::EXCEPTION;
            }
        }
    }
    else {
        //no valid convolution for this pointing
        for (Int chan=0; chan < convFuncLat.shape()[3]; ++chan) {
            begin[3]=chan;
            //end[3]=chan;
            convPlane.resize(shape[0], shape[1]);
            convPlane.set(Complex(0.0));
            convFuncLat.putSlice(convPlane, begin);
            weightConvFuncLat.putSlice(convPlane, begin);
            //convFunc_p.xyPlane(plane).set(0.0);
            //weightConvFunc_p.xyPlane(plane).set(0.0);
        }
    }

}

Int HetArrayConvFunc::factorial(Int n) {
    Int fact=1;
    for (Int k=1; k<=n; ++k)
        fact *=k;
    return fact;
}


Int HetArrayConvFunc::checkPBOfField(const vi::VisBuffer2& vb,
                                     Vector<Int>& /*rowMap*/, const MVDirection& extraShift, const Bool useExtraShift) {

  toPix(vb, extraShift, useExtraShift);
    Vector<Int> pixdepoint(2);
    convertArray(pixdepoint, thePix_p);
    if((pixdepoint(0) < 0) ||  pixdepoint(0) >= nx_p || pixdepoint(1) < 0 ||
            pixdepoint(1) >=ny_p) {
        //cout << "in pix de point off " << pixdepoint << endl;
        return 2;
    }
    String pointingid=String::toString(pixdepoint(0))+"_"+String::toString(pixdepoint(1));
    //Int fieldid=vb.fieldId();
    String msid=vb.msName(true);
    //If channel or pol length has changed underneath...then its time to
    //restart the map
    /*
    if(convFunctionMap_p.ndefined() > 0){
      if ((fluxScale_p.shape()[3] != nchan_p) || (fluxScale_p.shape()[2] != npol_p)){
    convFunctionMap_p.clear();
      }
    }

    */
    if(convFunctionMap_p.nelements() > 0) {
        if (calcFluxScale_p && ((fluxScale_p.shape()[3] != nchan_p) || (fluxScale_p.shape()[2] != npol_p))) {
            convFunctionMap_p.resize();
            nDefined_p=0;
        }
    }
    //String mapid=msid+String("_")+pointingid;
    /*
    if(convFunctionMap_p.ndefined() == 0){
      convFunctionMap_p.define(mapid, 0);
      actualConvIndex_p=0;
      fluxScale_p=TempImage<Float>(IPosition(4,nx_p,ny_p,npol_p,nchan_p), csys_p);
      filledFluxScale_p=false;
      fluxScale_p.set(0.0);
      return -1;
    }
    */
    if(convFunctionMap_p.nelements() == 0) {
        convFunctionMap_p.resize(nx_p*ny_p);
        convFunctionMap_p.set(-1);
        convFunctionMap_p[pixdepoint[1]*nx_p+pixdepoint[0]]=0;
        nDefined_p=1;
        actualConvIndex_p=0;
        if(calcFluxScale_p) {
            fluxScale_p=TempImage<Float>(IPosition(4,nx_p,ny_p,npol_p,nchan_p), csys_p);
            filledFluxScale_p=false;
            fluxScale_p.set(0.0);
        }
        return -1;
    }

    // if(!convFunctionMap_p.isDefined(mapid)){
    //  actualConvIndex_p=convFunctionMap_p.ndefined();
    //  convFunctionMap_p.define(mapid, actualConvIndex_p);
    if(convFunctionMap_p[pixdepoint[1]*nx_p+pixdepoint[0]] <0) {
        actualConvIndex_p=nDefined_p;
        convFunctionMap_p[pixdepoint[1]*nx_p+pixdepoint[0]]=nDefined_p;
        // ++nDefined_p;
        nDefined_p=1;
        return -1;
    }
    else {
        /*
        actualConvIndex_p=convFunctionMap_p[pixdepoint[1]*nx_p+pixdepoint[0]];
        convFunc_p.resize(); // break any reference
        weightConvFunc_p.resize();
        convSupport_p.resize();
        //Here we will need to use the right xyPlane for different PA range
        //and frequency may be
        convFunc_p.reference(*convFunctions_p[actualConvIndex_p]);
        weightConvFunc_p.reference(*convWeights_p[actualConvIndex_p]);
        //Again this for one time of antenna only later should be fixed for all
        // antennas independently
        //these are not really needed right now
        convSupport_p=(*convSupportBlock_p[actualConvIndex_p]);
        convSize_p=(*convSizes_p[actualConvIndex_p])[0];
        makerowmap(vb, rowMap);
        */
        actualConvIndex_p=0;
        return -1;
    }

    return 1;


}

void HetArrayConvFunc::makerowmap(const vi::VisBuffer2& vb,
                                  Vector<Int>& rowMap) {

    uInt ndish=antMath_p.nelements();
    rowMap.resize(vb.nRows());
    for (Int k=0; k < vb.nRows(); ++k) {
        Int index1=antIndexToDiamIndex_p(vb.antenna1()(k));
        Int index2=antIndexToDiamIndex_p(vb.antenna2()(k));
        if(index2 < index1) {
            index1=index2;
            index2=antIndexToDiamIndex_p(vb.antenna1()(k));
        }
        Int plane=0;
        for (Int jj=0; jj < index1; ++jj)
            plane=plane+ndish-jj-1;
        plane=plane+index2;
        //plane of convfunc that match this pair of antennas
        rowMap(k)=plane;

    }

}

Array<Complex> HetArrayConvFunc::resample(const Array<Complex>& inarray, const Double factor) {

    Double nx=Double(inarray.shape()(0));
    Double ny=Double(inarray.shape()(1));
    IPosition shp=inarray.shape();
    shp(0)=Int(nx*factor/2.0)*2;
    shp(1)=Int(ny*factor/2.0)*2;
    Int newNx=shp(0);
    Int newNy=shp(1);
    
    Array<Complex> out(shp, 0.0);
   // cerr << "SHP " << shp << endl;
    
   IPosition incursor=IPosition(inarray.shape().nelements(),1);
    incursor[0]=nx;
    incursor[1]=ny;
    IPosition outcursor=IPosition(inarray.shape().nelements(),1);
    outcursor[0]=shp[0];
    outcursor[1]=shp[1];
    ArrayIterator<Complex> inIt(inarray, IPosition(2,0,1), True);
    ArrayIterator<Complex> outIt(out, IPosition(2,0,1),True);
    inIt.origin();
    outIt.origin();
    //for (zzz=0; zzz< shp.(4); ++zzz){
    //  for(yyy=0; yyy< shp.(3); ++yyy){
    // for(xxx=0; xxx< shp.(2); ++xxx){
    while(!inIt.pastEnd()) {
       // cerr << "Iter shape " << inIt.array().shape() << endl;
        Matrix<Complex> inmat;
        inmat=inIt.array();    
        //Matrix<Float> leReal=real(Matrix<Complex>(inIt.array()));
        //Matrix<Float> leImag=imag(Matrix<Complex>(inIt.array()));
        Matrix<Float> leReal=real(inmat);
        Matrix<Float> leImag=imag(inmat);
        Bool leRealCopy, leImagCopy;
        Float *realptr=leReal.getStorage(leRealCopy);
        Float *imagptr=leImag.getStorage(leImagCopy);
        Bool isCopy;
        Matrix<Complex> outMat(outIt.array());
        Complex *intPtr=outMat.getStorage(isCopy);
        Float realval, imagval;
#ifdef _OPENMP
        omp_set_nested(0);
#endif
        #pragma omp parallel for default(none) private(realval, imagval) firstprivate(intPtr, realptr, imagptr, nx, ny, newNx, newNy) shared(leReal, leImag)

        for (Int k =0; k < newNy; ++k) {
            Double y =Double(k)/Double(newNy)*Double(ny);

            for (Int j=0; j < newNx; ++j) {
                //      Interpolate2D interp(Interpolate2D::LANCZOS);
                Double x=Double(j)/Double(newNx)*Double(nx);
                //interp.interp(realval, where, leReal);
                realval=interpLanczos(x , y, nx, ny,
                                      realptr);
                imagval=interpLanczos(x , y, nx, ny,
                                      imagptr);
                //interp.interp(imagval, where, leImag);
                intPtr[k*Int(newNx)+j]=Complex(realval, imagval);
            }

        }
        outMat.putStorage(intPtr, isCopy);
        leReal.putStorage(realptr, leRealCopy);
        leImag.putStorage(imagptr, leImagCopy);
        inIt.next();
        outIt.next();
    }
    return out;
}
Matrix <Complex> HetArrayConvFunc::resample2(const Matrix<Complex>& inarray, const Double factor) {

    Double nx=Double(inarray.shape()(0));
    Double ny=Double(inarray.shape()(1));
    IPosition shp=inarray.shape();
    shp(0)=Int(nx*factor/2.0)*2;
    shp(1)=Int(ny*factor/2.0)*2;

    
    Matrix<Complex> outMat(shp, Complex(0.0));
    
    
   
     {
        //cerr << "Iter shape " << inarray.shape() << endl;
        
        Matrix<Float> leReal=real(inarray);
        Matrix<Float> leImag=imag(inarray);
        Bool leRealCopy, leImagCopy;
        Float *realptr=leReal.getStorage(leRealCopy);
        Float *imagptr=leImag.getStorage(leImagCopy);
        Bool isCopy;
        Complex *intPtr=outMat.getStorage(isCopy);
        Float realval, imagval;
#ifdef _OPENMP
//        omp_set_nested(0);
#endif
 //       #pragma omp parallel for default(none) private(realval, imagval) firstprivate(intPtr, realptr, imagptr, nx, ny) shared(leReal, leImag)

        for (Int k =0; k < shp(1); ++k) {
            Double y =Double(k)/Double(shp(1))*Double(ny);

            for (Int j=0; j < Int(nx*factor); ++j) {
                //      Interpolate2D interp(Interpolate2D::LANCZOS);
                Double x=Double(j)/Double(factor);
                //interp.interp(realval, where, leReal);
                realval=interpLanczos(x , y, nx, ny,
                                      realptr);
                imagval=interpLanczos(x , y, nx, ny,
                                      imagptr);
                //interp.interp(imagval, where, leImag);
                intPtr[k*Int(nx*factor)+j]=Complex(realval, imagval);
            }

        }
        outMat.putStorage(intPtr, isCopy);
        leReal.putStorage(realptr, leRealCopy);
        leImag.putStorage(imagptr, leImagCopy);
        
     
    }
    return outMat;
}
Float HetArrayConvFunc::sinc(const Float x)  {
    if (x == 0) {
        return 1;
    }
    return sin(C::pi * x) / (C::pi * x);
}
Float HetArrayConvFunc::interpLanczos( const Double& x , const Double& y, const Double& nx, const Double& ny,   const Float* data, const Float a) {
    Double floorx = floor(x);
    Double floory = floor(y);
    Float result=0.0;
    if (floorx < a || floorx >= nx - a || floory < a || floory >= ny - a) {
        result = 0;
        return result;
    }
    for (Float i = floorx - a + 1; i <= floorx + a; ++i) {
        for (Float j = floory - a + 1; j <= floory + a; ++j) {
            result += Float(Double(data[Int(j*nx+i)]) * sinc(x - i)*sinc((x-i)/ a) * sinc(y - j)*sinc((y-j)/ a));
        }
    }
    return result;
}

ImageInterface<Float>&  HetArrayConvFunc::getFluxScaleImage() {
    if(!calcFluxScale_p)
        throw(AipsError("Programmer Error: flux image cannot be retrieved"));
    if(!filledFluxScale_p) {
        //The best flux image for a heterogenous array is the weighted coverage
        fluxScale_p.copyData(*(convWeightImage_p));
        IPosition blc(4,nx_p, ny_p, npol_p, nchan_p);
        IPosition trc(4, ny_p, ny_p, npol_p, nchan_p);
        blc(0)=0;
        blc(1)=0;
        trc(0)=nx_p-1;
        trc(1)=ny_p-1;

        for (Int j=0; j < npol_p; ++j) {
            for (Int k=0; k < nchan_p ; ++k) {

                blc(2)=j;
                trc(2)=j;
                blc(3)=k;
                trc(3)=k;
                Slicer sl(blc, trc, Slicer::endIsLast);
                SubImage<Float> fscalesub(fluxScale_p, sl, true);
                Float planeMax;
                LatticeExprNode LEN = max( fscalesub );
                planeMax =  LEN.getFloat();
                if(planeMax !=0) {
                    fscalesub.copyData( (LatticeExpr<Float>) (fscalesub/planeMax));

                }
            }
        }
        filledFluxScale_p=true;
    }


    return fluxScale_p;

}

void HetArrayConvFunc::sliceFluxScale(Int npol) {
    IPosition fshp=fluxScale_p.shape();
    if (fshp(2)>npol) {
        npol_p=npol;
        // use first npol planes...
        IPosition blc(4,0,0,0,0);
        IPosition trc(4,fluxScale_p.shape()(0)-1, fluxScale_p.shape()(1)-1,npol-1,fluxScale_p.shape()(3)-1);
        Slicer sl=Slicer(blc, trc, Slicer::endIsLast);
        //writeable if possible
        SubImage<Float> fluxScaleSub = SubImage<Float> (fluxScale_p, sl, true);
        SubImage<Float> convWeightImageSub = SubImage<Float> (*convWeightImage_p, sl, true);
        fluxScale_p = TempImage<Float>(fluxScaleSub.shape(),fluxScaleSub.coordinates());
        convWeightImage_p = new TempImage<Float> (convWeightImageSub.shape(),convWeightImageSub.coordinates());
        LatticeExpr<Float> le(fluxScaleSub);
        fluxScale_p.copyData(le);
        LatticeExpr<Float> le2(convWeightImageSub);
        convWeightImage_p->copyData(le2);
    }
}
} // namespace refim end
} //# NAMESPACE CASA - END



<|MERGE_RESOLUTION|>--- conflicted
+++ resolved
@@ -167,11 +167,7 @@
                             ///For ALMA 12m dish it is effectively 10.7 m according to Todd Hunter
                             ///@ 2011-12-06
                             if((vb.subtableColumns().observation().telescopeName()(0) =="ALMA") || (vb.subtableColumns().observation().telescopeName()(0) =="ACA")){
-<<<<<<< HEAD
-
-=======
 			      Quantity fov(max(nx_p*dc_p.increment()(0), ny_p*dc_p.increment()(1)), dc_p.worldAxisUnits()(0));
->>>>>>> b306a6c4
 			      if((abs(dishDiam[k] - 12.0) < 0.5)) {
 				qdiam= Quantity(10.7, "m");
 				blockDiam= Quantity(0.75, "m");
