import os
import sys
import shutil
from __main__ import default
from tasks import *
from taskinit import *
import unittest
import math
import numpy
import numbers

datadir = os.environ.get('CASAPATH').split()[0] + '/data/regression/unittest/statwt/'
src = datadir + 'ngc5921.split_2.ms'

def _get_dst_cols(dst, other="", dodata=True):
    mytb = tbtool()
    mytb.open(dst)
    wt = mytb.getcol("WEIGHT")
    wtsp = mytb.getcol("WEIGHT_SPECTRUM")
    flag = mytb.getcol("FLAG")
    frow = mytb.getcol("FLAG_ROW")
    if dodata:
        data = mytb.getcol("CORRECTED_DATA")
    if len(other) > 0:
        othercol = mytb.getcol(other)
    mytb.close()
    cols = [wt, wtsp, flag, frow]
    if dodata:
        cols.append(data)
    if len(other) > 0:
        cols.append(othercol)
    return cols

def _get_table_cols(mytb):
    times = mytb.getcol("TIME")
    wt = mytb.getcol("WEIGHT")
    wtsp = mytb.getcol("WEIGHT_SPECTRUM")
    flag = mytb.getcol("FLAG")
    frow = mytb.getcol("FLAG_ROW")
    data = mytb.getcol("CORRECTED_DATA")
    return [times, wt, wtsp, flag, frow, data]

# combine correlations
def _variance(dr, di, flag, row):
    fr = numpy.extract(numpy.logical_not(flag[:,:,row]), dr[:,:,row])
    fi = numpy.extract(numpy.logical_not(flag[:,:,row]), di[:,:,row])
    if len(fr) <= 1:
        return 0
    else:
        vr = numpy.var(fr, ddof=1)
        vi = numpy.var(fi, ddof=1)
        return 2/(vr + vi)

# per correlation
def _variance2(dr, di, flag, corr, row):
    fr = numpy.extract(numpy.logical_not(flag[corr,:,row]), dr[corr,:,row])
    fi = numpy.extract(numpy.logical_not(flag[corr,:,row]), di[corr,:,row])
    if len(fr) <= 1:
        return 0
    else:
        vr = numpy.var(fr, ddof=1)
        vi = numpy.var(fi, ddof=1)
        return 2/(vr + vi)


class statwt2_test(unittest.TestCase):

    def test_algorithm(self):
        """ Test the algorithm, includes excludechans tests"""
        mytb = tbtool()
        mytb.open(src)
        expflag = mytb.getcol("FLAG")
        expfrow = mytb.getcol("FLAG_ROW")
        mytb.done()
        dst = "ngc5921.split.ms"
        rtol = 1e-7
        for combine in ["", "corr"]:
            for excludechans in ["0:10~20", ""]:
                for i in [0,1]:
                    shutil.copytree(src, dst) 
                    myms = mstool()
                    if i == 0:
                        myms.open(dst, nomodify=False)
                        myms.statwt2(combine=combine, excludechans=excludechans)
                        myms.done()
                    else:
                        statwt2(dst, combine=combine, excludechans=excludechans)
                    [wt, wtsp, flag, frow, data] = _get_dst_cols(dst)
                    actflag = flag.copy()
                    if excludechans != "":
                        actflag[:, 10:21, :] = True
                    dr = numpy.real(data)
                    di = numpy.imag(data)
                    myshape = wtsp.shape
                    ncorr = myshape[0]
                    nrow = myshape[2]
                    if (combine == "corr"):
                        for row in range(nrow):
                            expec = _variance(dr, di, actflag, row)
                            self.assertTrue(
                                numpy.all(numpy.isclose(wt[:, row], expec, rtol=rtol)),
                                "WEIGHT fail at row" + str(row) + ". got: " + str(wt[:, row])
                                + " expec " + str(expec)
                            )
                            self.assertTrue(
                                len(numpy.unique(wtsp[:,:,row])) == 1,
                                "Weight values are not the same"
                            )
                            self.assertTrue(
                                numpy.all(numpy.isclose(wtsp[:,:,row], expec, rtol)),
                                "Incorrect weights"
                            )
                            if expec == 0:
                                self.assertTrue(numpy.all(flag[:,:,row]), "Not all flags are true")
                                self.assertTrue(frow[row], "FLAG_ROW is not true")
                            else:
                                self.assertTrue(
                                    numpy.all(flag[:,:,row] == expflag[:,:,row]),
                                    "FLAGs don't match"
                                )
                                self.assertTrue(
                                    frow[row] == expfrow[row], "FLAG_ROW doesn't match"
                                )
                    else:
                        for row in range(nrow):
                            for corr in range(ncorr):
                                expec = _variance2(dr, di, actflag, corr, row)
                                self.assertTrue(
                                    numpy.isclose(wt[corr, row], expec, rtol=rtol),
                                    "WEIGHT fail at row" + str(row) + ". got: " + str(wt[corr, row])
                                    + " expec " + str(expec)
                                )
                                self.assertTrue(
                                    len(numpy.unique(wtsp[corr,:,row])) == 1,
                                    "Weight values are not the same"
                                )
                                self.assertTrue(
                                    numpy.all(
                                        numpy.isclose(wtsp[corr,:,row], expec, rtol)), "Incorrect weights"
                                )
                                if expec == 0:
                                    self.assertTrue(numpy.all(flag[corr,:,row]), "Not all flags are true")
                                else:
                                    self.assertTrue(
                                        numpy.all(flag[corr,:,row] == expflag[corr,:,row]),
                                        "FLAGs don't match at row " + str(row) + ".\n"
                                        "Expected: " + str(expflag[corr,:,row]) + "\n"
                                        "Got     : " + str(flag[corr,:,row])
                                    )
                            if (numpy.all(flag[:,:,row])):
                                self.assertTrue(frow[row], "FLAG_ROW is not true")
                            else:
                                self.assertFalse(frow[row], "FLAG_ROW is not false")
                    shutil.rmtree(dst) 
               
    def test_timebin(self):
        """ Test time binning"""
        dst = "ngc5921.split.timebin.ms"
        ref = datadir + "ngc5921.timebin300s_2.ms.ref"
        [refwt, refwtsp, refflag, reffrow, refdata] = _get_dst_cols(ref)
        rtol = 1e-7
        combine = "corr"
        for timebin in ["300s", 10]:
            for i in [0, 1]:
                shutil.copytree(src, dst) 
                myms = mstool()
                if i == 0:
                    myms.open(dst, nomodify=False)
                    myms.statwt2(timebin=timebin, combine=combine)
                    myms.done()
                else:
                    statwt2(dst, timebin=timebin, combine=combine)
                [tstwt, tstwtsp, tstflag, tstfrow, tstdata] = _get_dst_cols(dst)
                self.assertTrue(numpy.all(tstflag == refflag), "FLAGs don't match")
                self.assertTrue(numpy.all(tstfrow == reffrow), "FLAG_ROWs don't match")
                self.assertTrue(numpy.all(numpy.isclose(tstwt, refwt, rtol)), "WEIGHTs don't match")
                self.assertTrue(numpy.all(numpy.isclose(tstwtsp, refwtsp, rtol)), "WEIGHT_SPECTRUMs don't match")
                shutil.rmtree(dst)

    def test_chanbin(self):
        """Test channel binning"""
        dst = "ngc5921.split.chanbin_0.ms"
        rtol = 1e-7
        for combine in ["", "corr"]:
            if combine == "":
                ref = datadir + "ngc5921.chanbin_sepcorr_2.ms.ref"
            else:
                ref = datadir + "ngc5921.chanbin_combcorr_2.ms.ref"
            [refwt, refwtsp, refflag, reffrow, refdata] = _get_dst_cols(ref)
            for i in [0, 1, 2]:
                for chanbin in ["195.312kHz", 8]:
                    if i == 2 and (combine == "corr" or chanbin == 8):
                        continue
                    shutil.copytree(src, dst)
                    if i == 0:
                        myms = mstool()
                        myms.open(dst, nomodify=False)
                        myms.statwt2(chanbin=chanbin, combine=combine)
                        myms.done()
                    elif i == 1:
                        statwt2(dst, chanbin=chanbin, combine=combine)
                    elif i == 2:
                        # check WEIGHT_SPECTRUM is created, only check once,
                        # this test is long as it is
                        # shutil.copytree(src, dst)
                        mytb = tbtool()
                        mytb.open(dst, nomodify=False)
                        x = mytb.ncols()
                        self.assertTrue(mytb.removecols("WEIGHT_SPECTRUM"), "column not removed")
                        y = mytb.ncols()
                        self.assertTrue(y == x-1, "wrong number of columns")
                        mytb.done()
                        myms = mstool()
                        myms.open(dst, nomodify=False)
                        myms.statwt2(chanbin=chanbin, combine=combine)
                        myms.done()
                    [tstwt, tstwtsp, tstflag, tstfrow, tstdata] = _get_dst_cols(dst)
                    self.assertTrue(numpy.all(tstflag == refflag), "FLAGs don't match")
                    self.assertTrue(numpy.all(tstfrow == reffrow), "FLAG_ROWs don't match")
                    self.assertTrue(numpy.all(numpy.isclose(tstwt, refwt, rtol)), "WEIGHTs don't match")
                    self.assertTrue(numpy.all(numpy.isclose(tstwtsp, refwtsp, rtol)), "WEIGHT_SPECTRUMs don't match")
                    shutil.rmtree(dst)

    def test_minsamp(self):
        """Test minimum number of points"""
        dst = "ngc5921.split.minsamp.ms"
        combine = "corr"
        trow = 12
        for i in [0,1]:
            for minsamp in [60, 80]:
                shutil.copytree(src, dst)
                if i == 0:
                    myms = mstool()
                    myms.open(dst, nomodify=False)
                    myms.statwt2(minsamp=minsamp, combine=combine)
                    myms.done()
                else:
                    statwt2(dst, minsamp=minsamp, combine=combine)
                [wt, wtsp, flag, frow, data] = _get_dst_cols(dst)
                if minsamp == 60:
                    self.assertTrue((wt[:, trow] > 0).all(), "Incorrect weight row " + str(trow))
                    self.assertTrue((wtsp[:, :, trow] > 0).all(), "Incorrect weight spectrum row " + str(trow))
                    self.assertFalse(flag[:,:,trow].all(), "Incorrect flag row " + str(trow))
                    self.assertFalse(frow[trow], "Incorrect flagrow row " + str(trow))
                else:
                    self.assertTrue((wt[:, trow] == 0).all(), "Incorrect weight row " + str(trow))
                    self.assertTrue((wtsp[:, :, trow] == 0).all(), "Incorrect weight spectrum row " + str(trow))
                    self.assertTrue(flag[:,:,trow].all(), "Incorrect flag row " + str(trow))
                    self.assertTrue(frow[trow], "Incorrect flagrow row " + str(trow))
                shutil.rmtree(dst)
            
    def test_fieldsel(self):
        """Test field selection"""
        dst = "ngc5921.split.fieldsel.ms"
        combine = "corr"
        [origwt, origwtsp, origflag, origfrow, origdata] = _get_dst_cols(src)
        rtol = 1e-7
        for field in ["2", "N5921_2"]:
            shutil.copytree(src, dst)
            statwt2(dst, field=field, combine=combine)
            [wt, wtsp, flag, frow, data, field_id] = _get_dst_cols(dst, "FIELD_ID")
            nrow = len(frow)
            dr = numpy.real(data)
            di = numpy.imag(data)
            for row in range(nrow):
                if field_id[row] == 2:
                    expec = _variance(dr, di, flag, row)
                    self.assertTrue(
                        numpy.all(numpy.isclose(wt[:, row], expec, rtol=rtol)),
                        "WEIGHT fail at row" + str(row) + ". got: "
                        + str(wt[:, row]) + " expec " + str(expec)
                    )
                    self.assertTrue(
                        numpy.all(numpy.isclose(wtsp[:,:,row], expec, rtol)),
                        "Incorrect weight spectrum"   
                    )
                else:
                    self.assertTrue(
                        numpy.all(numpy.isclose(wt[:, row], origwt[:, row], rtol=rtol)),
                        "WEIGHT fail at row" + str(row) + ". got: " + str(wt[:, row])
                        + " expec " + str(origwt[:, row])
                    )
                    self.assertTrue(
                        numpy.all(numpy.isclose(wtsp[:,:,row], origwtsp[:,:,row], rtol)),
                        "Incorrect weight spectrum"   
                    )
            shutil.rmtree(dst)
            
    def test_spwsel(self):
        """Test spw selection"""
        dst = "ngc5921.split.spwsel.ms"
        combine = "corr"
        [origwt, origwtsp, origflag, origfrow, origdata] = _get_dst_cols(src)
        rtol = 1e-7
        spw="0"
        # data set only has one spw
        shutil.copytree(src, dst)
        statwt2(dst, spw=spw, combine=combine)
        [wt, wtsp, flag, frow, data] = _get_dst_cols(dst)
        nrow = len(frow)
        dr = numpy.real(data)
        di = numpy.imag(data)
        for row in range(nrow):
            expec = _variance(dr, di, flag, row)
            self.assertTrue(
                numpy.all(numpy.isclose(wt[:, row], expec, rtol=rtol)),
                "WEIGHT fail at row" + str(row) + ". got: "
                + str(wt[:, row]) + " expec " + str(expec)
            )
            self.assertTrue(
                numpy.all(numpy.isclose(wtsp[:,:,row], expec, rtol)),
                "Incorrect weight spectrum"   
            )
        shutil.rmtree(dst)
        
    def test_default_boundaries(self):
        """Test default scan, field, etc boundaries"""
        dst = "ngc5921.split.normalbounds.ms"
        timebin = "6000s"
        ref = datadir + "ngc5921.normal_bounds_2.ms.ref"
        rtol = 1e-7
        [expwt, expwtsp, expflag, expfrow, expdata] = _get_dst_cols(ref)
        # there are three field_ids, and there is a change in field_id when
        # there is a change in scan number, so specifying combine="field" in the
        # absence of "scan" will give the same result as combine=""
        for combine in ["corr", "corr,field"]:
            for i in [0, 1]:
                shutil.copytree(src, dst)
                if i == 0:
                    myms = mstool()
                    myms.open(dst, nomodify=False)
                    myms.statwt2(timebin=timebin, combine=combine)
                    myms.done()
                else:
                    statwt2(dst, timebin=timebin, combine=combine)
                [gotwt, gotwtsp, gotflag, gotfrow, gotdata] = _get_dst_cols(dst)
                self.assertTrue(numpy.all(numpy.isclose(gotwt, expwt, rtol)))
                self.assertTrue(numpy.all(numpy.isclose(gotwtsp, expwtsp, rtol)))
                self.assertTrue(numpy.all(gotflag == expflag))
                self.assertTrue(numpy.all(gotfrow == expfrow))
                shutil.rmtree(dst)
        
    def test_no_scan_boundaries(self):
        """Test no scan boundaries"""
        dst = "ngc5921.no_scan_bounds.ms"
        timebin = "6000s"
        ref = datadir + "ngc5921.no_scan_bounds_2.ms.ref"
        rtol = 1e-7
        [expwt, expwtsp, expflag, expfrow, expdata] = _get_dst_cols(ref)
        combine = "corr, scan"
        for i in [0, 1]:
            shutil.copytree(src, dst)
            if i == 0:
                myms = mstool()
                myms.open(dst, nomodify=False)
                myms.statwt2(timebin=timebin, combine=combine)
                myms.done()
            else:
                statwt2(dst, timebin=timebin, combine=combine)
            [gotwt, gotwtsp, gotflag, gotfrow, gotdata] = _get_dst_cols(dst)
            self.assertTrue(numpy.all(numpy.isclose(gotwt, expwt, rtol)))
            self.assertTrue(numpy.all(numpy.isclose(gotwtsp, expwtsp, rtol)))
            self.assertTrue(numpy.all(gotflag == expflag))
            self.assertTrue(numpy.all(gotfrow == expfrow))
            shutil.rmtree(dst)
    
    def test_no_scan_nor_field_boundaries(self):
        """Test no scan nor field boundaries"""
        dst = "ngc5921.no_scan_nor_field_bounds.ms"
        timebin = "6000s"
        ref = datadir + "ngc5921.no_scan_nor_field_bounds_2.ms.ref"
        rtol = 1e-7
        [expwt, expwtsp, expflag, expfrow, expdata] = _get_dst_cols(ref)
        for combine in ["corr,scan,field", "corr,field,scan"]:
            for i in [0, 1]:
                shutil.copytree(src, dst)
                if i == 0:
                    myms = mstool()
                    myms.open(dst, nomodify=False)
                    myms.statwt2(timebin=timebin, combine=combine)
                    myms.done()
                else:
                    statwt2(dst, timebin=timebin, combine=combine)
                [gotwt, gotwtsp, gotflag, gotfrow, gotdata] = _get_dst_cols(dst)
                self.assertTrue(numpy.all(numpy.isclose(gotwt, expwt, rtol)))
                self.assertTrue(numpy.all(numpy.isclose(gotwtsp, expwtsp, rtol)))
                self.assertTrue(numpy.all(gotflag == expflag))
                self.assertTrue(numpy.all(gotfrow == expfrow))
                shutil.rmtree(dst)
                
    def test_statalg(self):
        """Test statalg"""
        # just testing inputs
        dst = "ngc5921.split.statalg.ms"
        for statalg in ["cl", "ch", "h", "f", "bogus"]:
            for i in [0, 1]:
                shutil.copytree(src, dst)
                if i == 0:
                    myms = mstool()
                    myms.open(dst, nomodify=False)
                    if statalg == "cl":
                        self.assertTrue(myms.statwt2(statalg=statalg))
                    elif statalg == "ch":
                        self.assertTrue(myms.statwt2(statalg=statalg, zscore=5, maxiter=3))
                    elif statalg == "h":
                        self.assertTrue(myms.statwt2(statalg=statalg, fence=0.2))
                    elif statalg == "f":
                        self.assertTrue(myms.statwt2(statalg=statalg, center="median", lside=False))
                    elif statalg == "bogus":
                        self.assertRaises(Exception, myms.statwt2, statalg=statalg)
                    myms.done()
                else:
                    if statalg == "cl":
                        statwt2(vis=dst, statalg=statalg)
                    elif statalg == "ch":
                        self.assertTrue(statwt2(vis=dst, statalg=statalg, zscore=5, maxiter=3))
                    elif statalg == "h":
                        self.assertTrue(statwt2(vis=dst, statalg=statalg, fence=0.2))
                    elif statalg == "f":
                        self.assertTrue(statwt2(vis=dst, statalg=statalg, center="median", lside=False))
                    elif statalg == "bogus":
                        self.assertFalse(statwt2(vis=dst, statalg=statalg))
                shutil.rmtree(dst)
                
    def test_wtrange(self):
        """ Test weight range"""
        dst = "ngc5921.split.timebin.ms"
        ref = datadir + "ngc5921.timebin300s_2.ms.ref"
        [refwt, refwtsp, refflag, reffrow, refdata] = _get_dst_cols(ref)
        rtol = 1e-7
        combine = "corr"
        timebin = "300s"
        wtrange = [1, 2]
        for i in [0, 1]:
            shutil.copytree(src, dst) 
            myms = mstool()
            if i == 0:
                myms.open(dst, nomodify=False)
                myms.statwt2(timebin=timebin, combine=combine, wtrange=wtrange)
                myms.done()
            else:
                statwt2(dst, timebin=timebin, combine=combine, wtrange=wtrange)
            [tstwt, tstwtsp, tstflag, tstfrow, tstdata] = _get_dst_cols(dst)
            self.assertTrue(
                numpy.all(
                    tstflag == numpy.logical_or(
                        refflag, numpy.logical_not(
                            numpy.logical_and(tstwtsp >= 1, tstwtsp <= 2)
                        )
                    )
                ),
                "FLAGs don't match"
            )
            self.assertTrue(
                numpy.all(numpy.all(tstflag, axis=(0,1)) == tstfrow),
                "FLAG_ROWs don't match"
            )
            nrows = tstwtsp.shape[2]
            for row in range(nrows):
                rowwtsp = tstwtsp[:,:,row][numpy.logical_not(tstflag[:,:,row])]
                if (len(rowwtsp) == 0):
                    expec = 0
                else:
                    expec = rowwtsp[0]
                self.assertTrue(
                    numpy.all(numpy.isclose(tstwt[:, row], expec, rtol)),
                    "WEIGHTs don't match"
                )
            self.assertTrue(
                numpy.all(numpy.isclose(tstwtsp, refwtsp, rtol)),
                "WEIGHT_SPECTRUMs don't match"
            )
            shutil.rmtree(dst)

    def test_preview(self):
        """ Test preview mode"""
        dst = "ngc5921.split.preview.ms"
        [refwt, refwtsp, refflag, reffrow, refdata] = _get_dst_cols(src)
        rtol = 1e-7
        combine = "corr"
        timebin = "300s"
        wtrange = [1, 2]
        preview = True
        for i in [0, 1]:
            shutil.copytree(src, dst)
            myms = mstool()
            if i == 0:
                myms.open(dst, nomodify=False)
                myms.statwt2(
                    timebin=timebin, combine=combine, wtrange=wtrange, preview=preview
                )
                myms.done()
            else:
                statwt2(
                    dst, timebin=timebin, combine=combine, wtrange=wtrange, preview=preview
                )
            [tstwt, tstwtsp, tstflag, tstfrow, tstdata] = _get_dst_cols(dst)
            self.assertTrue(numpy.all(tstflag == refflag), "FLAGs don't match")
            self.assertTrue(numpy.all(tstfrow == reffrow), "FLAG_ROWs don't match")
            self.assertTrue(
                numpy.all(numpy.isclose(tstwt, refwt, rtol)), "WEIGHTs don't match"
            )
            self.assertTrue(
                numpy.all(numpy.isclose(tstwtsp, refwtsp, rtol)),
                "WEIGHT_SPECTRUMs don't match"
            )
            shutil.rmtree(dst)

    def test_data(self):
        """ Test using data column"""
        dst = "ngc5921.split.data.ms"
        ref = datadir + "ngc5921.timebin300s_2.ms.ref"
        [refwt, refwtsp, refflag, reffrow] = _get_dst_cols(ref, "", dodata=False)
        rtol = 1e-7
        combine = "corr"
        timebin = 10
        data = "data"
        mytb = tbtool()
        myms = mstool()
        for i in [0, 1]:
            shutil.copytree(src, dst)
            self.assertTrue(mytb.open(dst, nomodify=False))
            self.assertTrue(mytb.removecols("DATA"))
            self.assertTrue(mytb.renamecol("CORRECTED_DATA", "DATA"))
            mytb.done()
            if i == 0:
                myms.open(dst, nomodify=False)
                myms.statwt2(timebin=timebin, combine=combine, datacolumn=data)
                myms.done()
            else:
                statwt2(dst, timebin=timebin, combine=combine, datacolumn=data)
            [tstwt, tstwtsp, tstflag, tstfrow] = _get_dst_cols(dst, "", False)
            self.assertTrue(numpy.all(tstflag == refflag), "FLAGs don't match")
            self.assertTrue(numpy.all(tstfrow == reffrow), "FLAG_ROWs don't match")
            self.assertTrue(
                numpy.all(numpy.isclose(tstwt, refwt, rtol)),
                "WEIGHTs don't match"
            )
            self.assertTrue(
                numpy.all(numpy.isclose(tstwtsp, refwtsp, rtol)),
                "WEIGHT_SPECTRUMs don't match"
            )
            shutil.rmtree(dst)

    def test_slding_time_window(self):
        """ Test sliding time window"""
        dst = "ngc5921.split.sliding_time_window.ms"
        ref = datadir + "ngc5921.slidingtimebin300s_2.ms.ref"
        [refwt, refwtsp, refflag, reffrow] = _get_dst_cols(ref, "", dodata=False)
        rtol = 1e-7
        timebin = "300s"
        myms = mstool()
        for i in [0, 1]:
            shutil.copytree(src, dst)
            if i == 0:
                myms.open(dst, nomodify=False)
                myms.statwt2(timebin=timebin, slidetimebin=True)
                myms.done()
            else:
                statwt2(dst, timebin=timebin, slidetimebin=True)
            [tstwt, tstwtsp, tstflag, tstfrow] = _get_dst_cols(dst, "", False)
            self.assertTrue(numpy.all(tstflag == refflag), "FLAGs don't match")
            self.assertTrue(numpy.all(tstfrow == reffrow), "FLAG_ROWs don't match")
            self.assertTrue(
                numpy.all(numpy.isclose(tstwt, refwt, rtol)),
                "WEIGHTs don't match"
            )
            self.assertTrue(
                numpy.all(numpy.isclose(tstwtsp, refwtsp, rtol)),
                "WEIGHT_SPECTRUMs don't match"
            )
            shutil.rmtree(dst)

    def test_residual(self):
        """ Test using corrected_data - model_data column"""
        dst = "ngc5921.split.residualwmodel.ms"
        ref = datadir + "ngc5921.resid_with_model.ms.ref"
        [refwt, refwtsp, refflag, reffrow] = _get_dst_cols(ref, "", dodata=False)
        rtol = 1e-7
        data = "residual"
        mytb = tbtool()
        myms = mstool()
        for i in [0, 1]:
            shutil.copytree(src, dst)
            if i == 0:
                myms.open(dst, nomodify=False)
                myms.statwt2(datacolumn=data)
                myms.done()
            else:
                statwt2(dst, datacolumn=data)
            [tstwt, tstwtsp, tstflag, tstfrow] = _get_dst_cols(dst, "", False)
            self.assertTrue(numpy.all(tstflag == refflag), "FLAGs don't match")
            self.assertTrue(numpy.all(tstfrow == reffrow), "FLAG_ROWs don't match")
            self.assertTrue(
                numpy.all(numpy.isclose(tstwt, refwt, rtol)),
                "WEIGHTs don't match"
            )
            self.assertTrue(
                numpy.all(numpy.isclose(tstwtsp, refwtsp, rtol)),
                "WEIGHT_SPECTRUMs don't match"
            )
            shutil.rmtree(dst)
            
    def test_residual_no_model(self):
        """ Test using corrected_data - model_data column"""
        dst = "ngc5921.split.residualwoutmodel.ms"
        ref = datadir + "ngc5921.resid_without_model.ms.ref"
        [refwt, refwtsp, refflag, reffrow] = _get_dst_cols(ref, "", dodata=False)
        rtol = 1e-7
        data = "residual"
        mytb = tbtool()
        myms = mstool()
        for i in [0, 1]:
            shutil.copytree(src, dst)
            self.assertTrue(mytb.open(dst, nomodify=False))
            self.assertTrue(mytb.removecols("MODEL_DATA"))
            mytb.done()
            if i == 0:
                myms.open(dst, nomodify=False)
                myms.statwt2(datacolumn=data)
                myms.done()
            else:
                statwt2(dst, datacolumn=data)
            [tstwt, tstwtsp, tstflag, tstfrow] = _get_dst_cols(dst, "", False)
            self.assertTrue(numpy.all(tstflag == refflag), "FLAGs don't match")
            self.assertTrue(numpy.all(tstfrow == reffrow), "FLAG_ROWs don't match")
            self.assertTrue(
                numpy.all(numpy.isclose(tstwt, refwt, rtol)),
                "WEIGHTs don't match"
            )
            self.assertTrue(
                numpy.all(numpy.isclose(tstwtsp, refwtsp, rtol)),
                "WEIGHT_SPECTRUMs don't match"
            )
            shutil.rmtree(dst)

    def test_residual_data(self):
        """ Test using _data - model_data column"""
        dst = "ngc5921.split.residualdatawmodel.ms"
        ref = datadir + "ngc5921.residdata_with_model.ms.ref"
        [refwt, refwtsp, refflag, reffrow] = _get_dst_cols(ref, "", dodata=False)
        rtol = 1e-7
        data = "residual_data"
        mytb = tbtool()
        myms = mstool()
        for i in [0, 1]:
            shutil.copytree(src, dst)
            if i == 0:
                myms.open(dst, nomodify=False)
                myms.statwt2(datacolumn=data)
                myms.done()
            else:
                statwt2(dst, datacolumn=data)
            [tstwt, tstwtsp, tstflag, tstfrow] = _get_dst_cols(dst, "", False)
            self.assertTrue(numpy.all(tstflag == refflag), "FLAGs don't match")
            self.assertTrue(numpy.all(tstfrow == reffrow), "FLAG_ROWs don't match")
            self.assertTrue(
                numpy.all(numpy.isclose(tstwt, refwt, rtol)),
                "WEIGHTs don't match"
            )
            self.assertTrue(
                numpy.all(numpy.isclose(tstwtsp, refwtsp, rtol)),
                "WEIGHT_SPECTRUMs don't match"
            )
            shutil.rmtree(dst)

    def test_residual_data_no_model(self):
        """ Test using data - default model """
        dst = "ngc5921.split.residualdatawoutmodel.ms"
        ref = datadir + "ngc5921.residdata_without_model.ms.ref"
        [refwt, refwtsp, refflag, reffrow] = _get_dst_cols(ref, "", dodata=False)
        rtol = 1e-7
        data = "residual_data"
        mytb = tbtool()
        myms = mstool()
        for i in [0, 1]:
            shutil.copytree(src, dst)
            self.assertTrue(mytb.open(dst, nomodify=False))
            self.assertTrue(mytb.removecols("MODEL_DATA"))
            mytb.done()
            if i == 0:
                myms.open(dst, nomodify=False)
                myms.statwt2(datacolumn=data)
                myms.done()
            else:
                statwt2(dst, datacolumn=data)
            [tstwt, tstwtsp, tstflag, tstfrow] = _get_dst_cols(dst, "", False)
            self.assertTrue(numpy.all(tstflag == refflag), "FLAGs don't match")
            self.assertTrue(numpy.all(tstfrow == reffrow), "FLAG_ROWs don't match")
            self.assertTrue(
                numpy.all(numpy.isclose(tstwt, refwt, rtol)),
                "WEIGHTs don't match"
            )
            self.assertTrue(
                numpy.all(numpy.isclose(tstwtsp, refwtsp, rtol)),
                "WEIGHT_SPECTRUMs don't match"
            )
            shutil.rmtree(dst)

<<<<<<< HEAD
=======
    def test_returned_stats(self):
        """ Test returned stats, CAS-10881"""
        dst = "ngc5921.split.statstest.ms"
        ref = datadir + "ngc5921.residdata_without_model.ms.ref"
        rtol = 1e-7
        myms = mstool()
        for i in [0, 1]:
            shutil.copytree(src, dst)
            if i == 0:
                myms.open(dst, nomodify=False)
                res = myms.statwt2()
                myms.done()
            else:
                res = statwt2(dst)
            self.assertTrue(
                numpy.isclose(res['mean'], 3.6326332, rtol),
                "mean is incorrect"
            )
            self.assertTrue(
                numpy.isclose(res['variance'], 6.6448922, rtol),
                "variance is incorrect"
            )
            shutil.rmtree(dst)

>>>>>>> fc791b80
def suite():
    return [statwt2_test]
<|MERGE_RESOLUTION|>--- conflicted
+++ resolved
@@ -697,8 +697,6 @@
             )
             shutil.rmtree(dst)
 
-<<<<<<< HEAD
-=======
     def test_returned_stats(self):
         """ Test returned stats, CAS-10881"""
         dst = "ngc5921.split.statstest.ms"
@@ -723,6 +721,5 @@
             )
             shutil.rmtree(dst)
 
->>>>>>> fc791b80
 def suite():
     return [statwt2_test]
