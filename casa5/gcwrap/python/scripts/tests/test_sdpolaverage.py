--- conflicted
+++ resolved
@@ -6,16 +6,12 @@
 import math
 import sys
 
-<<<<<<< HEAD
-# Define the root for the data files
-datapath = os.environ.get('CASAPATH').split()[0] + "/casatestdata/unittest/sdpolaverage/"
-=======
 from casatasks.private.casa_transition import is_CASA6
 if is_CASA6:
     from casatasks import sdpolaverage
     from casatasks.private.sdutil import tbmanager
     from casatools import ctsys
-    datapath = ctsys.resolve('regression/unittest/tsdfit/')
+    datapath = ctsys.resolve('unittest/sdpolaverage/')
 
     # default isn't used in casatasks
     def default(atask):
@@ -27,8 +23,7 @@
     from sdutil import tbmanager
 
     # Define the root for the data files
-    datapath = os.environ.get('CASAPATH').split()[0] + "/data/regression/unittest/tsdfit/"
->>>>>>> eb1fbe4a
+    datapath = os.environ.get('CASAPATH').split()[0] + "/casatestdata/unittest/sdpolaverage/"
 
 
 def weighToSigma(weight):
@@ -75,13 +70,8 @@
     def setUp(self):
         self.inputms = "analytic_type1.fit.ms"
         self.outputms = "polave.ms"
-<<<<<<< HEAD
-        datapath = os.environ.get('CASAPATH').split()[0] + "/casatestdata/unittest/sdpolaverage/"
-        os.system('cp -RH '+datapath + self.inputms +' '+ self.inputms)
-=======
         #datapath = os.environ.get('CASAPATH').split()[0] + "/data/regression/unittest/tsdfit/"
-        os.system('cp -RL ' + datapath + self.inputms + ' ' + self.inputms)
->>>>>>> eb1fbe4a
+        os.system('cp -RH ' + datapath + self.inputms + ' ' + self.inputms)
         default(sdpolaverage)
 
     def tearDown(self):
