--- conflicted
+++ resolved
@@ -3012,7 +3012,6 @@
             return _histograms(
                 _imageF, axes, region, mask, nbins,
                 includepix, cumu, log, stretch
-<<<<<<< HEAD
             );
         }
         else if (_imageD) {
@@ -3024,47 +3023,6 @@
         else {
             ThrowCc("Logic error");
         }
-        /*
-        vector<uInt> myaxes;
-        if (axes.size() != 1 || axes[0] != -1) {
-            ThrowIf(
-                *min_element(axes.begin(), axes.end()) < 0,
-                "All axes must be nonnegative"
-=======
->>>>>>> 401c8034
-            );
-        }
-<<<<<<< HEAD
-        auto regionRec = _getRegion(region, false);
-        String Mask = _getMask(mask);
-        vector<Double> myIncludePix;
-        if (!(includepix.size() == 1 && includepix[0] == -1)) {
-            myIncludePix = includepix;
-        }
-        ImageHistogramsCalculator ihc(
-            _imageF, regionRec.get(), Mask
-        );
-        if (! myaxes.empty()) {
-            ihc.setAxes(myaxes);
-=======
-        else if (_imageD) {
-            return _histograms(
-                _imageD, axes, region, mask, nbins,
-                includepix, cumu, log, stretch
-            );
->>>>>>> 401c8034
-        }
-        else {
-            ThrowCc("Logic error");
-        }
-<<<<<<< HEAD
-        ihc.setCumulative(cumu);
-        ihc.setDoLog10(log);
-        ihc.setStretch(stretch);
-        return fromRecord(ihc.compute());
-        */
-=======
->>>>>>> 401c8034
     }
     catch (const AipsError& x) {
         _log << LogIO::SEVERE << "Exception Reported: " << x.getMesg()
@@ -5899,7 +5857,6 @@
         tmpinclude.resize(includepix.size());
         for (uInt i=0; i<includepix.size(); ++i) {
             tmpinclude[i] = includepix[i];
-<<<<<<< HEAD
         }
     }
     if (!(excludepix.size() == 1 && excludepix[0] == -1)) {
@@ -5947,55 +5904,6 @@
         else if (mymethod.startsWith("t")) {
             method = ImageStatsData::TILED_APPLY;
         }
-=======
-        }
-    }
-    if (!(excludepix.size() == 1 && excludepix[0] == -1)) {
-        tmpexclude.resize(excludepix.size());
-        for (uInt i = 0; i < excludepix.size(); ++i) {
-            tmpexclude[i] = excludepix[i];
-        }
-    }
-    if (verbose) {
-        _log << LogIO::NORMAL << "Determining stats for image "
-            << _name(true) << LogIO::POST;
-    }
-    Record ret;
-    if (force || ! stats.get()) {
-        stats.reset(
-            new ImageStatsCalculator<T>(myImage, regionRec.get(), mtmp, verbose)
-        );
-    }
-    else {
-        stats->setMask(mtmp);
-        stats->setRegion(regionRec ? *regionRec : Record());
-    }
-    String myalg = algorithm;
-    myalg.downcase();
-    if (myalg.startsWith("b")) {
-        stats->configureBiweight(niter);
-        if (robust) {
-            _log << LogIO::WARN << "The biweight algorithm does not support "
-                << "computation of quantile-related (median, MADM, first/third "
-                << "quartile, IQR) statistics (robust=True). Proceeding "
-                << "without calculating those stats." << LogIO::POST;
-            robust = False;
-        }
-    }
-    else if (myalg.startsWith("ch")) {
-        stats->configureChauvenet(zscore, maxiter);
-    }
-    else if (myalg.startsWith("cl")) {
-        String mymethod = clmethod;
-        mymethod.downcase();
-        ImageStatsData::PreferredClassicalAlgorithm method;
-        if (mymethod.startsWith("a")) {
-            method = ImageStatsData::AUTO;
-        }
-        else if (mymethod.startsWith("t")) {
-            method = ImageStatsData::TILED_APPLY;
-        }
->>>>>>> 401c8034
         else if (mymethod.startsWith("f")) {
             method = ImageStatsData::STATS_FRAMEWORK;
         }
