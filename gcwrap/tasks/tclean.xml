--- conflicted
+++ resolved
@@ -2012,11 +2012,7 @@
     <param type="double" name="minpercentchange" subparam="true">
            <shortdescription>minimum percentage change in mask size (per channel plane) to trigger updating of mask by automask </shortdescription>
            <value type="double">-1.0</value>
-<<<<<<< HEAD
-<description>minimum percentage change in mask size (per channel plane) to trigger updating of mask by automask for subsequent cycles. This check is only applied when noise based threshold is used and when cyclethreshold reached to threshold in the previous cycle. In other words, if the mask size change in a particular channel is less than minpercentchange, it will stop masking for the channel for subsequent cycles. The default, -1.0 (or any value less than 0.0) will turn off this check. Automask will still stop masking if the current channel mask is an empty mask.  
-=======
 <description>If the change in the mask size in a particular channel is less than minpercentchange, stop masking that channel in subsequent cycles. This check is only applied when noise based threshold is used and when the previous clean major cycle had a cyclethreshold value equal to the clean threshold. Values equal to -1.0 (or any value less than 0.0) will turn off this check (the default). Automask will still stop masking if the current channel mask is an empty mask and the noise threshold was used to determine the mask. 
->>>>>>> 2c566636
 </description>
     </param>
 
