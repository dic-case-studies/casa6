<?xml version="1.0" encoding="UTF-8"?>
<?xml-stylesheet type="text/xsl" ?>
<casaxml xmlns="http://casa.nrao.edu/schema/psetTypes.html"
      xmlns:xsi="http://www.w3.org/2001/XMLSchema-instance"
      xsi:schemaLocation="http://casa.nrao.edu/schema/casa.xsd">

<task type="function" name="plotms" category="visualization, information,editing, manipulation, utility" async="never">
<shortdescription>A plotter/interactive flagger for visibility data.</shortdescription>

<returns type="void" />
	
<description>

        Task for plotting and interacting with visibility
        data.  Limited support for caltable plotting is also
        included as of CASA v4.1.

        A variety of axes choices (including data column) along 
        with MS selection and averaging options are provided for data 
        selection.  Flag extension parameters are also available for
        flagging operations in the plotter.
        
        All of the provided parameters can also be set using the GUI once
        the application has been launched.  Additional and more specific
        operations are available through the GUI and/or through the plotms
        tool (pm).

        Most basic functions (plotting, iteration, locate, flagging)
        will work for most CalTables. Parameterized CalTables
        (delays, antpos, gaincurve, opacity), will, at best, currently 
        just plot the simple parameters contained in the
        table, not the effective amplitudes or phases sampled at
        observing times, frequencies etc.  BPOLY and GSPLINE tables
        are not yet supported.   Features currently unsupported for
        CalTables include Averaging, Transformations (velocity 
        conversions, etc.), and some details of selection (channel and 
        polarization selection are not yet enabled) and axes choices 
        (geometry options are not yet enabled).  In the plotms gui,
        many options irrelevant for CalTables are not yet hidden when
        interacting with a CalTable, and such settings will be ignored
        (when benign) or cause an error message.
        
</description>

<input>

<!--
###############################################################################
MS Parameters
###############################################################################
-->
  <param type="string" name="vis" kind="ms">
    <description>Input MS (or CalTable) (blank for none)</description>
    <value />
  </param>
  
  
  
  <param type="int" name="gridrows">
    <description>Number of subplot rows</description>
  	<value>1</value>
  </param>
  
  <param type="int" name="gridcols">
    <description>Number of subplot columns</description>
  	<value>1</value>
  </param>
  
   <param type="int" name="rowindex">
       <description>Row location of the plot (0-based)</description>
       <value>0</value>
   </param>

   <param type="int" name="colindex">
       <description>Column location of the plot (0-based)</description>
       <value>0</value>
   </param>
  
  <param type="int" name="plotindex">
    	<description>Index to address a subplot (0-based)</description>
    	<value>0</value>
  	</param>
 

  <param type="string" name="xaxis">
    <description>Plot x-axis (blank for default/current)</description>
    <value />
    <allowed kind="enum">
      <value />
      <value>scan</value>
      <value>Scan</value>
      <value>field</value>
      <value>Field</value>
      <value>time</value>
      <value>Time</value>
      <value>interval</value>
      <value>time_interval</value>
      <value>timeinterval</value>
      <value>timeint</value>
      <value>Interval</value>
      <value>spw</value>
      <value>Spw</value>
      <value>channel</value>
      <value>chan</value>
      <value>Channel</value>
      <value>frequency</value>
      <value>freq</value>
      <value>Frequency</value>
      <value>correlation</value>
      <value>corr</value>
      <value>Corr</value>
      <value>antenna1</value>
      <value>ant1</value>
      <value>Antenna1</value>
      <value>antenna2</value>
      <value>ant2</value>
      <value>Antenna2</value>
      <value>baseline</value>
      <value>Baseline</value>
      <value>row</value>
      <value>Row</value>
      <value>observation</value>
      <value>Observation</value>
      <value>intent</value>
      <value>Intent</value>
      <value>feed1</value>
      <value>Feed1</value>
      <value>feed2</value>
      <value>Feed2</value>
      <value>uvdist</value>
      <value>UVdist</value>
      <value>uvwave</value>
      <value>uvdist_l</value>
      <value>uvdistl</value>
      <value>UVwave</value>
      <value>u</value>
      <value>U</value>
      <value>v</value>
      <value>V</value>
      <value>w</value>
      <value>W</value>
      <value>uwave</value>
      <value>Uwave</value>
      <value>vwave</value>
      <value>Vwave</value>
      <value>wwave</value>
      <value>Wwave</value>
      <value>velocity</value>
      <value>vel</value>
      <value>Velocity</value>
      <value>amp</value>
      <value>amplitude</value>
      <value>Amp</value>
      <value>phase</value>
      <value>Phase</value>
      <value>real</value>
      <value>Real</value>
      <value>imag</value>
      <value>imaginary</value>
      <value>Imag</value>
      <value>wt</value>
      <value>Wt</value>
      <value>weight</value>
      <value>wt*amp</value>
      <value>Wt*Amp</value>
      <value>wtsp</value>
      <value>WtSp</value>
      <value>weightspectrum</value>
      <value>WeightSpectrum</value>
      <value>sigma</value>
      <value>Sigma</value>
      <value>sigmasp</value>
      <value>SigmaSp</value>
      <value>sigmaspectrum</value>
      <value>SigmaSpectrum</value>
      <value>flag</value>
      <value>Flag</value>
      <value>azimuth</value>
      <value>Azimuth</value>
      <value>elevation</value>
      <value>Elevation</value>
      <value>hourang</value>
      <value>hourangle</value>
      <value>HourAngle</value>
      <value>parang</value>
      <value>parangle</value>
      <value>parallacticangle</value>
      <value>ParAngle</value>
      <value>antenna</value>
      <value>ant</value>
      <value>Antenna</value>
      <value>ant-azimuth</value>
      <value>Ant-Azimuth</value>
      <value>ant-elevation</value>
      <value>Ant-Elevation</value>
      <value>ant-parang</value>
      <value>ant-parangle</value>
      <value>ant-parallacticangle</value>
      <value>Ant-Parangle</value>
      <value>flagrow</value>
      <value>FlagRow</value>
      <value>gainamp</value>
      <value>gamp</value>
      <value>GainAmp</value>
      <value>gainphase</value>
      <value>gphase</value>
      <value>GainPhase</value>
      <value>gainreal</value>
      <value>greal</value>
      <value>GainReal</value>
      <value>gainimag</value>
      <value>gimag</value>
      <value>GainImag</value>
      <value>delay</value>
      <value>del</value>
      <value>Delay</value>
      <value>swp</value>
      <value>swpower</value>
      <value>switchedpower</value>
      <value>SwPower</value>
      <value>spgain</value>
      <value>tsys</value>
      <value>Tsys</value>
      <value>opac</value>
      <value>opacity</value>
      <value>Opac</value>
      <value>snr</value>
      <value>SNR</value>
      <value>tec</value>
      <value>TEC</value>
      <value>radialvelocity</value>
      <value>Radial Velocity</value>
      <value>rho</value>
      <value>Distance</value>
    </allowed>
  </param>
  
    <param type="string" name="xdatacolumn" subparam="true">
      <description>Data column to use for x-axis (blank for default/current).  Note that residuals are complex (vector) differences or ratios.</description>
      <value />
      <allowed kind="enum">
        <value />
        <value>data</value>
        <value>corrected</value>
        <value>model</value>
        <value>residual</value>
        <value>corrected-model</value>
        <value>data-model</value>
        <value>data/model</value>
        <value>corrected/model</value>
        <value>float</value>
      </allowed>
    </param>    
    
  <param type="any" name="yaxis">    
  <description>Plot y-axis (blank for default/current)</description>
  <any type="variant" limittype="string stringArray"/>
   <value type="string" />
   <value type="stringArray" ><value></value></value>
   <allowed kind="enum">
      <value />
      <value>scan</value>
      <value>Scan</value>
      <value>field</value>
      <value>Field</value>
      <value>time</value>
      <value>Time</value>
      <value>interval</value>
      <value>time_interval</value>
      <value>timeinterval</value>
      <value>timeint</value>
      <value>Interval</value>
      <value>spw</value>
      <value>Spw</value>
      <value>channel</value>
      <value>chan</value>
      <value>Channel</value>
      <value>frequency</value>
      <value>freq</value>
      <value>Frequency</value>
      <value>correlation</value>
      <value>corr</value>
      <value>Corr</value>
      <value>antenna1</value>
      <value>ant1</value>
      <value>Antenna1</value>
      <value>antenna2</value>
      <value>ant2</value>
      <value>Antenna2</value>
      <value>baseline</value>
      <value>Baseline</value>
      <value>row</value>
      <value>Row</value>
      <value>observation</value>
      <value>Observation</value>
      <value>intent</value>
      <value>Intent</value>
      <value>feed1</value>
      <value>Feed1</value>
      <value>feed2</value>
      <value>Feed2</value>
      <value>uvdist</value>
      <value>UVdist</value>
      <value>uvwave</value>
      <value>uvdist_l</value>
      <value>uvdistl</value>
      <value>UVwave</value>
      <value>u</value>
      <value>U</value>
      <value>v</value>
      <value>V</value>
      <value>w</value>
      <value>W</value>
      <value>uwave</value>
      <value>Uwave</value>
      <value>vwave</value>
      <value>Vwave</value>
      <value>wwave</value>
      <value>Wwave</value>
      <value>velocity</value>
      <value>vel</value>
      <value>Velocity</value>
      <value>amp</value>
      <value>amplitude</value>
      <value>Amp</value>
      <value>phase</value>
      <value>Phase</value>
      <value>real</value>
      <value>Real</value>
      <value>imag</value>
      <value>imaginary</value>
      <value>Imag</value>
      <value>wt</value>
      <value>Wt</value>
      <value>weight</value>
      <value>wt*amp</value>
      <value>Wt*Amp</value>
      <value>wtsp</value>
      <value>WtSp</value>
      <value>weightspectrum</value>
      <value>WeightSpectrum</value>
      <value>sigma</value>
      <value>Sigma</value>
      <value>sigmasp</value>
      <value>SigmaSp</value>
      <value>sigmaspectrum</value>
      <value>SigmaSpectrum</value>
      <value>flag</value>
      <value>Flag</value>
      <value>azimuth</value>
      <value>Azimuth</value>
      <value>elevation</value>
      <value>Elevation</value>
      <value>hourang</value>
      <value>hourangle</value>
      <value>HourAngle</value>
      <value>parang</value>
      <value>parangle</value>
      <value>parallacticangle</value>
      <value>ParAngle</value>
      <value>antenna</value>
      <value>ant</value>
      <value>Antenna</value>
      <value>ant-azimuth</value>
      <value>Ant-Azimuth</value>
      <value>ant-elevation</value>
      <value>Ant-Elevation</value>
      <value>ant-parang</value>
      <value>ant-parangle</value>
      <value>ant-parallacticangle</value>
      <value>Ant-Parangle</value>
      <value>flagrow</value>
      <value>FlagRow</value>
      <value>gainamp</value>
      <value>gamp</value>
      <value>GainAmp</value>
      <value>gainphase</value>
      <value>gphase</value>
      <value>GainPhase</value>
      <value>gainreal</value>
      <value>greal</value>
      <value>GainReal</value>
      <value>gainimag</value>
      <value>gimag</value>
      <value>GainImag</value>
      <value>delay</value>
      <value>del</value>
      <value>Delay</value>
      <value>swp</value>
      <value>swpower</value>
      <value>switchedpower</value>
      <value>SwPower</value>
      <value>spgain</value>
      <value>tsys</value>
      <value>Tsys</value>
      <value>opac</value>
      <value>opacity</value>
      <value>Opac</value>
      <value>snr</value>
      <value>SNR</value>
      <value>tec</value>
      <value>TEC</value>
      <value>radialvelocity</value>
      <value>Radial Velocity</value>
      <value>rho</value>
      <value>Distance</value>
    </allowed>
    </param>
    
    <param type="any" name="ydatacolumn" subparam="true">
      <description>Data column to use for y-axis (blank for default/current). Note that residuals are complex (vector) differences or ratios.</description>
      <any type="variant" limittype='string stringArray'/>
      <value type="string"/>
      <allowed kind="enum" type="string">
        <value/>
        <value>data</value>
        <value>corrected</value>
        <value>model</value>
        <value>residual</value>
        <value>corrected-model</value>
        <value>data-model</value>
        <value>data/model</value>
        <value>corrected/model</value>
        <value>float</value>
      </allowed>
    </param>
    
    <param type="any" name="yaxislocation" subparam="true">
      <description>Left or right y-axis for the data (blank for default)</description>
      <any type="variant" limittype='string stringArray'/>
      <value type="string" />
      <allowed kind="enum" type="string">
        <value />
        <value>left</value>
        <value>right</value>
      </allowed>
    </param>
    
  
<!--
###############################################################################
MS Selection parameters
###############################################################################
-->

  <param type="bool" name="selectdata">
    <description>Data selection parameters</description>
    <value>True</value>
  </param>
  
    <param type="string" name="field" subparam="true">
      <description>Field names or field index numbers (blank for all)</description>
      <value />
    </param>
    
    <param type="string" name="spw" subparam="true">
      <description>Spectral windows:channels (blank for all)</description>
      <value />
    </param>
    
    <param type="string" name="timerange" subparam="true">
      <description>Time range (blank for all)</description>
      <value />
    </param>
    
    <param type="string" name="uvrange" subparam="true">
      <description>UV range (blank for all)</description>
      <value />
    </param>
    
    <param type="string" name="antenna" subparam="true">
      <description>Antenna/baselines (blank for all)</description>
      <value />
    </param>
    
    <param type="string" name="scan" subparam="true">
      <description>Scan numbers (blank for all)</description>
      <value />
    </param>
    
    <param type="string" name="correlation" subparam="true">
      <description>Correlations (blank for all)</description>
      <value />
    </param>
    
    <param type="string" name="array" subparam="true">
      <description>(Sub)array numbers (blank for all)</description>
      <value />
    </param>
    
    <param type="any" name="observation" subparam="true">
      <description>Observation IDs (blank for all)</description>
      <any type="variant" limittypes="string int"/>
      <value type="string"></value>
    </param>

    <param type="string" name="intent" subparam="true">
      <description>Observing intent (blank for all)</description>
      <value />
    </param>

    <param type="string" name="feed" subparam="true">
      <description>Feed numbers (blank for all)</description>
      <value />
    </param>

    <param type="string" name="msselect" subparam="true">
      <description>MS selection (blank for all)</description>
      <value />
    </param>


<!--
###############################################################################
MS Averaging Parameters
###############################################################################
-->

  <param type="bool" name="averagedata">
    <description>Data averaging parameters</description>
    <value>True</value>
  </param>
  
    <param type="string" name="avgchannel" subparam="true">
      <description>Average over channel (blank = False, otherwise value in channels)</description>
      <value />
    </param>
    
    <param type="string" name="avgtime" subparam="true">
      <description>Average over time (blank = False, otherwise value in seconds)</description>
      <value />
    </param>
    
    <param type="bool" name="avgscan" subparam="true">
      <description>Average over scans. Only valid with time averaging</description>
      <value>False</value>
    </param>
    
    <param type="bool" name="avgfield" subparam="true">
      <description>Average over fields. Only valid with time averaging</description>
      <value>False</value>
    </param>
    
    <param type="bool" name="avgbaseline" subparam="true">
      <description>Average over all baselines (mutually exclusive with avgantenna)</description>
      <value>False</value>
    </param>
    
    <param type="bool" name="avgantenna" subparam="true">
      <description>Average per antenna (mutually exclusive with avgbaseline)</description>
      <value>False</value>
    </param>
    
    <param type="bool" name="avgspw" subparam="true">
      <description>Average over all spectral windows</description>
      <value>False</value>
    </param>

    <param type="bool" name="scalar" subparam="true">
      <description>Scalar averaging (False=vector averaging)</description>
      <value>False</value>
    </param>


<!--
###############################################################################
MS Data Transformation Parameters
###############################################################################
-->

  <param type="bool" name="transform">
    <description>Transform data in various ways</description>
    <value>True</value>
  </param>

    <param type="string" name="freqframe" subparam="true">
      <description>The frame in which to render frequency and velocity axes</description>
      <value />
      <allowed kind="enum">
        <value />
        <value>LSRK</value>
        <value>LSRD</value>
        <value>BARY</value>
        <value>GEO</value>
        <value>TOPO</value>
        <value>GALACTO</value>
        <value>LGROUP</value>
        <value>CMB</value>
      </allowed>
    </param>

   <param type="string" name="restfreq" subparam="true">
       <description>Rest frequency to use for velocity conversions </description>
       <value></value>
    </param>

    <param type="string" name="veldef" subparam="true">
      <description>The definition in which to render velocity </description>
      <value>RADIO</value>
      <allowed kind="enum">
        <value>RADIO</value>
        <value>OPTICAL</value>
        <value>TRUE</value>
      </allowed>
    </param>

   <param type="doubleArray" name="shift" subparam="true">
       <description>Adjust phases by this approximate phase center shift [dx,dy] (arcsec)</description>
       <value type="doubleArray">
           <value>0.0</value>
           <value>0.0</value>
       </value>
    </param>




<!--
###############################################################################
Flag Extension Parameters
###############################################################################
-->

  <param type="bool" name="extendflag">
    <description>Extend flagging to other data points</description>
    <value>False</value>
  </param>
    
    <param type="bool" name="extcorr" subparam="true">
      <description>Extend flags based on correlation </description>
      <value>False</value>
    </param>
<!--
  ### eventually, we'll permit pol-dep extension on corr, but not yet

      <value />
      <allowed kind="enum">
        <value />
        <value>all</value>
        <value>poln-dep</value>
      </allowed>
-->
    
    <param type="bool" name="extchannel" subparam="true">
      <description>Extend flags based on channel</description>
      <value>False</value>
    </param>

<!--

####  the following flag extend options are not available yet
    
    <param type="bool" name="extspw" subparam="true">
      <description>extend flags based on spw?</description>
      <value>False</value>
    </param>
    
    <param type="string" name="extantenna" subparam="true">
      <description>extend flags based on antenna? (blank = none, \'all\' = all baselines, otherwise antenna-based value)</description>
      <value />
    </param>
    
    <param type="bool" name="exttime" subparam="true">
      <description>extend flags based on time (within scans)?</description>
      <value>False</value>
    </param>
    
    <param type="bool" name="extscans" subparam="true">
      <description>only valid if exttime is true.  extend flags based on scans?</description>
      <value>False</value>
    </param>
    
    <param type="bool" name="extfield" subparam="true">
      <description>only valid if exttime is true.  extend flags based on field?</description>
      <value>False</value>
    </param>
-->

<!--
###############################################################################
Iteration Parameters
###############################################################################
-->

   <param type="string" name="iteraxis">
      <description>The axis over which to iterate</description>
      <value />
      <allowed kind="enum">
        <value />
        <value>scan</value>
        <value>Scan</value>
        <value>field</value>
        <value>Field</value>
        <value>spw</value>
        <value>Spw</value>
        <value>baseline</value>
        <value>Baseline</value>
        <value>antenna</value>
        <value>Antenna</value>
        <value>time</value>
        <value>Time</value>
        <value>corr</value>
        <value>Corr</value>
      </allowed>
   </param>

   <param type="bool" name="xselfscale" subparam="true">
       <description>Iterated plots share a common x-axis label per column</description>
       <value>False</value>
   </param>

   <param type="bool" name="yselfscale" subparam="true">
       <description>Iterated plots share a common y-axis label per row</description>
       <value>False</value>
   </param>
   
   <param type="bool" name="xsharedaxis" subparam="true">
       <description>Iterated plots share a common x-axis. Must also set xselfscale=True.</description>
       <value>False</value>
   </param>

   <param type="bool" name="ysharedaxis" subparam="true">
       <description>Iterated plots share a common y-axis. Must also set yselfscale=True.</description>
       <value>False</value>
   </param>

 
<!--
###############################################################################
Display Parameters
###############################################################################
-->
   
    
    <param type="any" name="customsymbol">
        <description>Set a custom symbol(s) for unflagged points</description>
         <any type="variant" limittype="bool boolArray"/>
        <value>False</value>
    </param>

    <param type="any" name="symbolshape" subparam="true">
        <description>Shape of plotted unflagged symbols</description>
        <any type="variant" limittype="string stringArray"/>
        <value type="string">autoscaling</value>
        <allowed kind="enum" type="string">
            <value>nosymbol</value>
            <value>autoscaling</value>
            <value>circle</value>
            <value>square</value>
            <value>diamond</value>
            <value>pixel</value>
        </allowed>
    </param>

    <param type="any" name="symbolsize" subparam="true">
        <description>Size of plotted unflagged symbols</description>
         <any type="variant" limittype="int intArray"/>
        <value type="int">2</value>
    </param>

    <param type="any" name="symbolcolor" subparam="true">
        <description>Color of plotted unflagged symbols</description>
         <any type="variant" limittype="string stringArray"/>
        <value type="string">0000ff</value>
    </param>

    <param type="any" name="symbolfill" subparam="true">
        <description>Fill type of plotted unflagged symbols</description>
        <any type="variant" limittype="string stringArray"/>
        <value type="string">fill</value>
        <allowed kind="enum" type="string">
            <value>fill</value>
            <value>mesh1</value>
            <value>mesh2</value>
            <value>mesh3</value>
            <value>nofill</value>
        </allowed>
    </param>

    <param type="any" name="symboloutline" subparam="true">
        <description>Selects outlining plotted unflagged points</description>
         <any type="variant" limittype="bool boolArray"/>
        <value type="bool">False</value>
    </param>

    <param type="any" name="coloraxis">
        <description>Selects which data to use for colorizing</description>
        <any type="variant" limittype="string stringArray"/>
        <value type="string" />
        <allowed kind="enum" type="string">
            <value />
            <value>scan</value>
            <value>Scan</value>
            <value>field</value>
            <value>Field</value>
            <value>spw</value>
            <value>Spw</value>
            <value>antenna1</value>
            <value>ant1</value>
            <value>Antenna1</value>
            <value>antenna2</value>
            <value>ant2</value>
            <value>Antenna2</value>
            <value>baseline</value>
            <value>Baseline</value>
            <value>channel</value>
            <value>chan</value>
            <value>Channel</value>
            <value>corr</value>
            <value>Corr</value>
            <value>time</value>
            <value>Time</value>
            <value>observation</value>
            <value>Observation</value>
            <value>intent</value>
            <value>Intent</value>
        </allowed>
    </param>

    <param type="any" name="customflaggedsymbol">
        <description>Set a custom plot symbol for flagged points</description>
        <any type="variant" limittype="bool boolArray"/>
        <value type="bool">False</value>
    </param>

    <param type="any" name="flaggedsymbolshape" subparam="true">
        <description>Shape of plotted flagged symbols</description>
        <any type="variant" limittype="string stringArray"/>
        <value type="string">circle</value>
        <allowed kind="enum" type="string">
            <value>nosymbol</value>
            <value>autoscaling</value>
            <value>circle</value>
            <value>square</value>
            <value>diamond</value>
            <value>pixel</value>
        </allowed>
    </param>

    <param type="any" name="flaggedsymbolsize" subparam="true">
        <description>Size of plotted flagged symbols</description>
        <any type="variant" limittype="int intArray"/>
        <value type="int">2</value>
    </param>

    <param type="any" name="flaggedsymbolcolor" subparam="true">
        <description>Color of plotted flagged symbols</description>
        <any type="variant" limittype="string stringArray"/>
        <value type="string">ff0000</value>
    </param>

    <param type="any" name="flaggedsymbolfill" subparam="true">
        <description>Fill type of plotted flagged symbols</description>
        <any type="variant" limittype="string stringArray"/>
        <value type="string">fill</value>
        <allowed kind="enum" type="string">
            <value>fill</value>
            <value>mesh1</value>
            <value>mesh2</value>
            <value>mesh3</value>
            <value>nofill</value>
        </allowed>
    </param>

    <param type="any" name="flaggedsymboloutline" subparam="true">
        <description>Selects outlining plotted flagged points</description>
        <any type="variant" limittype="bool boolArray"/>
        <value type="bool">False</value>
    </param>


<!--
###############################################################################
Plot range Parameter
###############################################################################
-->

    <param type="doubleArray" name="plotrange">
        <description>Plot axes ranges: [xmin,xmax,ymin,ymax]</description>
        <value />
    </param>

<!--
###############################################################################
Label Parameters
###############################################################################
-->

  <param type="string" name="title">    
    <description>Title written along top of plot</description>
    <value />
  </param>
  
  <param type="int" name="titlefont">
    <description>Font for plot title</description>
    <value>0</value>
  </param>

  <param type="string" name="xlabel">    
    <description>Text for horizontal axis. Blank for default.</description>
    <value />
  </param>
  
  <param type="int" name="xaxisfont">
    <description>Font for plot x-axis</description>
    <value>0</value>
  </param>

  <param type="string" name="ylabel">    
    <description>Text for vertical axis. Blank for default.</description>
    <value />
  </param>

  <param type="int" name="yaxisfont">
    <description>Font for plot y-axis</description>
    <value>0</value>
  </param>


<!--
###############################################################################
Canvas Parameters
###############################################################################
-->


<param type="bool" name="showmajorgrid" subparam="false">
    <description>Show major grid lines (horiz and vert)</description>
    <value>False</value>
</param>

<param type="int" name="majorwidth" subparam="true">
    <description>Line width in pixels of major grid lines</description>
    <value>1</value>
</param>

<param type="string" name="majorstyle" subparam="true">
    <description>Major grid line style</description>
    <allowed kind="enum">
        <value />
        <value>solid</value>
        <value>dash</value>
        <value>dot</value>
        <value>none</value>
    </allowed>
</param>

<param type="string" name="majorcolor" subparam="true">
    <description>Color as name or hex code of major grid lines</description>
    <value>B0B0B0</value>
</param>



<param type="bool" name="showminorgrid" subparam="false">
    <description>Show minor grid lines (horiz and vert)</description>
    <value>False</value>
</param>

<param type="int" name="minorwidth" subparam="true">
    <description>Line width in pixels of minor grid lines</description>
    <value>1</value>
</param>

<param type="string" name="minorstyle" subparam="true">
    <description>Minor grid line style</description>
    <allowed kind="enum">
        <value />
        <value>solid</value>
        <value>dash</value>
        <value>dot</value>
        <value>none</value>
    </allowed>
</param>

<param type="string" name="minorcolor" subparam="true">
    <description>Color as name or hex code of minor grid lines</description>
    <value>D0D0D0</value>
</param>


<param type="bool" name="showlegend" subparam="false">
    <description>Show a legend on the plot.</description>
    <value>False</value>
</param>

<param type="string" name="legendposition" subparam="true">
    <description>Legend position.</description>
    <value></value>
    <allowed kind="enum">
    	<value />
        <value>upperRight</value>
        <value>upperLeft</value>
        <value>lowerRight</value>
        <value>lowerLeft</value>
        <value>exteriorRight</value>
        <value>exteriorLeft</value>
        <value>exteriorTop</value>
        <value>exteriorBottom</value>
    </allowed>
</param>

<!--
###############################################################################
Export plot as image Parameters
###############################################################################
-->



    <param type="string" name="plotfile">
      <description>Name of plot file to save automatically</description>
    </param>

    <param type="string" name="expformat" subparam="true">
        <description>Export format type. If not provided, plotfile extension will be used.</description>
        <allowed kind="enum">
            <value />
            <value>jpg</value>
            <value>png</value>
            <value>pdf</value>
            <value>ps</value>
            <value>txt</value>
        </allowed>
    </param>

    <param type="string" name="exprange" subparam="true">
        <description>Range of iteration plots to export</description>
        <allowed kind="enum">
            <value />
            <value>current</value>
            <value>all</value>
        </allowed>
    </param>

     <param type="bool" name="highres" subparam="true">
         <description>Use high resolution</description>
         <value>False</value>
     </param>
     <param type="int" name="dpi" subparam="true">
         <description>DPI of exported plot</description>
         <value>-1</value>
     </param>
     <param type="int" name="width" subparam="true">
         <description>Width of exported plot</description>
         <value>-1</value>
     </param>
     <param type="int" name="height" subparam="true">
         <description>Height of exported plot</description>
         <value>-1</value>
     </param>
     <param type="bool" name="overwrite" subparam="true">
         <description>Overwrite plot file if it already exists</description>
         <value>False</value>
     </param>
<!--
###############################################################################
    Misc Parameters
###############################################################################
-->
     <param type="bool" name="showgui">
         <description>Show GUI</description>
         <value>True</value>
     </param>
     
     <param type="bool" name="clearplots" subparam="true">
     	<description>Remove any existing plots so new ones can replace them.</description>
     	<value>True</value>
     </param>
     
     <param type="stringArray" name="callib">
     	<description>Calibration library string or filename for on-the-fly calibration.</description>
        <value></value>
     </param>
     
<<<<<<< HEAD
     <param type="bool" name="showatm">
        <description>Compute and overlay the atmospheric transmission curve</description>
        <value>False</value>
     </param>
     
     <param type="bool" name="showtsky">
        <description>Compute and overlay the sky temperature curve</description>
        <value>False</value>
     </param>
=======
     <param type="string" name="headeritems" >
        <description>Comma-separated list of pre-defined page header items.</description>
        <value></value>
    </param>
>>>>>>> c9e4ebb7
     
<!--
###############################################################################
Plotxy Compliance Parameters
###############################################################################
-->


<!--

  ### we really don't want these around

  <param type="bool" name="plotxycomp">
    <description>use plotxy compliance parameters?</description>
    <value>False</value>
  </param>
  
    <param type="string" name="datacolumn" subparam="true">
      <description>PLOTXY COMPLIANCE PARAMETER; use xdatacolumn and ydatacolumn instead</description>
      <value>data</value>
      <allowed kind="enum">
        <value>data</value>
        <value>corrected</value>
        <value>model</value>
        <value>residual</value>
      </allowed>
    </param>
    
    <param type="string" name="timebin" subparam="true">
      <description>PLOTXY COMPLIANCE PARAMETER; use avgtime instead</description>
      <value>0</value>
    </param>
    
    <param type="bool" name="crossscans" subparam="true">
      <description>PLOTXY COMPLIANCE PARAMETER; use avgscan instead</description>
      <value>False</value>
    </param>
    
    <param type="bool" name="crossbls" subparam="true">
      <description>PLOTXY COMPLIANCE PARAMETER; use avgbaseline instead</description>
      <value>False</value>
    </param>
    
    <param type="string" name="width" subparam="true">
      <description>PLOTXY COMPLIANCE PARAMETER; use avgchannel or avgspw instead</description>
      <value>1</value>
    </param>
    
    <param type="string" name="extendcorr" subparam="true">
      <description>PLOTXY COMPLIANCE PARAMETER; use extcorrelation instead</description>
      <value />
      <allowed kind="enum">
        <value />
        <value>all</value>
        <value>half</value>
      </allowed>
    </param>
    
    <param type="string" name="extendchan" subparam="true">
      <description>PLOYXY COMPLIANCE PARAMETER; use extchanngel instead</description>
      <value />
      <allowed kind="enum">
        <value />
        <value>all</value>
      </allowed>
    </param>
    
    <param type="string" name="extendspw" subparam="true">
      <description>PLOTXY COMPLIANCE PARAMETER; use extspw instead</description>
      <value />
      <allowed kind="enum">
        <value />
        <value>all</value>
      </allowed>
    </param>
    
    <param type="string" name="extendant" subparam="true">
      <description>PLOTXY COMPLIANCE PARAMETER; use extantenna instead</description>
      <value />
      <allowed kind="enum">
        <value />
        <value>all</value>
      </allowed>
    </param>
    
    <param type="string" name="extendtime" subparam="true">
      <description>PLOTXY COMPLIANCE PARAMETER; use exttime, extscans, and extfield instead</description>
      <value />
      <allowed kind="enum">
        <value />
        <value>all</value>
        <value>scan</value>
        <value>field</value>
      </allowed>
    </param>

-->

<!--
###############################################################################
Constraints
###############################################################################
-->

  <constraints>
  
    <when param="xaxis">
      <equals type="string" value="" />
      <equals type="string" value="amp">
        <default param="xdatacolumn"><value type="string" /></default>
      </equals>
      <equals type="string" value="amplitude">
        <default param="xdatacolumn"><value type="string" /></default>
      </equals>
      <equals type="string" value="phase">
        <default param="xdatacolumn"><value type="string" /></default>
      </equals>
      <equals type="string" value="real">
        <default param="xdatacolumn"><value type="string" /></default>
      </equals>
      <equals type="string" value="imag">
        <default param="xdatacolumn"><value type="string" /></default>
      </equals>
      <equals type="string" value="imaginary">
        <default param="xdatacolumn"><value type="string" /></default>
      </equals>
      <equals value="scan"/>
       <equals value="Scan"/>
      <equals value="field"/>
      <equals value="time"/>
      <equals value="time_interval"/>
       <equals value="timeinterval"/>
       <equals value="timeint"/>
      <equals value="spw"/>
      <equals value="channel"/>
       <equals value="chan"/>
      <equals value="frequency"/>
       <equals value="freq"/>
      <equals value="correlation"/>
      <equals value="corr"/>
      <equals value="antenna1"/>
       <equals value="ant1"/>
      <equals value="antenna2"/>
       <equals value="ant2"/>
      <equals value="baseline"/>
      <equals value="uvdist"/>
      <equals value="uvwave"/>
       <equals value="uvdist_l"/>
       <equals value="uvdistl"/>
      <equals value="u"/>
      <equals value="v"/>
      <equals value="w"/>
      <equals value="uwave"/>
      <equals value="vwave"/>
      <equals value="wwave"/>
      <equals value="velocity"/>
       <equals value="vel"/>
      <equals value="wt"/>
      <equals value="wtsp"/>
       <equals value="weight"/>
       <equals value="weightspectrum"/>
       <equals value="sigma"/>
       <equals value="sigmasp"/>
       <equals value="sigmaspectrum"/>
      <equals value="imwt"/>
      <equals value="flag"/>
      <equals value="azimuth"/>
      <equals value="elevation"/>
      <equals value="hourang"/>
       <equals value="hourangle"/>
      <equals value="parang"/>
       <equals value="parangle"/>
       <equals value="parallacticangle"/>
      <equals value="antenna"/>
       <equals value="ant"/>
      <equals value="ant-azimuth"/>
      <equals value="ant-elevation"/>
      <equals value="ant-hourang"/>
       <equals value="ant-hourangle"/>
      <equals value="ant-parang"/>
       <equals value="ant-parangle"/>
       <equals value="ant-parallacticangle"/>
      <equals value="row"/>
      <equals value="flagrow"/>
      <equals value="observation"/>
      <equals value="intent"/>
      <equals value="feed"/>
    </when>

    
    <when param="yaxis">
      <equals type="string" value="" />
      <equals type="string" value="amp">
        <default param="ydatacolumn"><value type="string" /></default>
      </equals>
      <equals type="string" value="amplitude">
        <default param="ydatacolumn"><value type="string" /></default>
      </equals>
      <equals type="string" value="phase">
        <default param="ydatacolumn"><value type="string" /></default>
      </equals>
      <equals type="string" value="real">
        <default param="ydatacolumn"><value type="string" /></default>
      </equals>
      <equals type="string" value="imag">
        <default param="ydatacolumn"><value type="string" /></default>
      </equals>
      <equals type="string" value="imaginary">
        <default param="ydatacolumn"><value type="string" /></default>
      </equals>
      <equals value="scan"/>
       <equals value="Scan"/>
      <equals value="field"/>
      <equals value="time"/>
      <equals value="time_interval"/>
       <equals value="timeinterval"/>
       <equals value="timeint"/>
      <equals value="spw"/>
      <equals value="channel"/>
       <equals value="chan"/>
      <equals value="frequency"/>
       <equals value="freq"/>
      <equals value="correlation"/>
      <equals value="corr"/>
      <equals value="antenna1"/>
       <equals value="ant1"/>
      <equals value="antenna2"/>
       <equals value="ant2"/>
      <equals value="baseline"/>
      <equals value="uvdist"/>
      <equals value="uvwave"/>
       <equals value="uvdist_l"/>
       <equals value="uvdistl"/>
      <equals value="u"/>
      <equals value="v"/>
      <equals value="w"/>
      <equals value="uwave"/>
      <equals value="vwave"/>
      <equals value="wwave"/>
      <equals value="velocity"/>
       <equals value="vel"/>
      <equals value="wt"/>
      <equals value="wtsp"/>
       <equals value="weight"/>
       <equals value="weightspectrum"/>
       <equals value="sigma"/>
       <equals value="sigmasp"/>
       <equals value="sigmaspectrum"/>
      <equals value="imwt"/>
      <equals value="flag"/>
      <equals value="azimuth"/>
      <equals value="elevation"/>
      <equals value="hourang"/>
       <equals value="hourangle"/>
      <equals value="parang"/>
       <equals value="parangle"/>
       <equals value="parallacticangle"/>
      <equals value="antenna"/>
       <equals value="ant"/>
      <equals value="ant-azimuth"/>
      <equals value="ant-elevation"/>
      <equals value="ant-hourang"/>
       <equals value="ant-hourangle"/>
      <equals value="ant-parang"/>
       <equals value="ant-parangle"/>
       <equals value="ant-parallacticangle"/>
      <equals value="row"/>
      <equals value="flagrow"/>
      <equals value="observation"/>
      <equals value="intent"/>
      <equals value="feed"/>
    </when>
    
    <when param="selectdata">
      <equals type="bool" value="True">
        <default param="field"><value type="string" /></default>
        <default param="spw"><value type="string" /></default>
        <default param="timerange"><value type="string" /></default>
        <default param="uvrange"><value type="string" /></default>
        <default param="antenna"><value type="string" /></default>
        <default param="scan"><value type="string" /></default>
        <default param="correlation"><value type="string" /></default>
        <default param="array"><value type="string" /></default>
        <default param="observation"><value type="string"/></default>
        <default param="intent"><value type="string"/></default>
        <default param="feed"><value type="string"/></default>
        <default param="msselect"><value type="string" /></default>
      </equals>
      <equals type="bool" value="False" />
    </when>
    
    <when param="averagedata">
      <equals type="bool" value="True">
        <default param="avgchannel"><value type="string" /></default>
        <default param="avgtime"><value type="string" /></default>
        <default param="avgscan"><value type="bool">False</value></default>
        <default param="avgfield"><value type="bool">False</value></default>
        <default param="avgbaseline"><value type="bool">False</value></default>
        <default param="avgantenna"><value type="bool">False</value></default>
        <default param="avgspw"><value type="bool">False</value></default>
        <default param="scalar"><value type="bool">False</value></default>
      </equals>
      <equals type="bool" value="False" />
    </when>
    <when param="transform">
      <equals type="bool" value="False" />
      <equals type="bool" value="True">
        <default param="freqframe"><value type="string" /></default>
        <default param="restfreq"><value type="string"></value></default>
        <default param="veldef"><value type="string">RADIO</value></default>
        <default param="shift"><value type="doubleArray"><value>0.0</value><value>0.0</value></value></default>
      </equals>
    </when>
    <when param="extendflag">
      <equals type="bool" value="False" />
      <equals type="bool" value="True">
        <default param="extcorr"><value type="bool">False</value></default>
        <default param="extchannel"><value type="bool">False</value></default>
<!--
        <default param="extspw"><value type="bool">False</value></default>
        <default param="extantenna"><value type="string" /></default>
        <default param="exttime"><value type="bool">False</value></default>
        <default param="extscans"><value type="bool">False</value></default>
        <default param="extfield"><value type="bool">False</value></default>
-->
      </equals>
    </when>
    <when param="iteraxis">
        <notequals type="string" value="">
            <default param="xselfscale"><value>False</value></default>
            <default param="yselfscale"><value>False</value></default>
            <default param="xsharedaxis"><value>False</value></default>
            <default param="ysharedaxis"><value>False</value></default>
        </notequals>
    </when>
 	<!--<when param="exprange">
        <notequals type="string" value="">
        </notequals>
    </when> -->
    <when param="customsymbol">
        <equals type="bool" value="False" />
        <equals type="bool" value="True">
            <default param="symbolshape">
                <value type="string">autoscaling</value>
            </default>
            <default param="symbolsize">
                <value type="int">2</value>
            </default>
            <default param="symbolcolor">
                <value type="string">0000ff</value>
            </default>
            <default param="symbolfill">
                <value type="string">fill</value>
            </default>
            <default param="symboloutline">
                <value type="bool">False</value>
            </default>
        </equals>    
    </when>

    <when param="customflaggedsymbol">
        <equals type="bool" value="False" />
        <equals type="bool" value="True">
            <default param="flaggedsymbolshape">
                <value type="string">nosymbol</value>
            </default>
            <default param="flaggedsymbolsize">
                <value type="int">2</value>
            </default>
            <default param="flaggedsymbolcolor">
                <value type="string">ff0000</value>
            </default>
            <default param="flaggedsymbolfill">
                <value type="string">fill</value>
            </default>
            <default param="flaggedsymboloutline">
                <value type="bool">False</value>
            </default>
        </equals>
    </when>

    <when param="plotfile">
        <notequals type="string" value="">
            <default param="expformat"><value type="string"/></default>
            <default param="exprange"><value type="string"/></default>
            <default param="highres"><value type="bool">False</value></default>
            <default param="dpi"><value type="int">-1</value></default>
            <default param="width"><value type="int">-1</value></default>
            <default param="height"><value type="int">-1</value></default>
            <default param="overwrite"><value type="bool">False</value></default>
        </notequals>
    </when>
    
    <when param="showgui">
    	<equals type="bool" value="True">
    		<default param="clearplots"><value type="bool">True</value></default>
    	</equals>
        <equals type="bool" value="False">
            <default param="clearplots"><value type="bool">True</value></default>
        </equals>
    </when>    

    <when param="showmajorgrid">
      <equals type="bool" value="False" />
      <equals type="bool" value="True">
        <default param="majorwidth"><value type="int" >0</value></default>
        <default param="majorstyle"><value type="string" /></default>
        <default param="majorcolor"><value type="string"></value></default>
      </equals>
    </when>

    <when param="showminorgrid">
      <equals type="bool" value="False" />
      <equals type="bool" value="True">
        <default param="minorwidth"><value type="int">0</value></default>
        <default param="minorstyle"><value type="string" /></default>
        <default param="minorcolor"><value type="string"></value></default>
      </equals>
    </when>

<!--    
    <when param="plotxycomp">
      <equals type="bool" value="False" />
      <equals type="bool" value="True">
        <default param="datacolumn"><value type="string">data</value></default>
        <default param="timebin"><value type="string">0</value></default>
        <default param="crossscans"><value type="bool">False</value></default>
        <default param="crossbls"><value type="bool">False</value></default>
        <default param="width"><value type="string">0</value></default>
        <default param="extendcorr"><value type="string" /></default>
        <default param="extendchan"><value type="string" /></default>
        <default param="extendspw"><value type="string" /></default>
        <default param="extendant"><value type="string" /></default>
        <default param="extendtime"><value type="string" /></default>
      </equals>
    </when>
-->    


  </constraints>
</input>

<example>

        Task for plotting and interacting with visibility
        data.  Limited support for caltable plotting is also
        included as of CASA v4.1.

        A variety of axes choices (including data column) along 
        with MS selection and averaging options are provided for data 
        selection.  Flag extension parameters are also available for
        flagging operations in the plotter.
        
        All of the provided parameters can also be set using the GUI once
        the application has been launched.  Additional and more specific
        operations are available through the GUI and/or through the plotms
        tool (pm).

        Most basic functions (plotting, iteration, locate, flagging)
        will work for most CalTables. Parameterized CalTables
        (delays, antpos, gaincurve, opacity), will, at best, currently 
        just plot the simple parameters contained in the
        table, not the effective amplitudes or phases sampled at
        observing times, frequencies etc.  BPOLY and GSPLINE tables
        are not yet supported.   Features currently unsupported for
        CalTables include Averaging, Transformations (velocity 
        conversions, etc.), and some details of selection (channel and 
        polarization selection are not yet enabled) and axes choices 
        (geometry options are not yet enabled).  In the plotms gui,
        many options irrelevant for CalTables are not yet hidden when
        interacting with a CalTable, and such settings will be ignored
        (when benign) or cause an error message.

    Keyword arguments:
    vis -- input MS or CalTable
           default: ''  (will merely launch the gui)
    gridrows -- Number of subplot rows
    				default: 1 
    gridcols -- Number of subplot columns
    				default: 1
    rowindex -- Row location of the subplot (0-based).
                    default: 0
    colindex -- Column location of the subplot (0-based).
                    default: 0
    plotindex -- Index to address a subplot (0-based). 
    				default: 0                         
    xaxis, yaxis -- what to plot on the two axes
                    default: '' (defaults are xaxis='time',
                                 yaxis='amp' on first execution;
                                 thereafter the most recent
                                 settings are used)
              valid options (=indicates valid synonyms): 
               MS Ids and other meta info:
                 'scan'   (number)
                 'field'  (index)
                 'time',  
                 'interval'='timeint'='timeinterval'='time_interval'
                 'spw'    (index)
                 'chan'='channel'    (index)  
                 'freq'='frequency'  (GHz)
                 'vel'='velocity'   (km/s)
                 'corr'='correlation'  (index)
                 'ant1'='antenna1'   (index)
                 'ant2'='antenna2'   (index)
                 'baseline'  (a baseline index) 
                 'row'   (absoute row Id from the MS)
                 'observation' (index)
                 'intent'      (index)
                 'feed1'       (index)
                 'feed2'       (index)
               Visibility values, flags:
                 'amp'='amplitude'
                 'phase'  (deg)
                 'real'  
                 'imag'='imaginary'
                 'wt'='weight'  (unchannelized)
                 'wtsp'='weightspectrum'
                 'flag'
                 'flagrow'
               Observational geometry:
                 'uvdist'  (meters)
                 'uvwave'='uvdistl'='uvdist_l'  (wavelengths, per channel)
                 'u'  (meters)
                 'v'  (meters)
                 'w'  (meters)
                 'uwave'  ('u' in wavelengths, per channel)
                 'vwave'  ('v' in wavelengths, per channel)
                 'wwave'  ('w' in wavelengths, per channel)
                 'azimuth'  (at array reference; degrees)
                 'elevation'  (at array reference; degrees)
                 'hourang'='hourangle'  (at array reference; hours)
                 'parang'='parangle'='parallacticangle'  (at array reference; degrees)
               Antenna-based (only works vs. data Ids):
                 'ant'='antenna'
                 'ant-azimuth' 
                 'ant-elevation'
                 'ant-parang'='ant-parangle'
               Calibration:
                 'gainamp'='gamp'
                 'gainphase'='gphase'
                 'gainreal'='greal'
                 'gainimag'='gimag'
                 'delay'='del'
                 'opacity'='opac'
                 'swpower'='swp'='switchedpower'='spgain'


      &gt;&gt;&gt; xaxis, yaxis expandable parameters
        xdatacolumn, 
        ydatacolumn  -- data column to use for Visibility values:
                        default: '' ('data' on first execution;
                                     thereafter the most recent
                                     setting is used)
                        valid options:  'data'      (observed)
                                        'corrected'='corr'
                                        'model'
                                        'residual'  (aliases 'corrected-model')
                                        'corrected-model'
                                        'data-model'
                                        'data/model'
                                        'corected/model'
                                        'float'
                        Note that residuals are complex (vector) differences or ratios.
    
    selectdata -- data selection parameters flag
                  default: True  (reveals data selection parameters
                                  described below)
                  Consult listobs output for data selection values,
                  and see help par.selectdata for more detailed 
                  information on syntax; also, visit
                  http://casa.nrao.edu/other_doc.shtml and click
                  on "Measurement Set selection syntax" for more
                  tips on using data selection parameters in CASA)

      &gt;&gt;&gt; selectdata expandable parameters:

      field -- Select field using field id(s) or field name(s).
              default: ''=all fields
              If field string is a non-negative integer, it is assumed a
                field index,  otherwise, it is assumed a field name
              field='0~2'; field ids 0,1,2
              field='0,4,5~7'; field ids 0,4,5,6,7
              field='3C286,3C295'; field named 3C286 and 3C295
              field = '3,4C*'; field id 3, all names starting with 4C
      spw -- Select spectral window/channels
               type 'help par.selection' for more examples.
             spw='0~2,4'; spectral windows 0,1,2,4 (all channels)
             spw='&lt;2';  spectral windows less than 2 (i.e. 0,1)
             spw='0:5~61'; spw 0, channels 5 to 61, INCLUSIVE
             spw='*:5~61'; all spw with channels 5 to 61
             spw='0,10,3:3~45'; spw 0,10 all channels, spw 3, channels 3 to 45.
             spw='0~2:2~6'; spw 0,1,2 with channels 2 through 6 in each.
             spw='0:0~10;15~60'; spectral window 0 with channels 0-10,15-60
                       NOTE ';' to separate channel selections

      timerange  -- Select data based on time range:
              default = '' (all); examples,
              timerange = 'YYYY/MM/DD/hh:mm:ss~YYYY/MM/DD/hh:mm:ss'
              Note: if YYYY/MM/DD is missing date defaults to first day in data set
              timerange='09:14:0~09:54:0' picks 40 min on first day
              timerange= '25:00:00~27:30:00' picks 1 hr to 3 hr 30min on NEXT day
              timerange='09:44:00' pick data within one integration of time
              timerange='&gt;10:24:00' data after this time
      uvrange -- Select data within uvrange (default units meters)
              default: '' (all); example:
              uvrange='0~1000klambda'; uvrange from 0-1000 kilo-lambda
              uvrange='&gt;4klambda';uvranges greater than 4 kilo lambda

      antenna -- Select data based on antenna/baseline
              default: '' (all, including auto-correlations, if present)
              If antenna string is a non-negative integer, it is assumed an
                antenna index, otherwise, it is assumed as an antenna name
              antenna='5&amp;6'; baseline between antenna index 5 and index 6.
              antenna='!ea02'; exclude EVLA antenna 2.
              antenna='ea13;!ea22'; EVLA antenna 13, excluding antenna 22.
              antenna='VA05&amp;VA06'; baseline between VLA antenna 5 and 6.
              antenna='5&amp;6;7&amp;8'; baselines with indices 5-6 and 7-8
              antenna='5'; all baselines with antenna index 5
              antenna='05'; all baselines with antenna number 05 (VLA old name)
              antenna='5,6,10'; all baselines with antennas 5,6,10 index numbers
              NB: For explicit selections, use a single ampersand (&amp;) to
              select only cross-correlations among the specified antennas, 
              double ampersands (&amp;&amp;) to select cross- and
              auto-correlations among the specified antennas, and
              triple ampersands (&amp;&amp;&amp;) to select only
              auto-correlations.  E.g.:
              antenna='*&amp;'; selects all cross-correlation baseline
                            (excludes all auto-correlations)
              antenna='*&amp;&amp;&amp;'; selects all auto-correlation baselines
                              (excludes all cross-correlations)
              antenna='1&amp;&amp;1,2,3'; selects baselines 1-1 (auto), 1-2,1-3 (cross)
              antenna='VA05&amp;&amp;&amp;'; selects the VA05 autocorrelation
              See the link noted above for more information.
      scan -- Scan numbers or ranges.
              default: ''  (all scans)
              scan='1,2,6,43'; scans 1, 2, 6, and 43
              scan='3~14'; scans 3 through 14, inclusive
      correlation -- Select by correlation (polarization when plotting cal tables)
                default: ''  (all correlations/polarizations)
                For measurement sets: 'RR','RL','LR','LL','XX','XY','YX','YY'
                For cal tables: 'R','L','RL','X','Y','XY','/' (for ratio plots)
                or any comma-separated combination;
                use basis (R/L or X/Y) appropriate to the table
      array -- Select the array id
               default: ''  (all array ids)
      observation -- Select by observation ID(s).
                     default: ''-->all;
                     observation='0' (select obsID 0)
      intent -- Select observing intent  
                default: ''  (no selection by intent)  
                intent='*BANDPASS*'  (selects data labelled with  
                    BANDPASS intent)
      feed -- Select by feed IDs
              default: '' (all feeds)
              feed='1~2'
      msselect -- Optional TaQL data selection

    averagedata -- data averaging parameters flag
                   default: True   (reveals expandable parameters
                                    described below)
      &gt;&gt;&gt; averagedata expandable parameters
        avgchannel -- average over channel?  either blank for none, or a value
                      in channels.
                      default: '' (no channel averaging).
        avgtime -- average over time?  either blank for none, or a value in
                   seconds.
                   default: '' (no time averaging).
        avgscan -- average over scans?  only valid if time averaging is turned
                   on.
                   default: False.
        avgfield -- average over fields?  only valid if time averaging is
                    turned on.
                    default: False.
        avgbaseline -- average over selected baselines; mutually 
                       exclusive with avgantenna.
                       default: False.  (no averaging over baseline)
        avgantenna -- form per-antenna averages; mutually exclusive with
                      avgbaseline.
                      default: False.   (no per-antenna averaging)
        avgspw -- average over selected spectral windows?
                  default: False.  (no average of spectral windows)
        scalar -- scalar averaging?
                  default: False  (i.e., do vector averaging)
    
    transform -- apply various transformations on data for plotting
                 default: True
      &gt;&gt;&gt; transform expandable parameters
        freqframe -- the coordinate frame in which to render frequency and velocity axes
                 default: ''  (unspecified: will use frame in which data were taken)
                 options: LSRK, LSRD, BARY, GEO, TOPO, GALACTO, LGROUP, CMB
        restfreq -- the rest frequency to use in velocity conversions (MHz)
                 default: '' (use spw central frequency and show relative velocity)
                 example: '22235.08MHz'
        veldef -- the velocity definition to use
                 default: 'RADIO'
                 options: 'RADIO','OPT','TRUE'
        shift -- adjust phase according to a phase center shift [dx,dy] (arcsec)
                 NB: the phase shift in plotms is an approximate transformation
                 default: [0,0]  (no shift)

    extendflag -- have flagging extend to other data points?
                  default: False.
      &gt;&gt;&gt; extendflag expandable parameters
        extcorr -- extend flags based on correlation? 
                   default: False.
        extchannel -- extend flags based on channel?

    iteraxis -- axis upon which iterate plots (one plot per page, for now)
                default: '' (no iteration)
                options: 'scan','field','spw','baseline','antenna','time','corr',''
      &gt;&gt;&gt; iteraxis expandable parameters
        xselfscale -- If true, iterated plots should share a common x-axis label per column.
        yselfscale -- If true, iterated plots should share a common y-axis label per row.
                      default: false, which will scale all plots globally
        xsharedaxis -- If true, iterated plots should share a common x-axis (must also set xselfscale=True) 
        			  default: false, each plot will have its own x-axis.
        ysharedaxis -- If true, iterated plots should share a common y-axis (must also set yselfscale=True)
        			  default: false, each plot will have its own y-axis.              

    customsymbol -- If true, use a custom symbol for drawing unflagged points
                    default: False
      &gt;&gt;&gt; customsymbol expandable parameters
        symbolshape -- If true, use a custom shape to draw unflagged symbols
                       default: 'autoscaling' (ignores symbolsize)
                       options: 'autoscaling', 'circle', 'square', 'diamond', 'pixel', 'nosymbol'
        symbolsize -- size of the unflagged symbols in pixels
                      default: 2
        symbolcolor -- color to use for unflagged symbols; can be a RGB hex code or a color name
                       default: '0000ff'
                       example: 'purple'
        symbolfill -- type of fill to use for unflagged symbols
                      default: 'fill'
                      options: 'fill', 'mesh1', 'mesh2', 'mesh3', 'nofill'
        symboloutline -- If true, outline unflagged symbols in black

    coloraxis -- axis upon which to colorize the plotted points
                options (= indicates synonyms):
                    'scan',  'field',  'spw',  'antenna1'='ant1',  'antenna2'='ant2',
                    'baseline',  'channel'='chan',  'corr'='correlation', 'time', 
                    'observation', 'intent'
                default: ''  (use a single color for all points)

    customflaggedsymbol -- If true, use a custom symbol for drawing flagged points
                           default: False
      &gt;&gt;&gt; customflaggedsymbol expandable parameters
        symbolshape -- If true, use a custom shape to draw flagged symbols
                       default: 'nosymbol'
                       options: 'autoscaling', 'circle', 'square', 'diamond', 'pixel', 'nosymbol'
        symbolsize -- size of the flagged symbols in pixels
                      default: 2
        symbolcolor -- color to use for flagged symbols; can be a RGB hex code or a color name
                       default: '0000ff'
                       example: 'purple'
        symbolfill -- type of fill to use for flagged symbols
                      default: 'fill'
                      options: 'fill', 'mesh1', 'mesh2', 'mesh3', 'nofill'
        symboloutline -- If true, outline flagged symbols in black

    plotrange -- manual plot axis ranges: [xmin,xmax,ymin,ymax]
                 Does not affect data selection.
                 default: []; both axes will be autoscaled according
                 to the ranges found in the selected data
                 If xmin=xmax (or ymin=ymax) then that axis will
                 be autoscaled, e.g.:
                 [0,0,-2.0,14.0]; autoscale the xaxis, and use 
                                  ymin=-2.0, ymax=14.0

    title  -- title along top of plot (called "canvas" in some places)
    titlefont -- plot title font size
                 default: 0 (autosize depending on grid)
    xlabel -- text to label horizontal axis, with formatting using '%%'
    xaxisfont -- x-axis font size
                 default: 0 (autosize)
    ylabel -- text to label horizontal axis, with formatting using '%%' 
    yaxisfont -- y-axis font size
                 default: 0 (autosize)
    
    
    showmajorgrid  -- show major grid lines (horiz and vert.)
                  default: False
      &gt;&gt;&gt;  showmajorgrid expandable parameters
        majorwidth  -- line width in pixels of major grid lines
        majorstyle  -- major grid line style: solid dash dot none
        majorcolor  -- color in hex code of major grid lines

    showminorgrid  -- show minor grid lines (horiz and vert.)
                  default: False
      &gt;&gt;&gt;  showminorgrid expandable parameters
        minorwidth  --  line width in pixels of minor grid lines
        minorstyle  --  minor grid line style: solid dash dot none
        minorcolor  --  color in hex code of minor grid lines

    plotfile -- name of plot file to save automatically
                default: ''  (i.e., draw an interactive plot in the gui)
      &gt;&gt;&gt; plotfile expandable parameters
        expformat -- export format type; if 'txt' is used an ASCII dump of the plotted points is generated (also available in the export tab)
                     default:  ''   (plotfile extension will be used)
                     options: 'jpg', 'png', 'ps', 'pdf', 'txt'
        exprange -- pages to export for iteration plots
        			default:   ''
        			options: 'current', 'all'             
        highres -- use high resolution in exported plot 
                   default: False (use screen resolution)
        dpi -- DPI of exported plot
               default: -1 (not set)
        width -- width of exported plot
                 default: -1 (not set)
        height -- height of exported plot
                  default: -1 (not set)
        overwrite -- overwrite plot file if it already exists
                     default: False
      
    callib -- calibration library string, list of strings, or filename
              default: '' 
    
    showgui - Whether or not to display the plotting GUI
              default: True
              
    headeritems -- append header items specific to this plot to the current list
                of page header items.
                Comma-separated string of header item selection keywords.
                Allowed keywords: 'obsdate','obstime','filename','projid',
                                  'targname','targdir','telescope','observer',
                                  'ycolumn'
                default: ''
                example: 'filename,projid,targname'

<!--

        extspw - extend flags based on spw?
                  default: False.
        extantenna - extend flags based on antenna?  should be either blank,
                      'all' for all baselines, or an antenna-based value.
                      default: ''.
        exttime - extend flags based on time (within scans)?
                   default: False.
        extscans - extend flags based on scans?  only valid if time extension
                    is turned on.
                    default: False.
        extfield - extend flags based on field?  only valid if time extension
                    is turned on.
                    default: False.
    

    plotxycomp - use plotxy compliance parameters?  WARNING: if used,
                  subparameters will override their corresponding plotms
                  parameter values.
                  default: False.
      &gt;&gt;&gt; plotxycomp expandable parameters
        datacolumn - maps to xdatacolumn and ydatacolumn.
                      default: 'data'.
        timebin - maps to avgtime.
                   default: '0'.
        crossscans - maps to avgscan.
                      default: False.
        crossbls - maps to avgbaseline.
                    default: False.
        width - maps to avgchannel and/or avgspw.  'all' is ignored, 'allspw'
                 sets avgspw to true, any other value is set for avgchannel.
                 default: '1'.
        extendcorr - maps to extcorr.  'half' is mapped to 'poln-dep'.
                      default: ''.
        extendchan - maps to extchannel.  '' means False, 'all' means True.
                      default: ''.
        extendspw - maps to extspw.  '' means False, 'all' means True.
                     default: ''.
        extendant - maps to extantenna.  '' means False, 'all' means True.
                     default: ''.
        extendtime - maps to exttime and/or extscans and/or extfield.  ''
                      means False for all, 'all' means True for exttime, 'scan'
                      means True for exttime and extscans, 'field' means True
                      for exttime and extfield.
                      default: ''.
-->

</example>

</task>

<!--
###############################################################################
Unimplemented parameters from plotxy in plotms
* iteration
* feed
* averagemode
* crossarrays
* stackspw
* restfreq
* frame
* doppler
* subplot
* plotsymbol
* plotcolor
* markersize
* linewidth
* plotrange
* multicolor
* selectplot
* overplot
* newplot
* clearpanel
* skipnrows
* title
* xlabels
* ylabels
* fontsize
* windowsize
* showflags
* interactive
* figfile
###############################################################################
-->

</casaxml><|MERGE_RESOLUTION|>--- conflicted
+++ resolved
@@ -1073,7 +1073,11 @@
         <value></value>
      </param>
      
-<<<<<<< HEAD
+     <param type="string" name="headeritems" >
+        <description>Comma-separated list of pre-defined page header items.</description>
+        <value></value>
+     </param>
+
      <param type="bool" name="showatm">
         <description>Compute and overlay the atmospheric transmission curve</description>
         <value>False</value>
@@ -1083,12 +1087,6 @@
         <description>Compute and overlay the sky temperature curve</description>
         <value>False</value>
      </param>
-=======
-     <param type="string" name="headeritems" >
-        <description>Comma-separated list of pre-defined page header items.</description>
-        <value></value>
-    </param>
->>>>>>> c9e4ebb7
      
 <!--
 ###############################################################################
