--- conflicted
+++ resolved
@@ -58,17 +58,9 @@
     from tsdimaging import tsdimaging as sdimaging
     from sdutil import tbmanager, toolmanager, table_selector
 
-<<<<<<< HEAD
     dataRoot = os.path.join(os.environ.get('CASAPATH').split()[0],'casatestdata/')
-=======
-    casaRoot = os.environ.get('CASAPATH').split()[0]
->>>>>>> eb1fbe4a
     def ctsys_resolve(apath):
-        subdir_hints = ['data', 'casa-data-req', 'data/casa-data-req']
-        for subdir in subdir_hints:
-            path = os.path.join(casaRoot, subdir, apath)
-            if os.path.exists(path):
-                return path
+        return os.path.join(dataRoot,apath)
 
     from task_tsdimaging import image_suffix
 
@@ -3119,11 +3111,7 @@
     applied.
     Also, 'pointing6-2.ms' has 5 hours lag behind 'pointing6.ms'.
     """
-<<<<<<< HEAD
-    datapath=ctsys_resolve('unittest/tsdimaging/')
-=======
-    datapath = ctsys_resolve('regression/unittest/sdimaging')
->>>>>>> eb1fbe4a
+    datapath = ctsys_resolve('unittest/tsdimaging/')
     params = dict(antenna = "0",
                   intent  = "*ON_SOURCE*",
                   gridfunction = "SF",
@@ -3267,11 +3255,7 @@
     does work, while it should be hexagonal if linear interpolation, the old algorithm, is
     applied.
     """
-<<<<<<< HEAD
-    datapath=ctsys_resolve('unittest/tsdimaging/')
-=======
-    datapath = ctsys_resolve('regression/unittest/sdimaging')
->>>>>>> eb1fbe4a
+    datapath = ctsys_resolve('unittest/tsdimaging/')
     params = dict(infiles = ['pointing6.ms'],
                   outfile = "pointing6.out",
                   antenna = "0",
@@ -3786,7 +3770,7 @@
     """
     Tests to check if only appropriate images are output
     """
-    datapath = ctsys_resolve('regression/unittest/sdimaging')
+    datapath = ctsys_resolve('unittest/tsdimaging/')
     params = dict(infiles = ['selection_misc.ms'],
                   outfile = "outmisc",
                   imsize = [80,80], # to suppress warning messages
