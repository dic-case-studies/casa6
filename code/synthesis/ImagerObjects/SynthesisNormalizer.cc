--- conflicted
+++ resolved
@@ -241,11 +241,7 @@
 
 	Vector<String> modelNames( itsImages->getNTaylorTerms() );
 	if( itsImages->getType()=="default" ) modelNames[0] = itsImages->getName()+".model";
-<<<<<<< HEAD
-	if( itsImages->getType()=="multiterm" )
-=======
 	if( itsImages->getType()=="multiterm" ) 
->>>>>>> 3e196e61
 	  {
 	    for( uInt nt=0;nt<itsImages->getNTaylorTerms();nt++)
 	      modelNames[nt] = itsImages->getName()+".model.tt" + String::toString(nt);
