# sd task for imaging
import os
import re
import shutil
import string

import numpy

from casatasks import casalog
from casatools import image, ms, msmetadata, quanta, table

from . import sdbeamutil, sdutil
from .cleanhelper import cleanhelper


@sdutil.sdtask_decorator
def sdimaging(infiles, outfile, overwrite, field, spw, antenna, scan, intent,
              mode, nchan, start, width, veltype, outframe,
              gridfunction, convsupport, truncate, gwidth, jwidth,
              imsize, cell, phasecenter, projection, ephemsrcname,
              pointingcolumn, restfreq, stokes, minweight, brightnessunit, clipminmax, enablecache):
    with sdimaging_worker(**locals()) as worker:
        worker.initialize()
        worker.execute()
        worker.finalize()


def is_string_type(val):
    """Return True if the argument is string type."""
    return type(val) in [str, numpy.string_]


def smart_remove(path):
    if os.path.isdir(path):
        shutil.rmtree(path)
    else:
        os.remove(path)


class sdimaging_worker(sdutil.sdtask_template_imaging):
    def __init__(self, **kwargs):
        super(sdimaging_worker, self).__init__(**kwargs)
        self.imager_param = {}
        self.sorted_idx = []
        self.image_unit = ""

    def __exit__(self, exc_type, exc_val, exc_tb):
        self.__del__()
        if exc_type:
            return False
        else:
            return True

    def parameter_check(self):
        # outfile check
        sdutil.assert_outfile_canoverwrite_or_nonexistent(self.outfile,
                                                          'im',
                                                          self.overwrite)
        sdutil.assert_outfile_canoverwrite_or_nonexistent(self.outfile + '.weight',
                                                          'im',
                                                          self.overwrite)
        # fix spw
        if type(self.spw) == str:
            self.spw = self.__format_spw_string(self.spw)
        # check unit of start and width
        # fix default
        if self.mode == 'channel':
            if self.start == '':
                self.start = 0
            if self.width == '':
                self.width = 1
        else:
            if self.start == 0:
                self.start = ''
            if self.width == 1:
                self.width = ''
        # fix unit
        if self.mode == 'frequency':
            myunit = 'Hz'
        elif self.mode == 'velocity':
            myunit = 'km/s'
        else:  # channel
            myunit = ''

        for name in ['start', 'width']:
            param = getattr(self, name)
            new_param = self.__format_quantum_unit(param, myunit)
            if new_param is None:
                raise ValueError("Invalid unit for %s in mode %s: %s" %
                                 (name, self.mode, param))
            setattr(self, name, new_param)

        casalog.post("mode='%s': start=%s, width=%s, nchan=%d" %
                     (self.mode, self.start, self.width, self.nchan))

        # check length of selection parameters
        if is_string_type(self.infiles):
            nfile = 1
            self.infiles = [self.infiles]
        else:
            nfile = len(self.infiles)

        for name in ['field', 'spw', 'antenna', 'scanno']:
            param = getattr(self, name)
            if not self.__check_selection_length(param, nfile):
                raise ValueError("Length of %s != infiles." % (name))
        # set convsupport default
        if self.convsupport >= 0 and self.gridfunction.upper() != 'SF':
            casalog.post(
                f"user defined convsupport is ignored for {self.gridfunction} kernel",
                priority='WARN')
            self.convsupport = -1

    def __format_spw_string(self, spw):
        """Return formatted spw selection string which is accepted by imager."""
        if type(spw) != str:
            raise ValueError("The parameter should be string.")
        if spw.strip() == '*':
            spw = ''
        # WORKAROUND for CAS-6422, i.e., ":X~Y" fails while "*:X~Y" works.
        if spw.startswith(":"):
            spw = '*' + spw
        return spw

    def __format_quantum_unit(self, data, unit):
        """Format quantity data.

        Returns False if data has an unit which in not a variation of
        input unit.
        Otherwise, returns input data as a quantum string. The input
        unit is added to the return value if no unit is in data.
        """
        my_qa = quanta()
        if data == '' or my_qa.compare(data, unit):
            return data
        if my_qa.getunit(data) == '':
            casalog.post("No unit specified. Using '%s'" % unit)
            return '%f%s' % (data, unit)
        return None

    def __check_selection_length(self, data, nfile):
        """Check length of the data.

        Returns true if data is either a string, an array with length
        1 or nfile
        """
        if not is_string_type(data) and len(data) not in [1, nfile]:
            return False
        return True

    def get_selection_param_for_ms(self, fileid, param):
        """Return valid selection string for a certain ms.

        Arguments
            fileid : file idx in infiles list
            param : string (array) selection value
        """
        if is_string_type(param):
            return param
        elif len(param) == 1:
            return param[0]
        else:
            return param[fileid]

    def get_selection_idx_for_ms(self, file_idx):
        """Return a dictionary of selection indices for i-th MS in infiles.

        Argument: file idx in infiles list
        """
        if file_idx < len(self.infiles) and file_idx > -1:
            vis = self.infiles[file_idx]
            field = self.get_selection_param_for_ms(file_idx, self.field)
            spw = self.get_selection_param_for_ms(file_idx, self.spw)
            spw = self.__format_spw_string(spw)
            antenna = self.get_selection_param_for_ms(file_idx, self.antenna)
            if antenna == -1:
                antenna = ''
            scan = self.get_selection_param_for_ms(file_idx, self.scanno)
            intent = self.get_selection_param_for_ms(file_idx, self.intent)
            my_ms = ms()
            sel_ids = my_ms.msseltoindex(vis=vis, spw=spw, field=field,
                                         baseline=antenna, scan=scan)
            fieldid = list(sel_ids['field']) if len(sel_ids['field']) > 0 else -1
            baseline = self.format_ac_baseline(sel_ids['antenna1'])
            scanid = list(sel_ids['scan']) if len(sel_ids['scan']) > 0 else ""
            # SPW (need to get a list of valid spws instead of -1)
            if len(sel_ids['channel']) > 0:
                spwid = [chanarr[0] for chanarr in sel_ids['channel']]
            elif spw == "":  # No spw selection
                my_ms.open(vis)
                try:
                    spwinfo = my_ms.getspectralwindowinfo()
                except Exception:
                    raise
                finally:
                    my_ms.close()

                spwid = [int(idx) for idx in spwinfo.keys()]
            else:
                raise RuntimeError("Invalid spw selction, %s ,for MS %d" % (str(spw), file_idx))

            return {'field': fieldid, 'spw': spwid, 'baseline': baseline, 'scan': scanid,
                    'intent': intent, 'antenna1': sel_ids['antenna1']}
        else:
            raise ValueError("Invalid file index, %d" % file_idx)

    def format_ac_baseline(self, in_antenna):
        """Format auto-correlation baseline string from antenna idx list."""
        # exact match string
        if is_string_type(in_antenna):
            # return sdutil.convert_antenna_spec_autocorr(in_antenna)
            if (len(in_antenna) != 0) and (in_antenna.find('&') == -1) \
                    and (in_antenna.find(';') == -1):
                in_antenna = + '&&&'
            return in_antenna
        # single integer -> list of int
        if type(in_antenna) == int:
            if in_antenna >= 0:
                in_antenna = [in_antenna]
            else:
                return -1
        # format auto-corr string from antenna idices.
        baseline = ''
        for idx in in_antenna:
            if len(baseline) > 0:
                baseline += ';'
            if idx >= 0:
                baseline += (str(idx) + '&&&')
        return baseline

    def compile(self):
        # imaging mode
        self.imager_param['mode'] = self.mode

        # Work on selection of the first table in sorted list
        # to get default restfreq and outframe
        imhelper = cleanhelper(self.imager, self.infiles, casalog=casalog)
        imhelper.sortvislist(self.spw, self.mode, self.width)
        self.sorted_idx = imhelper.sortedvisindx
        selection_ids = self.get_selection_idx_for_ms(self.sorted_idx[0])
        self.__update_subtable_name(self.infiles[self.sorted_idx[0]])
        # field
        fieldid = selection_ids['field'][0] if type(
            selection_ids['field']) != int else selection_ids['field']
        sourceid = -1
        self.open_table(self.field_table)
        source_ids = self.table.getcol('SOURCE_ID')
        self.close_table()
        if self.field == '' or fieldid == -1:
            sourceid = source_ids[0]
        elif fieldid >= 0 and fieldid < len(source_ids):
            sourceid = source_ids[fieldid]
        else:
            raise ValueError("No valid field in the first MS.")

        # restfreq
        if self.restfreq == '' and self.source_table != '':
            self.open_table(self.source_table)
            source_ids = self.table.getcol('SOURCE_ID')
            for i in range(self.table.nrows()):
                if sourceid == source_ids[i] \
                    and self.table.iscelldefined('REST_FREQUENCY', i) \
                    and (selection_ids['spw'] == -1 or
                         self.table.getcell('SPECTRAL_WINDOW_ID', i) in selection_ids['spw']):
                    rf = self.table.getcell('REST_FREQUENCY', i)
                    if len(rf) > 0:
                        self.restfreq = self.table.getcell('REST_FREQUENCY', i)[0]
                        break
            self.close_table()
            casalog.post("restfreq set to %s" % self.restfreq, "INFO")
        # REST_FREQUENCY column is optional (need retry if not exists)
        self.imager_param['restfreq'] = self.restfreq

        #
        # spw (define representative spw id = spwid_ref)
        spwid_ref = selection_ids['spw'][0] \
            if type(selection_ids['spw']) != int else selection_ids['spw']
        # Invalid spw selection should have handled at msselectiontoindex().
        # -1 means all spw are selected.
        self.open_table(self.spw_table)
        if spwid_ref < 0:
            for id in range(self.table.nrows()):
                if self.table.getcell('NUM_CHAN', id) > 0:
                    spwid_ref = id
                    break
            if spwid_ref < 0:
                self.close_table()
                msg = 'No valid spw id exists in the first table'
                raise ValueError(msg)
        self.allchannels = self.table.getcell('NUM_CHAN', spwid_ref)
        # freq_chan0 = self.table.getcell('CHAN_FREQ', spwid_ref)[0]
        # freq_inc0 = self.table.getcell('CHAN_WIDTH', spwid_ref)[0]
        # in case rest frequency is not defined yet.
        if self.restfreq == '':
            self.restfreq = '%fHz' % self.table.getcell('CHAN_FREQ', spwid_ref).mean()
            self.imager_param['restfreq'] = self.restfreq
            casalog.post("Using mean freq of spw %d as restfreq: %s" %
                         (spwid_ref, self.restfreq), "INFO")
        self.close_table()
        self.imager_param['spw'] = -1  # spwid_ref

        # outframe (force using the current frame)
        self.imager_param['outframe'] = self.outframe
        if self.outframe == '':
            if len(self.infiles) > 1:
                # The default will be 'LSRK'
                casalog.post("Multiple MS inputs. The default outframe is set to 'LSRK'")
                self.imager_param['outframe'] = 'LSRK'
            else:
                # get from MS
                my_ms = ms()
                my_ms.open(self.infiles[0])
                spwinfo = my_ms.getspectralwindowinfo()
                my_ms.close()
                del my_ms
                for key, spwval in spwinfo.items():
                    if spwval['SpectralWindowId'] == spwid_ref:
                        self.imager_param['outframe'] = spwval['Frame']
                        casalog.post(
                            f"Using frequency frame of MS, '{self.imager_param['outframe']}'")
                        break
            if self.imager_param['outframe'] == '':
                raise Exception("Internal error of getting frequency frame of spw=%d." % spwid_ref)
        else:
            casalog.post(
                f"Using frequency frame defined by user, '{self.imager_param['outframe']}'")

        # brightness unit
        if len(self.brightnessunit) > 0:
            if self.brightnessunit.lower() == 'k':
                self.image_unit = 'K'
            elif self.brightnessunit.lower() == 'jy/beam':
                self.image_unit = 'Jy/beam'
            else:
                raise ValueError("Invalid brightness unit, %s" % self.brightnessunit)

#         # antenna
#         in_antenna = self.antenna # backup for future use
#         if type(self.antenna)==int:
#             if self.antenna >= 0:
#                 self.antenna=str(self.antenna)+'&&&'
#         else:
#             if (len(self.antenna) != 0) and (self.antenna.find('&') == -1) \
#                    and (self.antenna.find(';')==-1):
#                 self.antenna = self.antenna + '&&&'

    def _configure_map_property(self):
        selection_ids = self.get_selection_idx_for_ms(self.sorted_idx[0])

        # stokes
        if self.stokes == '':
            self.stokes = 'I'
        self.imager_param['stokes'] = self.stokes

        # gridfunction

        # outfile
        if os.path.exists(self.outfile) and self.overwrite:
            smart_remove(self.outfile)
        if os.path.exists(self.outfile + '.weight') and self.overwrite:
            smart_remove(self.outfile + '.weight')

        # cell
        cell = self.cell
        if cell == '' or cell[0] == '':
            # Calc PB
            grid_factor = 3.
            casalog.post(
                "The cell size will be calculated using PB size of antennas in the first MS")
            qPB = self._calc_PB(selection_ids['antenna1'])
            cell = '%f%s' % (qPB['value'] / grid_factor, qPB['unit'])
            casalog.post("Using cell size = PB/%4.2F = %s" % (grid_factor, cell))

        (cellx, celly) = sdutil.get_cellx_celly(cell, unit='arcmin')
        self.imager_param['cellx'] = cellx
        self.imager_param['celly'] = celly

        # Calculate Pointing center and extent (if necessary)
        # return a dictionary with keys 'center', 'width', 'height'
        imsize = sdutil.to_list(self.imsize, int) or \
            sdutil.to_list(self.imsize, numpy.integer)
        if imsize is None:
            imsize = self.imsize if hasattr(self.imsize, '__iter__') else [self.imsize]
            imsize = [int(numpy.ceil(v)) for v in imsize]
            casalog.post(
                "imsize is not integers. force converting to integer pixel numbers.",
                priority="WARN")
            casalog.post("rounded-up imsize: %s --> %s" % (str(self.imsize), str(imsize)))

        phasecenter = self.phasecenter
        if self.phasecenter == "" or \
                len(imsize) == 0 or imsize[0] < 1:
            map_param = self._get_pointing_extent()
            # imsize
            if len(imsize) == 0 or imsize[0] < 1:
                imsize = self._get_imsize(map_param['width'], map_param['height'], cellx, celly)
                if self.phasecenter != "":
                    casalog.post(
                        "You defined phasecenter but not imsize. "
                        "The image will cover as wide area as pointing in MS extends, "
                        "but be centered at phasecenter. "
                        "This could result in a strange image if your phasecenter is "
                        "apart from the center of pointings",
                        priority='WARN')
                if imsize[0] > 1024 or imsize[1] > 1024:
                    casalog.post(
                        "The calculated image pixel number is larger than 1024. "
                        "It could take time to generate the image depending on "
                        "your computer resource. Please wait...",
                        priority='WARN')

            # phasecenter
            # if empty, it should be determined here...
            if self.phasecenter == "":
                phasecenter = map_param['center']

        # imsize
        (nx, ny) = sdutil.get_nx_ny(imsize)
        self.imager_param['nx'] = nx
        self.imager_param['ny'] = ny

        # phasecenter
        self.imager_param['phasecenter'] = phasecenter

        self.imager_param['movingsource'] = self.ephemsrcname

        # channel map
        imhelper = cleanhelper(self.imager, self.infiles, casalog=casalog)
        imhelper.sortvislist(self.spw, self.mode, self.width)
        spwsel = str(',').join([str(spwid) for spwid in selection_ids['spw']])
        srestf = self.imager_param['restfreq'] \
            if is_string_type(self.imager_param['restfreq']) \
            else "%fHz" % self.imager_param['restfreq']
        (imnchan, imstart, imwidth) = imhelper.setChannelizeDefault(
            self.mode, spwsel, self.field, self.nchan,
            self.start, self.width, self.imager_param['outframe'],
            self.veltype, self.imager_param['phasecenter'], srestf)
        del imhelper

        # start and width
        if self.mode == 'velocity':
            startval = [self.imager_param['outframe'], imstart]
            widthval = imwidth
        elif self.mode == 'frequency':
            startval = [self.imager_param['outframe'], imstart]
            widthval = imwidth
        else:  # self.mode==channel
            startval = int(self.start)
            widthval = int(self.width)

        if self.nchan < 0:
            self.nchan = self.allchannels
        self.imager_param['start'] = startval
        self.imager_param['step'] = widthval
        self.imager_param['nchan'] = imnchan  # self.nchan

        self.imager_param['projection'] = self.projection

    def execute(self):
        # imaging
        casalog.post("Start imaging...", "INFO")
        if len(self.infiles) == 1:
            self.open_imager(self.infiles[0])
            selection_ids = self.get_selection_idx_for_ms(0)
            spwsel = self.get_selection_param_for_ms(0, self.spw)
            if spwsel.strip() in ['', '*']:
                spwsel = selection_ids['spw']
            # TODO: channel selection based on spw
            ok = self.imager.selectvis(field=selection_ids['field'],
                                       # spw=selection_ids['spw'],
                                       spw=spwsel,
                                       nchan=-1, start=0, step=1,
                                       baseline=selection_ids['baseline'],
                                       scan=selection_ids['scan'],
                                       intent=selection_ids['intent'])
            if not ok:
                raise ValueError("Selection is empty: you may want to review this MS selection")
        else:
            self.close_imager()
            # self.sorted_idx.reverse()
            for idx in self.sorted_idx.__reversed__():
                name = self.infiles[idx]
                selection_ids = self.get_selection_idx_for_ms(idx)
                spwsel = self.get_selection_param_for_ms(idx, self.spw)
                if spwsel.strip() in ['', '*']:
                    spwsel = selection_ids['spw']
                # TODO: channel selection based on spw
                self.imager.selectvis(vis=name, field=selection_ids['field'],
                                      # spw=selection_ids['spw'],
                                      spw=spwsel,
                                      nchan=-1, start=0, step=1,
                                      baseline=selection_ids['baseline'],
                                      scan=selection_ids['scan'],
                                      intent=selection_ids['intent'])
                # need to do this
                self.is_imager_opened = True

        # it should be called after infiles are registered to imager
        self._configure_map_property()

        casalog.post("Using phasecenter \"%s\"" % (self.imager_param['phasecenter']), "INFO")

        self.imager.defineimage(**self.imager_param)  # self.__get_param())
        self.imager.setoptions(ftmachine='sd', gridfunction=self.gridfunction)
        self.imager.setsdoptions(
<<<<<<< HEAD
            pointingcolumntouse=self.pointingcolumn,
            convsupport=self.convsupport,
            truncate=self.truncate,
            gwidth=self.gwidth,
            jwidth=self.jwidth,
            minweight = 0.,
            clipminmax=self.clipminmax,
            enablecache=self.enablecache
        )

        # Create images
        imgtype_suffix = {'singledish': '', 'coverage' : '.weight'}
        for img_type, img_suffix in imgtype_suffix.items():
            img_file = self.outfile + img_suffix
            msg_fmt = string.Template("$state {img_type} image {img_file}".format(
                                img_type=img_type,
                                img_file=img_file))
            casalog.post(msg_fmt.substitute(state="Generating"), "INFO")
            self.imager.makeimage(type=img_type, image=img_file)
            if not os.path.exists(img_file):
                raise RuntimeError(msg_fmt.substitute(state="Failed to generate"))
            casalog.post(msg_fmt.substitute(state="Generated"), "INFO")
        # Close imager
=======
            pointingcolumntouse=self.pointingcolumn, convsupport=self.convsupport,
            truncate=self.truncate, gwidth=self.gwidth, jwidth=self.jwidth, minweight=0.,
            clipminmax=self.clipminmax)
        self.imager.makeimage(type='singledish', image=self.outfile)
        weightfile = self.outfile + ".weight"
        self.imager.makeimage(type='coverage', image=weightfile)
>>>>>>> 19e57e2c
        self.close_imager()

        # Convert output images to proper output frame and set brightness unit (if necessary)
        my_ia = image()
        my_ia.open(self.outfile)
        csys = my_ia.coordsys()
        csys.setconversiontype(spectral=csys.referencecode('spectra')[0])
        my_ia.setcoordsys(csys.torecord())
        if len(self.image_unit) > 0:
            casalog.post("Setting brightness unit '%s' to image." % self.image_unit)
            my_ia.setbrightnessunit(self.image_unit)
        csys.done()
        my_ia.close()

        # CAS-12984 set brightness unit for weight image to ''
        weightfile = self.outfile + imgtype_suffix['coverage']
        my_ia.open(weightfile)
        my_ia.setbrightnessunit('')
        my_ia.close()

        # Mask image pixels whose weight are smaller than minweight.
        # Weight image should have 0 weight for pixels below < minweight
        casalog.post("Start masking the map using minweight = %f" %
                     self.minweight, "INFO")
        my_ia.open(weightfile)
        try:
            stat = my_ia.statistics(mask="'" + weightfile + "' > 0.0", robust=True)
            valid_pixels = stat['npts']
        except RuntimeError as e:
            if str(e).find('No valid data found.') >= 0:
                valid_pixels = [0]
            else:
                raise
        if len(valid_pixels) == 0 or valid_pixels[0] == 0:
            my_ia.close()
            casalog.post(
                "All pixels weight zero. This indicates no data in MS is in image area. "
                "Mask will not be set. Please check your image parameters.",
                priority="WARN")
            return
        median_weight = stat['median'][0]
        weight_threshold = median_weight * self.minweight
        casalog.post("Median of weight in the map is %f" % median_weight,
                     "INFO")
        casalog.post("Pixels in map with weight <= median(weight)*minweight = %f will be masked." %
                     (weight_threshold), "INFO")
        # Leaving the original logic to calculate the number of masked pixels via
        # product of median of and min_weight (which i don't understand the logic)
        # if one wanted to find how many pixel were masked one could easily count the
        # number of pixels set to false
        # e.g  after masking self.outfile below one could just do this
        # nmasked_pixels=tb.calc(
        #     '[select from "'+self.outfile+'"/mask0'+'" giving [nfalse(PagedArray)]]')
        my_tb = table()
        nmask_pixels = 0
        nchan = stat['trc'][3] + 1
        casalog.filter('ERROR')  # hide the useless message of tb.calc

        # doing it by channel to make sure it does not go out of memory
        # tab.calc try to load the whole chunk in ram
        for k in range(nchan):
            nmask_pixels += my_tb.calc(
                '[select from "' + weightfile + '"  giving [ntrue(map[,,,' +
                str(k) + '] <=' + str(median_weight * self.minweight) + ')]]')['0'][0]
        casalog.filter()  # set logging back to normal

        casalog.filter()  # set logging back to normal
        imsize = numpy.product(my_ia.shape())
        my_ia.close()
        # Modify default mask
        my_ia.open(self.outfile)
        my_ia.calcmask("'%s'>%f" % (weightfile, weight_threshold), asdefault=True)
        my_ia.close()
        masked_fraction = 100. * (1. - (imsize - nmask_pixels) / float(valid_pixels[0]))
        casalog.post("This amounts to %5.1f %% of the area with nonzero weight." %
                     (masked_fraction), "INFO")
        casalog.post(
            f"The weight image '{weightfile}' is returned by this task, "
            "if the user wishes to assess the results in detail.",
            priority="INFO")

        # Calculate theoretical beam size
        casalog.post("Calculating image beam size.")
        if self.gridfunction.upper() not in ['SF']:
            casalog.post(
                f"Beam size definition for '{self.gridfunction}' kernel is experimental.",
                priority='WARN')
            casalog.post(
                "You may want to take careful look at the restoring beam in the image.",
                priority='WARN')
        my_msmd = msmetadata()
        # antenna diameter and blockage
        ref_ms_idx = self.sorted_idx[0]
        ref_ms_name = self.infiles[ref_ms_idx]
        selection_ids = self.get_selection_idx_for_ms(ref_ms_idx)
        ant_idx = selection_ids['antenna1']
        diameter = self._get_average_antenna_diameter(ant_idx)
        my_msmd.open(ref_ms_name)
        ant_name = my_msmd.antennanames(ant_idx)
        my_msmd.close()
        is_alma = False
        for name in ant_name:
            if name[0:2] in ["PM", "DV", "DA", "CM"]:
                is_alma = True
                break
        blockage = "0.75m" if is_alma else "0.0m"  # unknown blockage diameter
        # output reference code
        my_ia.open(self.outfile)
        csys = my_ia.coordsys()
        my_ia.close()
        outref = csys.referencecode('direction')[0]
        cell = list(csys.increment(type='direction', format='s')['string'])
        csys.done()
        # pointing sampling
        ref_ms_spw = self.get_selection_param_for_ms(ref_ms_idx, self.spw)
        ref_ms_field = self.get_selection_param_for_ms(ref_ms_idx, self.field)
        ref_ms_scan = self.get_selection_param_for_ms(ref_ms_idx, self.scanno)
        # xSampling, ySampling, angle = sdutil.get_ms_sampling_arcsec(ref_ms_name, spw=ref_ms_spw,
        #                                                             antenna=selection_ids['baseline'],
        #                                                             field=ref_ms_field,
        #                                                             scan=ref_ms_scan,#timerange='',
        #                                                             outref=outref)

        # obtain sampling interval for beam calculation.
        self.open_imager(ref_ms_name)
        ok = self.imager.selectvis(field=ref_ms_field,
                                   # spw=selection_ids['spw'],
                                   spw=ref_ms_spw,
                                   nchan=-1, start=0, step=1,
                                   baseline=selection_ids['baseline'],
                                   scan=ref_ms_scan,
                                   intent=selection_ids['intent'])
        if len(ant_idx) > 1:
            casalog.post("Using only antenna %s to calculate sampling interval" % ant_name[0])
        ptg_samp = self.imager.pointingsampling(pattern='raster', ref=outref,
                                                movingsource=self.ephemsrcname,
                                                pointingcolumntouse=self.pointingcolumn,
                                                antenna=('%s&&&' % ant_name[0]))
        self.close_imager()
        my_qa = quanta()
        xSampling, ySampling = my_qa.getvalue(my_qa.convert(ptg_samp['sampling'], 'arcsec'))
        angle = my_qa.getvalue(my_qa.convert(ptg_samp['angle'], "deg"))[0]

        casalog.post("Detected raster sampling = [%f, %f] arcsec" %
                     (xSampling, ySampling))
        # handling of failed sampling detection
        valid_sampling = True
        sampling = [xSampling, ySampling]
        if abs(xSampling) < 2.2e-3 or not numpy.isfinite(xSampling):
            casalog.post(
                f"Invalid sampling={xSampling} arcsec. "
                f"Using the value of orthogonal direction={ySampling} arcsec",
                priority="WARN")
            sampling = [ySampling]
            angle = 0.0
            valid_sampling = False
        if abs(ySampling) < 1.0e-3 or not numpy.isfinite(ySampling):
            if valid_sampling:
                casalog.post(
                    f"Invalid sampling={ySampling} arcsec. "
                    f"Using the value of orthogonal direction={xSampling} arcsec",
                    priority="WARN")
                sampling = [xSampling]
                angle = 0.0
                valid_sampling = True
        # reduce sampling and cell if it's possible
        if len(sampling) > 1 and abs(sampling[0] - sampling[1]) <= 0.01 * abs(sampling[0]):
            sampling = [sampling[0]]
            angle = 0.0
            if cell[0] == cell[1]:
                cell = [cell[0]]
        if valid_sampling:
            # actual calculation of beam size
            bu = sdbeamutil.TheoreticalBeam()
            bu.set_antenna(diameter, blockage)
            bu.set_sampling(sampling, "%fdeg" % angle)
            bu.set_image_param(cell, self.restfreq, self.gridfunction,
                               self.convsupport, self.truncate, self.gwidth,
                               self.jwidth, is_alma)
            bu.summary()
            imbeam_dict = bu.get_beamsize_image()
            casalog.post("Setting image beam: major=%s, minor=%s, pa=%s" %
                         (imbeam_dict['major'], imbeam_dict['minor'],
                          imbeam_dict['pa'],))
            # set beam size to image
            my_ia.open(self.outfile)
            my_ia.setrestoringbeam(**imbeam_dict)
            my_ia.close()
        else:
            # BOTH sampling was invalid
            casalog.post(
                "Could not detect valid raster sampling. "
                "Exitting without setting beam size to image",
                priority='WARN')

    def _calc_PB(self, antenna):
        """Calculate the primary beam size of antenna.

        Calculate the primary beam size of antenna, using dish diamenter
        and rest frequency
        Average antenna diamter and reference frequency are adopted for
        calculation.
        The input argument should be a list of antenna IDs.
        """
        casalog.post("Calculating Pirimary beam size:")
        # CAS-5410 Use private tools inside task scripts
        my_qa = quanta()

        pb_factor = 1.175
        # Reference frequency
        ref_freq = self.restfreq
        if type(ref_freq) in [float, numpy.float64]:
            ref_freq = my_qa.tos(my_qa.quantity(ref_freq, 'Hz'))
        if not my_qa.compare(ref_freq, 'Hz'):
            msg = "Could not get the reference frequency. " + \
                  "Your data does not seem to have valid one in selected field.\n" + \
                  "PB is not calculated.\n" + \
                  "Please set restreq or cell manually to generate an image."
            raise Exception(msg)
        # Antenna diameter
        antdiam_ave = self._get_average_antenna_diameter(antenna)
        # Calculate PB
        wave_length = 0.2997924 / my_qa.convert(my_qa.quantity(ref_freq), 'GHz')['value']
        D_m = my_qa.convert(antdiam_ave, 'm')['value']
        lambda_D = wave_length / D_m * 3600. * 180 / numpy.pi
        PB = my_qa.quantity(pb_factor * lambda_D, 'arcsec')
        # Summary
        casalog.post("- Antenna diameter: %s m" % D_m)
        casalog.post("- Reference Frequency: %s" % ref_freq)
        casalog.post("PB size = %5.3f * lambda/D = %s" % (pb_factor, my_qa.tos(PB)))
        return PB

    def _get_imsize(self, width, height, dx, dy):
        casalog.post("Calculating pixel size.")
        # CAS-5410 Use private tools inside task scripts
        my_qa = quanta()
        ny = numpy.ceil((my_qa.convert(height, my_qa.getunit(dy))['value'] /
                         my_qa.getvalue(dy)))
        nx = numpy.ceil((my_qa.convert(width, my_qa.getunit(dx))['value'] /
                         my_qa.getvalue(dx)))
        casalog.post("- Map extent: [%s, %s]" % (my_qa.tos(width), my_qa.tos(height)))
        casalog.post("- Cell size: [%s, %s]" % (my_qa.tos(dx), my_qa.tos(dy)))
        casalog.post("Image pixel numbers to cover the extent: [%d, %d] (projected)" %
                     (nx + 1, ny + 1))
        return (int(nx + 1), int(ny + 1))

    def _get_pointing_extent(self):
        # MS selection is ignored. This is not quite right.
        casalog.post("Calculating map extent from pointings.")
        # CAS-5410 Use private tools inside task scripts
        my_qa = quanta()
        ret_dict = {}

        colname = self.pointingcolumn.upper()

        # MSs should be registered to imager
        if not self.is_imager_opened:
            raise RuntimeError('Internal error: imager should be opened here.')

        if self.phasecenter == "":
            # defaut is J2000
            base_mref = 'J2000'
        elif isinstance(self.phasecenter, int) or self.phasecenter.isdigit():
            # may be field id
            self.open_table(self.field_table)
            base_mref = self.table.getcolkeyword('PHASE_DIR', 'MEASINFO')['Ref']
            self.close_table()
        else:
            # may be phasecenter is explicitly specified
            # numeric value: 3.14, -.3e1, etc.
            numeric_pattern = r'[-+]?([0-9]+(.[0-9]*)?|\.[0-9]+)([eE]-?[0-9])?'
            # HMS string: 9:15:29, -9h15m29
            hms_pattern = r'[-+]?[0-9]+[:h][0-9]+[:m][0-9.]+s?'
            # DMS string: 9.15.29, -9d15m29s
            dms_pattern = r'[-+]?[0-9]+[.d][0-9]+[.m][0-9.]+s?'
            # composite pattern
            pattern = fr'^({numeric_pattern}|{hms_pattern}|{dms_pattern})$'
            items = self.phasecenter.split()
            base_mref = 'J2000'
            for i in items:
                s = i.strip()
                if re.match(pattern, s) is None:
                    base_mref = s
                    break

        mapextent = self.imager.mapextent(ref=base_mref, movingsource=self.ephemsrcname,
                                          pointingcolumntouse=colname)
        if mapextent['status']:
            qheight = my_qa.quantity(mapextent['extent'][1], 'rad')
            qwidth = my_qa.quantity(mapextent['extent'][0], 'rad')
            qcent0 = my_qa.quantity(mapextent['center'][0], 'rad')
            qcent1 = my_qa.quantity(mapextent['center'][1], 'rad')
            scenter = '%s %s %s' % (base_mref, my_qa.formxxx(qcent0, 'hms'),
                                    my_qa.formxxx(qcent1, 'dms'))

            casalog.post("- Pointing center: %s" % scenter)
            casalog.post("- Pointing extent: [%s, %s] (projected)" % (my_qa.tos(qwidth),
                                                                      my_qa.tos(qheight)))
            ret_dict['center'] = scenter
            ret_dict['width'] = qwidth
            ret_dict['height'] = qheight
        else:
            casalog.post(
                'Failed to derive map extent from the MSs registered to the imager probably '
                'due to missing valid data.',
                priority='SEVERE')
            ret_dict['center'] = ''
            ret_dict['width'] = my_qa.quantity(0.0, 'rad')
            ret_dict['height'] = my_qa.quantity(0.0, 'rad')
        return ret_dict

    def _get_x_minmax(self, x):
        # assumed the x is in unit of rad.
        pi2 = 2. * numpy.pi
        x = (x % pi2)
        npart = 4
        dlon = pi2 / float(npart)
        pos = [int(v / dlon) for v in x]
        voids = [False for dummy in range(npart)]
        for ipos in range(npart):
            try:
                pos.index(ipos)
            except Exception:
                voids[ipos] = True
        if not any(voids):
            raise Exception(
                "Failed to find global pointing gap. "
                f"The algorithm requires at least 2PI/{npart} of pointing gap")
        rot_pos = []
        if (not voids[0]) and (not voids[npart - 1]):
            gmax = -1
            for idx in range(npart - 2, 0, -1):
                if voids[idx]:
                    gmax = idx
                    break
            if gmax < 0:
                raise Exception("Failed to detect gap max")
            rot_pos = range(gmax + 1, npart)
        for idx in range(len(x)):
            x[idx] = (x[idx] - pi2) if pos[idx] in rot_pos else x[idx]

        return (x.min(), x.max())

    def __update_subtable_name(self, msname):
        self.open_table(msname)
        keys = self.table.getkeywords()
        self.close_table()
        self.field_table = sdutil.get_subtable_name(keys['FIELD'])
        self.spw_table = sdutil.get_subtable_name(keys['SPECTRAL_WINDOW'])
        self.source_table = sdutil.get_subtable_name(keys['SOURCE'])
        self.antenna_table = sdutil.get_subtable_name(keys['ANTENNA'])
        self.polarization_table = sdutil.get_subtable_name(keys['POLARIZATION'])
        self.observation_table = sdutil.get_subtable_name(keys['OBSERVATION'])
        self.pointing_table = sdutil.get_subtable_name(keys['POINTING'])
        self.data_desc_table = sdutil.get_subtable_name(keys['DATA_DESCRIPTION'])

    def _get_average_antenna_diameter(self, antenna):
        my_qa = quanta()
        self.open_table(self.antenna_table)
        try:
            antdiam_unit = self.table.getcolkeyword('DISH_DIAMETER', 'QuantumUnits')[0]
            diams = self.table.getcol('DISH_DIAMETER')
        finally:
            self.close_table()

        if len(antenna) == 0:
            antdiam_ave = my_qa.quantity(diams.mean(), antdiam_unit)
        else:
            d_ave = sum([diams[idx] for idx in antenna]) / float(len(antenna))
            antdiam_ave = my_qa.quantity(d_ave, antdiam_unit)
        return antdiam_ave<|MERGE_RESOLUTION|>--- conflicted
+++ resolved
@@ -503,7 +503,6 @@
         self.imager.defineimage(**self.imager_param)  # self.__get_param())
         self.imager.setoptions(ftmachine='sd', gridfunction=self.gridfunction)
         self.imager.setsdoptions(
-<<<<<<< HEAD
             pointingcolumntouse=self.pointingcolumn,
             convsupport=self.convsupport,
             truncate=self.truncate,
@@ -527,14 +526,6 @@
                 raise RuntimeError(msg_fmt.substitute(state="Failed to generate"))
             casalog.post(msg_fmt.substitute(state="Generated"), "INFO")
         # Close imager
-=======
-            pointingcolumntouse=self.pointingcolumn, convsupport=self.convsupport,
-            truncate=self.truncate, gwidth=self.gwidth, jwidth=self.jwidth, minweight=0.,
-            clipminmax=self.clipminmax)
-        self.imager.makeimage(type='singledish', image=self.outfile)
-        weightfile = self.outfile + ".weight"
-        self.imager.makeimage(type='coverage', image=weightfile)
->>>>>>> 19e57e2c
         self.close_imager()
 
         # Convert output images to proper output frame and set brightness unit (if necessary)
