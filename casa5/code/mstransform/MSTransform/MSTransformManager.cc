--- conflicted
+++ resolved
@@ -326,16 +326,8 @@
 	setSpwAvg(configuration);
 	parsePolAvgParams(configuration);
 	parsePointingsInterpolationParams(configuration);
-<<<<<<< HEAD
-//<<<<<<< HEAD
-//	parsePhaseShiftSubParams(configuration);
-//
-// =======
-=======
 	parsePhaseShiftSubParams(configuration);
->>>>>>> fbe8f725
 	parseAtmCorrectionParams(configuration);
-//>>>>>>> master
 
 	return;
 }
@@ -5787,10 +5779,6 @@
 		visibilityIterator_p = new vi::VisibilityIterator2(vi::PointingInterpolationVi2Factory(pointingsInterpolationConfig_p, selectedInputMs_p,
 				vi::SortColumns(sortColumns_p, false), timeBin_p, isWritable));
 	}
-<<<<<<< HEAD
-<<<<<<< HEAD
-=======
->>>>>>> fbe8f725
 	// CAS-12706 To run phase shift via a TVI which has
 	// support for shifting across large offset/angles
 	else if (tviphaseshift_p) {
@@ -5809,30 +5797,21 @@
 		TVIFactoryIdx++;
 
 		// Phaseshift layer
-<<<<<<< HEAD
-		vi::PhaseShiftingTVILayerFactory *phaseShiftingTVILayerFactory = NULL;
-=======
 		vi::PhaseShiftingTVILayerFactory *phaseShiftingTVILayerFactory = nullptr;
->>>>>>> fbe8f725
 		phaseShiftingTVILayerFactory = new vi::PhaseShiftingTVILayerFactory (tviphaseshiftConfig_p);
 		TVIFactories[TVIFactoryIdx]=phaseShiftingTVILayerFactory;
 		TVIFactoryIdx++;
 
 		visibilityIterator_p = new vi::VisibilityIterator2 (TVIFactories);
-<<<<<<< HEAD
-=======
 	// Offline ATM correction
-=======
     }
     // Offline ATM correction
->>>>>>> fbe8f725
 	else if (doAtmCor_p) {
 		visibilityIterator_p = new vi::VisibilityIterator2(
 			vi::SDAtmosphereCorrectionVi2Factory(
 				atmCorConfig_p, selectedInputMs_p, vi::SortColumns(sortColumns_p, false), timeBin_p, isWritable
 			)
 		);
->>>>>>> master
 	}
 	// Plain VI
 	else
