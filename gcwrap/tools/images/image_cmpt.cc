--- conflicted
+++ resolved
@@ -4761,7 +4761,6 @@
             ImageRegridder<Double> regridder(
                 _imageD, regionPtr.get(), mask, outfile, overwrite,
                 *coordinates, IPosition(axes), IPosition(inshape)
-<<<<<<< HEAD
             );
             return _regrid(
                 regridder, method, decimate, replicate, doRefChange,
@@ -4773,8 +4772,6 @@
             ComplexImageRegridder<DComplex> regridder(
                 _imageDC, regionPtr.get(), mask, outfile, overwrite,
                 *coordinates, IPosition(axes), IPosition(inshape)
-=======
->>>>>>> c42beb79
             );
             return _regrid(
                 regridder, method, decimate, replicate, doRefChange,
@@ -4782,20 +4779,6 @@
                 msgs
             );
         }
-<<<<<<< HEAD
-=======
-        else if (_imageDC) {
-            ComplexImageRegridder<DComplex> regridder(
-                _imageDC, regionPtr.get(), mask, outfile, overwrite,
-                *coordinates, IPosition(axes), IPosition(inshape)
-            );
-            return _regrid(
-                regridder, method, decimate, replicate, doRefChange,
-                forceRegrid, specAsVelocity, stretch, dropDegenerateAxes, lor,
-                msgs
-            );
-        }
->>>>>>> c42beb79
         else {
             ThrowCc("Logic Error");
         }
