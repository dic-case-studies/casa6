--- conflicted
+++ resolved
@@ -94,13 +94,13 @@
 
 casacore::Quantity _casaQuantityFromVar(const ::casac::variant& theVar);
 
-<<<<<<< HEAD
 template<class T> SPIIT _concat(
     SHARED_PTR<casacore::LatticeBase> latt, const string& outfile,
     const variant& infiles, int axis, bool relax, bool tempclose,
     bool overwrite, bool reorder,
     const std::vector<casacore::String>& imageNames
-=======
+);
+
 template<class T> image* _convolve(
     SPIIT image, const string& outfile, const variant& kernel, double scale,
     const variant& region, const variant& vmask, bool overwrite, bool stretch
@@ -112,7 +112,6 @@
     const variant& pa, double in_scale, const variant& region,
     const variant& vmask, bool overwrite, bool stretch,
     bool targetres, const record& beam
->>>>>>> 163170cd
 );
 
 template<class T> image* _decimate(
@@ -130,7 +129,6 @@
     const string& complexOut
 );
 
-<<<<<<< HEAD
 template <class T> record* _fitcomponents(
     SPIIT myImage, const string& box, const variant& region,
     const variant& chans, const string& stokes, const variant& vmask,
@@ -142,8 +140,6 @@
     const string& summary
 );
 
-=======
->>>>>>> 163170cd
 casa::ITUPLE _fromarray(
     const std::string& outfile, const casac::variant& pixels,
     const casac::record& csys, bool linear, bool overwrite,
