 
## CASAtools
 
If you are looking for the place to check out [CASA](http://casa.nrao.edu/) with [Git](https://en.wikipedia.org/wiki/Git), this is not the right place. The repository to check out [CASA](http://casa.nrao.edu/) can be found [here](https://open-bitbucket.nrao.edu/projects/CASA/repos/casa/browse). At some point in the future, this may form the underlying kernel for a future version of [CASA](http://casa.nrao.edu/), but at this point, this package is still in gestation.

CASAtools is a self-contained python module that provides the tools from the [CASA](http://casa.nrao.edu/) project. This module only contains the non-GUI tools which are the [SWIG](http://swig.org) bound C++ functionality from CASA.

CASAtools can be built and used with either **Python** **3.4** or **3.6**. However, *[CASAtasks](https://open-bitbucket.nrao.edu/projects/CASA/repos/CASAtasks/browse) can only be built with Python 3*. So if you plan to build [CASAtasks](https://open-bitbucket.nrao.edu/projects/CASA/repos/CASAtasks/browse), please ensure that you have a Python 3 interpreter available.

## Maturity

This is alpha software in every sense of the word. Currently it builds on [RedHat Enterprise Linux](https://www.redhat.com/en/technologies/linux-platforms/enterprise-linux) and OSX (RHEL6, RHEL7 and OSX 10.12) using the standard [CASA](http://casa.nrao.edu) development environment.

## Building CASAtools

#### Install Dependencies on Red Hat

Those already working on CASA 5 can install all of the CASAtools dependencies with [YUM](https://en.wikipedia.org/wiki/Yum_(.rpm)):

```
-bash-4.2$ yum install casa-toolset-3
```
After doing this, you may need to add RedHat's Python 3 to your $PATH with:
```
-bash-4.2$ source /opt/rh/rh-python36/enable
```
In addition, [Java 8](https://java.com/en/download/) or greater is required. You can check this by looking for 1.8 in the Java version output:
```
-bash-4.2$ /usr/bin/java -version
java version "1.8.0_121"
Java(TM) SE Runtime Environment (build 1.8.0_121-b13)
Java HotSpot(TM) 64-Bit Server VM (build 25.121-b13, mixed mode)
-bash-4.2$
```


##### Notable Dependencies
1. [GNU Scientific Library](https://www.gnu.org/software/gsl/) version **2.2** or greater
1. [SWIG](http://www.swig.org) version **3.0** or greater
1. [OpenMPI](https://www.open-mpi.org) version 1.10 *required when parallelization is enabled*


### Install Dependencies on Macos

Install Casa 5 dependencies as described here: https://casa.nrao.edu/casadocs-devel/stable/casa-development-team/development-resources/build-configuration

Install Python 3
```
sudo port install python36
sudo port select --set python python36
sudo port select --set python3 python36
# Pip is not technically required but you will probably want it eventually
sudo port install py36-pip
sudo port select --set pip pip36
sudo port select --set pip3 pip36
sudo port select --set python python36
```
#### Checkout

Checkout the casa6 source code:

```
-bash-4.2$ git clone -q --recursive https://open-bitbucket.nrao.edu/scm/casa/casa6.git
```

#### Build

While CASAtools can be built with Python 2, [CASAtasks](https://open-bitbucket.nrao.edu/projects/CASA/repos/casa6/browse) requires Python 3 so it is probably best to build with Python 3 from the start. Make sure that ```-bash-4.2$ which python``` returns a path to the Python 3 executable you want to use because [CASAtasks](https://open-bitbucket.nrao.edu/projects/CASA/repos/casa6browse) builds with this executable.

With the CASA build environment set up, the CASAtools module can be built like:

Linux:
```
-bash-4.2$ cd casa6/casatools
-bash-4.2$ scripts/gcw-pick
-bash-4.2$ autoconf
-bash-4.2$ ./configure
-bash-4.2$ ./setup.py build
```

Macos
```
cd casa6/casatools
scripts/gcw-pick && autoconf && CC=/usr/bin/cc CXX=/usr/bin/c++ ./configure && ./setup.py build
```

The `gcw-pick` script adjusts the standard CASA source tree for building with `setup.py`, and once CASAtools is integrated with CASA this step will not be necessary. `gcw-pick` may run for quite a while...

A particular version of Python can be selected at configure time like:
```
-bash-4.2$ PYTHON_VERSION=3.4 ./configure
```
but as noted above, [CASAtasks](https://open-bitbucket.nrao.edu/projects/CASA/repos/casatasks/browse) will use whatever version of python is in your path so it is best to configure your ```PATH``` to get a particular version of Python.

#### Alternate Developer Build For Linux

On Linux, one can alternately use **make**, which supports incremental and parallel builds that are useful for development. In this case, the steps are
```
-bash-4.2$ cd casatools
-bash-4.2$ scripts/gcw-pick
-bash-4.2$ autoconf
-bash-4.2$ ./configure
-bash-4.2$ ./setup.py genmake
-bash-4.2$ make [debug]
```
The **./setup.py genmake** command creates a file named *makefile* with the make commands. In general, this file should only be modified if one knows what they are doing. Once the *makefile* has been generated, one can make changes to most source files (eg, .cc and .h files) and simply rerun the **make** command to generate an updated build. However, there are cases when earlier commands will have to be rerun. For example, if *ac/templates/setup.py.in* is modified, commands starting with **autoconf** will have to be rerun to generate a new *setup.py* file.

A non-exhaustive list of when **./setup.py genmake** followed by **make** will need to be rerun includes:
* modification of cerberus files. These are copied by **./setup.py genmake**; **make** does not deal with them
* changes in tool dependencies when modifying *&lt;tool&gt;.xml* files. If one does not change tool dependencies when modifying *&lt;tool&gt;.xml* files, they need only rerun **make**. However, if a new tool dependency is introduced or an existing dependency removed (eg via a function return value), one will have to start by rerunning **./setup.py genmake** so the new dependency can propagate to the the *makefile*.

The **debug** parameter of **make** is optional. If provided, the resulting build is configured to use the -g option when compiling C and C++ code. Otherwise, the build is configured to be optimized using the -O2 option when compiling C and C++ files. The **make** command optionally takes the **-j** option with the number of parallel threads to use while building which can significantly improve build times on multi-core machines, e.g.:
```
-bash-4.2$ make -j8
```
To execute a parallel build with eight threads.

#### See If It Works

If the build completes successfully, try loading the CASAtools module:

```
-bash-4.2$ PYTHONPATH=build/lib.linux-x86_64-3.6 python3
Python 3.6.3 (default, Jan  9 2018, 10:19:07)
[GCC 4.8.5 20150623 (Red Hat 4.8.5-11)] on linux
Type "help", "copyright", "credits" or "license" for more information.
>>> from casatools import image
>>> ia = image( )
>>> ia.fromshape("mytest.im",[20,20])
2019-03-25 16:15:08     INFO    ImageFactory::createImage       Created Paged image 'mytest.im' of shape [20, 20] with float valued pixels.
True
>>>
-bash-4.2$
```
CASAtools can be configured using *~/.casa/config.py*. For example, extra data search paths can be added like:
```
-bash-4.2$ cat ~/.casa/config.py
datapath=[ "~/develop/casa/data/unittests" ]
-bash-4.2$
```

#### Run Available Tests

A number of tests have been brought into CASAtools from CASA. To run the tests, you need to check out the CASA test data repository needed for CASAtools unit tests. The full data repository will use about **100GB** of space. You can check out the full data repository in the following way. Note that the ```--depth 1``` will avoid downloading the past history of the repository and save a few Gbytes of space:

```
-bash-4.2$ git clone --depth 1 https://open-bitbucket.nrao.edu/scm/casa/casatestdata.git
```

After the checkout is complete, you must update your CASAtools RC file to indicate where the unit test data can be found. In my case it looks like:

```
-bash-4.2$ cat ~/.casa/config.py
datapath=[ "~/develop/casa/casatestdata/" ]
-bash-4.2$
```

The `datapath` list specifies directories where CASAtools should look for data files, and should include the directory we just checked out. After all of this is set, the full suite of tests can be run with:
```
-bash-4.2$ ./setup.py test
```
There are bout 48 tests in total. Running all of them takes about 12 minutes on my laptop.

*To run a single set of test*, you can just execute the test file:
```
-bash-4.2$ PYTHONPATH=build/lib.macosx-10.12-x86_64-3.6 python tests/tools/coordsys/test_coordsys.py
```
If the ```casatools``` module is already available in your ```PYTHONPATH```, you would not need to
explicitly specify it on the command line. This would be the case, for example, if you installed
CASAtools via a binary *PyPI* wheel. If you want to run a single test from the set, you can specify
it on the command line like:
```
-bash-4.2$ PYTHONPATH=build/lib.linux-x86_64-3.6 python tests/tools/coordsys/test_coordsys.py coordsys_test.test_constructor
```
Here, ```test_constructor``` is one test within the ```coordsys_test``` *TestCase* specified in ```test_coordsys.py```.

#### Notes

<<<<<<< HEAD
If some time has passed since the last build, you should (sometimes) remove *xml-casa-assembly-1.60.jar*, e.g.
```
-bash-4.2$ rm ./scripts/java/xml-casa-assembly-1.60.jar
=======
If some time has passed since the last build, you should (sometimes) remove *xml-casa-assembly-1.59.jar*, e.g.
```
-bash-4.2$ rm ./scripts/java/xml-casa-assembly-1.59.jar
>>>>>>> 367c54a0
-bash-4.2$ scripts/gcw-pick
```
before rebuilding because this [JAR](https://en.wikipedia.org/wiki/JAR_(file_format)) file is automatically fetched from a download site by *gcw-pick*. However, it is not fetched if it already exists. Deleting the current copy will result in a new copy being fetched which *may* be newer.

## Available Tools

| Tool Name            | Description                                                     |
| -------------------- | --------------------------------------------------------------- |
| agentflagger         | Tool for manual and automated flagging                          |
| atcafiller           | Filler for ATNF/ATCA RPFITS data                                |
| atmosphere           | Atmosphere model                                                |
| calanalysis          | Get and fit data from a calibration table (CASA 3.4 and later). |
| calibrater           | Synthesis calibration (self- and cross-)                        |
| componentlist        | A tool for the manipulation of groups of components             |
| coordsys             | Operations on CoordinateSystems                                 |
| functional           | Functionals handling                                            |
| imagemetadata        | Operations on imagemetadata                                     |
| image                | Operations on images                                            |
| imagepol             | Polarimetric analysis of images                                 |
| imager               | tool for synthesis imaging                                      |
| iterbotsink          | tool for synthesis imaging                                      |
| logsink              | tool for logsink                                                |
| measures             | measures tool                                                   |
| miriadfiller         | Tool for the importmiriad task                                  |
| msmetadata           | Operations to retrieve metadata from a measurment set           |
| ms                   | Operations on measurement sets                                  |
| mstransformer        | Tool to apply spw and frame transformations in MS               |
| quanta               | quanta tool handles units and quantities                        |
| regionmanager        | Create and manipulate regions of interest                       |
| sakura               | New single dish tool interface using sakura                     |
| sdm                  | Manipulate or examine SDM datasets                              |
| sidebandseparator    | Tool for sideband separation                                    |
| simulator            | Tool for simulation                                             |
| singledishms         | New single dish tool interface to process an MS                 |
| spectralline         | spectral line tool                                              |
| synthesisdeconvolver | tool for synthesis imaging                                      |
| synthesisimager      | tool for synthesis imaging                                      |
| synthesisimstore     | tool for synthesis imaging                                      |
| synthesismaskhandler | tool for mask handling in sysnthesis imaging                    |
| synthesisnormalizer  | tool for synthesis imaging                                      |
| synthesisutils       | tool for synthesis imaging                                      |
| table                | Access tables from casapy                                       |
| vlafiller            | tool for VLA filler tasks                                       |
| vpmanager            | Tool for specifying voltage patterns and primary beams          |


## Tool Initialization

The user initalization and customization file for the CASAtools module is `~/.casa/config.py`. If this file does not exist, then an attempt is mad to import the RC values from casaconfig (i.e. `from casatoolrc import *`). If the `casatoolrc` module does not exist in `PYTHONPATH`, then the default values for all initialization state is used.

## Changes from Standard CASA

While the goal was to simply reconstitute the [CASA tools](https://open-bitbucket.nrao.edu/projects/CASA/repos/casa/browse/gcwrap/tools) within a unencumbered python module, deviations were required as work progressed. These deviations are divided into categories based upon whether the change relates to the way the tools behave or the way the XML files are structured. The *gcw-pick* script includes an automatic XML update function which is able to make some of the more basic changes to the XML code automatically as the XML files are pulled from the *casa-source/gcwrap* tree into CASAtools.

### Changes to Behavior

1. __Parameter Order__ --- with standard CASA, the [SWIG](http://swig.org) binding is exposed directly to the user. While this is often fine, for CASAtools more control was desired over how parameter checking happens and how coersion happens. Because of this, a wrapper is created over the SWIG binding. This wrapper explicitly specifies the order of the parameters. The input parameters come first, followed by the output parameters. Within the input and output parameters, the order is determined by the XML file. With standard CASA, all parameters are largely unordered with binding controlled by the way [python argument lists](https://stackoverflow.com/questions/3394835/args-and-kwargs) are handled.

2. __Utils Tool__ --- the standard CASA *uttool* (AKA *utils* or just *ut*), has been converted from a toolbox/grab bag **tool** to a **singleton object** called *ctsys* in CASAtools, e.g.:
    ```
    In [1]: from casatools import ctsys
    ```

3. __ctsys.resolve( )__ --- a new member function was added to resolve the path to a data file based upon **CASADATA** path (as is done for `<type mustexist="true">path</type>`)

3. __rc file__ --- the rc file, which is evaluated at startup to configure CASAtools, is `~/.casa/config.py`; if this file is not found, then an attempt is mad to import the RC values from casatoolrc (i.e. `from casatoolrc import *`)

### Xml Changes

1. __String Constants__ --- (**developer**) default values for strings, should **not** include quotes. The standard CASA XML processing would strip out opening and closing quotes, but CASAtools XML processing does not.

2. __Path Type Added__ --- (**developer**/**automatic**) a new parameter type called *path* was added to CASAtools. This *path* type evolved from the standard CASA convention of adding the *mustexist* attribute to string typed parameters. The *automatic* XML translation converts string parameters which include the *mustexist* attribute to path parameters. C++ receives the *path* parameters as a string, but when the *mustexist* attribut of the *path* parameter is set to *true*, the CASAtools binding layer will expand the required path using the **CASADATA** (colon separated) path list to locate the required file or directory. In the cases where the *mustexist* attribute was not used, developers must make any changes to convert a *string* parameter to a *path* parameter.

3. __Type Element Added__ --- (**developer**) CASAtools adds a new *`<type>`* XML element which has precedence over the *type* attribute, e.g. *`<param type="...">`*. This addition allows types that can be passed to a *any*/*variant* param to be enumerated. This allows *path* strings to be expanded by the CASAtools binding layer when the *path* is part of an *any*/*variant* parameter. When more than one *`<type>`* is specified for a parameter, the parameter is assumed to be an *any*/*variant* parameter.

4. __Bool__ --- (**automatic**) The majority of standard CASA XML files indicate boolean type parameters with *bool*. However, a small number of them use *boolean*. With CASAtools, only *bool* is accepted.

5. __StringArray__ --- (**automatic**) The majority of standard CASA XML files indicate the vector of strings type parameters with *stringArray*. However, a small number of them use *stringarray*. With CASAtools, only *stringArray* is accepted.

5. __Array Values__ --- (**developer**) With CASAtools, the behavior *`<value>`* elements for vector initialization has been rationalized:
    * **`<value/>`** --- empty vector (zero elements)
    * **`<value><value/></value>`** --- vector with one element initalized to the default initialization for the vector element type
    * **`<value><value>0.0</value></value>`** --- vector with one element initialized as specified, more internal *`<value>`* elements can be used to increase the default size of the vector

   It is not possible to automatically adjust these because with the old XML translation `<value/>` will sometimes result in a one element vector and other times a zero element vector.

## XML

### Tool Specification

<pre>
    &lt;tool name="<i><font color="red">tool-name</font></i>"&gt;
        <font color="blue">&lt;shortdescription&gt;</font><i>one-line description</i><font color="blue">&lt;/shortdescription&gt;</font>
        <font color="blue">&lt;description&gt;</font><i>paragraph description</i><font color="blue">&lt;/description&gt;</font>

        <font color="#7CFC00">&lt;needs&gt;</font><i><font color="red">tool-name</font></i><font color="#7CFC00">&lt;/needs&gt;</font>

        <font color="blue">&lt;code&gt;</font>
            <font color="blue">&lt;include&gt;</font>path to headerfile<font color="blue">&lt;/include&gt;</font>
            <font color="blue">&lt;private&gt;</font>
                <font color="blue">&lt;include&gt;</font>path to headerfile<font color="blue">&lt;/include&gt;</font>
            <font color="blue">&lt;/private&gt;</font>
        <font color="blue">&lt;/code&gt;</font>

        <font color="#7CFC00">&lt;method</font> name="<i><font color="red">method-name</font></i>"<font color="#7CFC00">&gt;</font>
            <font color="blue">&lt;shortdescription&gt;</font><i>one-line description</i><font color="blue">&lt;/shortdescription&gt;</font>
            <font color="blue">&lt;description&gt;</font><i>paragraph description</i><font color="blue">&lt;/description&gt;</font>
            <font color="blue">&lt;input&gt;</font>
                <font color="#7CFC00">&lt;param</font> name="<font color="red">param-name</font>"<font color="#7CFC00">&gt;</font>
                    <font color="blue">&lt;description&gt;</font><i>short description</i><font color="blue">&lt;/description&gt;</font>
                    <font color="#7CFC00">&lt;type</font> <font color="blue">units="<i><font color="red">unit-name</font></i>" mustexist="true"</font><font color="#7CFC00">&gt;</font><i><font color="red">type-name</font></i><font color="#7CFC00">&lt;/type&gt;</font>
                    <b><font color="blue">&lt;value&gt;value-content&lt;/value&gt;</font></b>
                <font color="#7CFC00">&lt;/param&gt;</font>
            <font color="blue">&lt;/input&gt;</font>
            <font color="blue">&lt;output&gt;</font>
                <font color="#7CFC00">&lt;param</font> name="<font color="red">param-name</font>"<font color="#7CFC00">&gt;</font>
                    <font color="blue">&lt;description&gt;</font><i>short description</i><font color="blue">&lt;/description&gt;</font>
                    <font color="#7CFC00">&lt;type</font> <font color="blue">units="<i><font color="red">unit-name</font></i>" mustexist="true"</font><font color="#7CFC00">&gt;</font><i><font color="red">type-name</font></i><font color="#7CFC00">&lt;/type&gt;</font>
                    <b><font color="blue">&lt;value&gt;value-content&lt;/value&gt;</font></b>
                <font color="#7CFC00">&lt;/param&gt;</font>
            <font color="blue">&lt;/output&gt;</font>

            <font color="blue">&lt;returns</font> type="<font color="red">type-name</font>"<font color="blue">/&gt;</font>
        <font color="#7CFC00">&lt;/method&gt;</font>
    &lt;/tool&gt;
</pre>

* <font color="red">Red</font> text indicate unique names. They may be developer specified (e.g. tool-name), they may be predefined enumerations (e.g. unit-name), or they may be both (e.g. type-name).
* <font color="blue">Blue</font> XML elements or attributes indicates optional items (zero or one).
* <font color="#7CFC00">Green</font> XML elements can be repeated.
* Black XML elements or attributes must be supplied (once)

## testing links

[more information for testing](test.md)<|MERGE_RESOLUTION|>--- conflicted
+++ resolved
@@ -176,15 +176,9 @@
 
 #### Notes
 
-<<<<<<< HEAD
 If some time has passed since the last build, you should (sometimes) remove *xml-casa-assembly-1.60.jar*, e.g.
 ```
 -bash-4.2$ rm ./scripts/java/xml-casa-assembly-1.60.jar
-=======
-If some time has passed since the last build, you should (sometimes) remove *xml-casa-assembly-1.59.jar*, e.g.
-```
--bash-4.2$ rm ./scripts/java/xml-casa-assembly-1.59.jar
->>>>>>> 367c54a0
 -bash-4.2$ scripts/gcw-pick
 ```
 before rebuilding because this [JAR](https://en.wikipedia.org/wiki/JAR_(file_format)) file is automatically fetched from a download site by *gcw-pick*. However, it is not fetched if it already exists. Deleting the current copy will result in a new copy being fetched which *may* be newer.
