########################################################################
# test_task_sdbaseline.py
#
# Copyright (C) 2018
# Associated Universities, Inc. Washington DC, USA
#
# This script is free software; you can redistribute it and/or modify it
# under the terms of the GNU Library General Public License as published by
# the Free Software Foundation; either version 2 of the License, or (at your
# option) any later version.
#
# This library is distributed in the hope that it will be useful, but WITHOUT
# ANY WARRANTY; without even the implied warranty of MERCHANTABILITY or
# FITNESS FOR A PARTICULAR PURPOSE.  See the GNU Library General Public
# License for more details.
#
# [Add the link to the JIRA ticket here once it exists]
#
# Based on the requirements listed in plone found here:
# https://casadocs.readthedocs.io/en/stable/api/tt/casatasks.single.sdbaseline.html
#
#
##########################################################################
import contextlib
import copy
import csv
import filecmp
import glob
import os
import re
import shutil
import unittest
from io import StringIO

import numpy as np
from casatasks import casalog, sdbaseline
from casatasks.private.sdutil import table_manager
from casatasks.private.task_sdbaseline import (check_fftthresh, is_empty,
                                               parse_wavenumber_param)
from casatools import ctsys, table

tb = table()
ctsys_resolve = ctsys.resolve


# Utilities for reading blparam file
class FileReader(object):
    def __init__(self, filename):
        self.__filename = filename
        self.__data = None
        self.__nline = None

    def read(self):
        if self.__data is None:
            f = open(self.__filename, 'r')
            self.__data = f.readlines()
            f.close()
            self.__nline = len(self.__data)
        return

    def nline(self):
        self.read()
        return self.__nline

    def index(self, txt, start):
        return self.__data[start:].index(txt) + 1 + start

    def getline(self, idx):
        return self.__data[idx]


class BlparamFileParser(FileReader):
    def __init__(self, blfile):
        FileReader.__init__(self, blfile)
        self.__nrow = None
        self.__coeff = None
        self.__rms = None
        self.__ctxt = 'Baseline parameters\n'
        self.__rtxt = 'Results of baseline fit\n'

    def nrow(self):
        self.read()
        if self.__nrow is None:
            return self._nrow()
        else:
            return self.__nrow

    def coeff(self):
        self.read()
        if self.__coeff is None:
            self.parseCoeff()
        return self.__coeff

    def rms(self):
        self.read()
        if self.__rms is None:
            self.parseRms()
        return self.__rms

    def _nrow(self):
        self.__nrow = 0
        for i in range(self.nline()):
            if self.getline(i) == self.__ctxt:
                self.__nrow += 1
        return self.__nrow

    def parse(self):
        self.read()
        self.parseCoeff()
        self.parseRms()
        return

    def parseCoeff(self):
        self.__coeff = []
        nrow = self.nrow()
        idx = 0
        while (len(self.__coeff) < nrow):
            idx = self.index(self.__ctxt, idx)
            coeffs = []
            while (self.getline(idx) != self.__rtxt):
                coeff = self.__parseCoeff(idx)
                coeffs += coeff
                idx += 1
            self.__coeff.append(coeffs)
        return

    def parseRms(self):
        self.__rms = []
        nrow = self.nrow()
        idx = 0
        while (len(self.__rms) < nrow):
            idx = self.index(self.__rtxt, idx)
            self.__rms.append(self.__parseRms(idx))
        return

    def __parseCoeff(self, idx):
        return parseCoeff(self.getline(idx))

    def __parseRms(self, idx):
        return parseRms(self.getline(idx))


def parseCoeff(txt):
    clist = txt.rstrip('\n').split(',')
    return [float(c.split('=')[1]) for c in clist]


def parseRms(txt):
    t = txt.lstrip().rstrip('\n')[6:]
    return float(t)


def remove_single_file_dir(filename):
    """
    Remove a single file or a single directory.
    For filename, '.' and those end with '..' (namely, '..', '../..' etc.)
    are not allowed.
    """
    if filename == '.' or filename[-2:] == '..':
        raise Exception("Caution! Attempting to remove '" + filename + "'!!")

    if os.path.exists(filename):
        if os.path.isdir(filename):
            shutil.rmtree(filename)
        else:  # file or symlink
            os.remove(filename)


def remove_files_dirs(filename):
    """
    Remove files/directories/symlinks 'filename*'.
    For filename, '', '.' and those end with '..' (namely, '..', '../..' etc.)
    are not allowed.
    """
    if filename == '.' or filename[-2:] == '..':
        raise Exception("Caution! Attempting to remove '" + filename + "*'!!")
    elif filename == '':
        raise Exception("The parameter 'filename' must not be a null string.")

    filenames = glob.glob('{}*'.format(filename.rstrip('/')))

    for filename in filenames:
        remove_single_file_dir(filename)


def compare_dir(dir1, dir2):
    # Write dircmp() result to a text file, then read the result as a list
    compare_result = 'compare_' + dir1 + '_' + dir2
    with open(compare_result, 'w') as o:
        with contextlib.redirect_stdout(o):
            filecmp.dircmp(dir1, dir2, ignore=['table.lock']).report_full_closure()
    with open(compare_result) as f:
        lines = f.readlines()
    remove_single_file_dir(compare_result)

    # Added/deleted files
    n_only = _get_num_files_by_keyword(lines, 'Only in ')
    # Modified files
    n_diff = _get_num_files_by_keyword(lines, 'Differing ')

    mesg = ''
    if n_only > 0:
        mesg += '{} added or deleted'.format(n_only)
    if n_diff > 0:
        if n_only > 0:
            mesg += ', '
        mesg += '{} modified'.format(n_diff)

    return mesg


def _get_num_files_by_keyword(cmpresult, keyword):
    return len(sum([eval(s[s.index(':') + 1:]) for s in cmpresult if s.startswith(keyword)], []))


class sdbaseline_unittest_base(unittest.TestCase):
    """
    Base class for sdbaseline unit test
    """
    # Data path of input/output
    datapath = ctsys_resolve('unittest/sdbaseline/')
    taskname = "sdbaseline"
    verboselog = False

    # complist = ['max','min','rms','median','stddev']

    blparam_order = ['row', 'pol', 'mask', 'nclip', 'cthre',
                     'uself', 'lthre', 'ledge', 'redge', 'chavg',
                     'btype', 'order', 'npiec', 'nwave']
    blparam_dic = {}
    blparam_dic['row'] = [0, 0, 1, 1, 2, 2, 3, 3]
    blparam_dic['pol'] = [0, 1, 0, 1, 0, 1, 0, 1]
    # blparam_dic['mask']  = ['0~4000;6000~8000']*3 + ['']*5
    blparam_dic['mask'] = ['500~2500;5000~7500'] * 8
    blparam_dic['nclip'] = [0] * 8
    blparam_dic['cthre'] = ['3.'] * 8
    blparam_dic['uself'] = ['false'] * 4 + ['true'] + ['false'] * 3
    blparam_dic['lthre'] = ['0.'] * 4 + ['3.', '', '', '0.']
    blparam_dic['ledge'] = [0] * 4 + [10, 50, '', 0]
    blparam_dic['redge'] = [0] * 4 + [10, 50, '', 0]
    blparam_dic['chavg'] = [0] * 4 + [4, '', '', 0]
    blparam_dic['btype'] = ['poly'] + ['chebyshev'] * 2\
        + ['poly', 'chebyshev', 'poly'] + ['cspline'] * 2
    blparam_dic['order'] = [0, 0, 1, 1, 2, 2, '', '']
    blparam_dic['npiec'] = [0] * 6 + [1] * 2
    blparam_dic['nwave'] = [[]] * 3 + [''] * 2 + [[]] * 3

    # helper functions for tests
    def _createBlparamFile(self, file, param_order, val, option=''):
        nspec = 8
        f = open(file, 'w')
        assert(len(param_order) == len(val.keys()))
        for key in val.keys():
            assert(len(val[key]) == nspec)
        for i in range(nspec):
            do_write = True
            s = ''
            for key in param_order:
                v = val[key][i]
                if key == 'nwave':
                    if v != '':
                        s += ','
                        s += str(v)
                else:
                    s += str(v)
                    if key != 'npiec':
                        s += ','
            s += '\n'
            if (option == 'r2p1less') and (val['row'][i] == 2) and (val['pol'][i] == 1):
                do_write = False
            if (option == 'r2p1cout') and (val['row'][i] == 2) and (val['pol'][i] == 1):
                s = '#' + s
            if do_write:
                f.write(s)
        f.close()

    def _checkfile(self, name, fail=True):
        """
        Check if the file exists.
        name : the path and file name to test
        fail : if True, Error if the file does not exists.
               if False, return if the file exists
        """
        isthere = os.path.exists(name)
        if fail:
            self.assertTrue(isthere, msg='Could not find, %s' % (name))
        else:
            return isthere

    def _remove(self, names):
        """
        Remove a list of files and directories from disk
        """
        for name in names:
            remove_single_file_dir(name)

    def _copy(self, names, from_dir=None, dest_dir=None):
        """
        Copy a list of files and directories from a directory (from_dir) to
        another (dest_dir) in the same name.

        names : a list of files and directories to copy
        from_dir : a path to directory from which search and copy files
                   and directories (the default is the current path)
        to_dir   : a path to directory to which copy files and directories
                   (the default is the current path)
        NOTE: it is not allowed to specify
        """
        # Check for paths
        if from_dir is None and dest_dir is None:
            raise ValueError("Can not copy files to exactly the same path.")
        from_path = os.path.abspath("." if from_dir is None else from_dir.rstrip("/"))
        to_path = os.path.abspath("." if dest_dir is None else dest_dir.rstrip("/"))
        if from_path == to_path:
            raise ValueError("Can not copy files to exactly the same path.")
        # Copy a list of files and directories
        for name in names:
            from_name = from_path + "/" + name
            to_name = to_path + "/" + name
            if os.path.exists(from_name):
                if os.path.isdir(from_name):
                    shutil.copytree(from_name, to_name)
                else:
                    shutil.copyfile(from_name, to_name)
                if self.verboselog:
                    casalog.post("Copying '%s' FROM %s TO %s" % (name, from_path, to_path))
            else:
                casalog.post("Could not find '%s'...skipping copy" % from_name, 'WARN')

    def _getUniqList(self, val):
        """Accepts a python list and returns a list of unique values"""
        if not isinstance(val, list):
            raise Exception('_getUniqList: input value must be a list.')
        return list(set(val))

    def _getListSelection(self, val):
        """
        Converts input to a list of unique integers
        Input: Either comma separated string of IDs, an integer, or a list of values.
        Output: a list of unique integers in input arguments for string and integer input.
                In case the input is a list of values, output will be a list of unique values.
        """
        if isinstance(val, str):
            val_split = val.split(',')
            val_sel = [int(val_split[j]) for j in range(len(val_split))]
        elif isinstance(val, int):
            val_sel = [val]
        elif isinstance(val, list) or isinstance(val, tuple):
            val_sel = val.copy()
        else:
            raise Exception('_getListSelection: wrong value ' + str(val) + ' for selection.')
        return self._getUniqList(val_sel)

    def _getListSelectedRowID(self, data_list, sel_list):
        """
        Returns IDs of data_list that contains values equal to one in
        sel_list.
        The function is used to get row IDs that corresponds to a
        selected IDs. In that use case, data_list is typically a list
        of values in a column of an MS (e.g., SCAN_NUMBER) and sel_list is
        a list of selected (scan) IDs.

        data_list : a list to test and get IDs from
        sel_list  : a list of values to look for existance in data_list
        """
        res = [i for i in range(len(data_list)) if data_list[i] in sel_list]
        return self._getUniqList(res)

    def _getEffective(self, spec, mask):
        """
        Returns an array made by selected elements in spec array.
        Only the elements in the ID range in mask are returned.

        spec : a data array
        mask : a mask list of the channel ranges to use. The format is
               [[start_idx0, end_idx0], [start_idx1, end_idx1], ...]
        """
        res = [spec[j] for i in range(len(mask)) for j in range(mask[i][0], mask[i][1])]
        return np.array(res)

    def _getStats(self, filename=None, spw=None, pol=None, colname=None, mask=None):
        """
        Returns a list of statistics dictionary of selected rows in an MS.

        filename : the name of MS
        spw      : spw ID selection (default: all spws in MS)
        pol      : pol ID selection (default: all pols in MS)
        colname  : the name of data column (default: 'FLOAT_DATA')
        mask     : a mask list of the channel ranges to use. The format is
                   [[start_idx0, end_idx0], [start_idx1, end_idx1], ...]

        The order of output list is in the ascending order of selected row IDs.
        The dictionary in output list has keys:
        'row' (row ID in MS), 'pol' (pol ID), 'rms', 'min', 'max', 'median',
        and 'stddev'
        """
        # Get selected row and pol IDs in MS. Also get spectrumn in the MS
        if not spw:
            spw = ''
        select_spw = (spw not in ['', '*'])
        if select_spw:
            spw_sel = self._getListSelection(spw)
        if not pol:
            pol = ''
        select_pol = (pol not in ['', '*'])
        if select_pol:
            pol_sel = self._getListSelection(pol)
        if not colname:
            colname = 'FLOAT_DATA'
        self._checkfile(filename)
        with table_manager(filename) as tb:
            data = tb.getcol(colname)
            ddid = tb.getcol('DATA_DESC_ID')
        with table_manager(filename + '/DATA_DESCRIPTION') as tb:
            spwid = tb.getcol('SPECTRAL_WINDOW_ID').tolist()
        if not select_spw:
            spw_sel = spwid
        # get the selected DD IDs from selected SPW IDs.
        dd_sel = self._getListSelectedRowID(spwid, spw_sel)
        # get the selected row IDs from selected DD IDs
        row_sel = self._getListSelectedRowID(ddid, dd_sel)
        if not select_spw:
            row_sel = range(len(ddid))
        if not select_pol:
            pol_sel = range(len(data))

        res = []
        for irow in row_sel:
            for ipol in pol_sel:
                spec = data[ipol, :, irow]
                res_elem = self._calc_stats_of_array(spec, mask=mask)
                res_elem['row'] = irow
                res_elem['pol'] = ipol

                res.append(res_elem)

        return res

    def _calc_stats_of_array(self, data, mask=None):
        """
        """
        if mask is not None:
            spec = self._getEffective(data, mask)
        else:
            spec = np.array(data)
        res_elem = {}
        res_elem['rms'] = np.sqrt(np.var(spec))
        res_elem['min'] = np.min(spec)
        res_elem['max'] = np.max(spec)
        # res_elem['mean'] = np.mean(spec)
        res_elem['median'] = np.median(spec)
        res_elem['stddev'] = np.std(spec)
        return res_elem

    def _convert_statslist_to_dict(self, stat_list):
        """
        Returns a disctionary of statistics of selected rows in an MS.

        stat_list: a list of stats dictionary (e.g., return value of _getStats)

        The output dictionary is in form:
        {'max': [max0, max1, max2, ...], 'min': [min0, min1,...], ...}
        The order of elements are in ascending order of row and pol IDs pair, i.e.,
        (row0, pol0), (row0, pol1), (row1, pol0), ....
        """
        # if len(stat_list) == 0:
        #     raise Exception, "No row selected in MS"
        stat_dict = {key: [stat[key] for stat in stat_list] for key in stat_list[0].keys()}
        return stat_dict

    def _compareStats(self, currstat, refstat, rtol=1.0e-2, atol=1.0e-5, complist=None):
        """
        Compare statistics results (dictionaries) and test if the values are within
        an allowed tolerance.

        currstat : the statistic values to test (either an MS name or
                   a dictionary)
        refstat  : the reference statistics values (a dictionary)
        rtol   : tolerance of relative difference
        atol   : tolerance of absolute difference
        complist : statistics to compare (default: keys in refstat)
        """
        # test if the statistics of baselined spectra are equal to
        # the reference values
        printstat = False  # True
        # In case currstat is filename
        if isinstance(currstat, str) and os.path.exists(currstat):
            # print "calculating statistics from '%s'" % currstat
            currstat = self._getStats(currstat)

        self.assertTrue(isinstance(currstat, dict) and isinstance(refstat, dict),
                        "Need to specify two dictionaries to compare")
        if complist:
            keylist = complist
        else:
            keylist = refstat.keys()
            # keylist = self.complist

        for key in keylist:
            self.assertTrue(key in currstat,
                            msg="%s is not defined in the current results." % key)
            self.assertTrue(key in refstat,
                            msg="%s is not defined in the reference data." % key)
            refval = refstat[key]
            currval = currstat[key]
            # Quantum values
            if isinstance(refval, dict):
                if 'unit' in refval and 'unit' in currval:
                    if printstat:
                        print("Comparing unit of '%s': %s (current run), %s (reference)" %
                              (key, currval['unit'], refval['unit']))
                    self.assertEqual(refval['unit'], currval['unit'],
                                     "The units of '%s' differs: %s (expected: %s)" %
                                     (key, currval['unit'], refval['unit']))
                    refval = refval['value']
                    currval = currval['value']
                else:
                    raise Exception("Invalid quantum values. %s (current run) %s (reference)" %
                                    (str(currval), str(refval)))
            currval = self._to_list(currval)
            refval = self._to_list(refval)
            if printstat:
                print("Comparing '%s': %s (current run), %s (reference)" %
                      (key, str(currval), str(refval)))
            self.assertTrue(len(currval) == len(refval),
                            "Number of elemnets in '%s' differs." % key)
            if isinstance(refval[0], str):
                for i in range(len(currval)):
                    if isinstance(refval[i], str):
                        self.assertTrue(currval[i] == refval[i],
                                        msg="%s[%d] differs: %s (expected: %s) " %
                                        (key, i, str(currval[i]), str(refval[i])))
            else:
                # np.allclose handles almost zero case more properly.
                self.assertTrue(np.allclose(currval, refval, rtol=rtol, atol=atol),
                                msg="%s differs: %s" % (key, str(currval)))
            del currval, refval

    def _to_list(self, input):
        """
        Convert input to a list
        If input is None, this method simply returns None.
        """
        listtypes = (list, tuple, np.ndarray)
        if input is None:
            return None
        elif type(input) in listtypes:
            return list(input)
        else:
            return [input]

    def _compareBLparam(self, out, reference):
        # test if baseline parameters are equal to the reference values
        # currently comparing every lines in the files
        # TO DO: compare only "Fitter range" and "Baseline parameters"
        self._checkfile(out)
        self._checkfile(reference)

        blparse_out = BlparamFileParser(out)
        blparse_out.parse()
        coeffs_out = blparse_out.coeff()
        rms_out = blparse_out.rms()
        blparse_ref = BlparamFileParser(reference)
        blparse_ref.parse()
        coeffs_ref = blparse_ref.coeff()
        rms_ref = blparse_ref.rms()
        allowdiff = 0.01
        print('Check baseline parameters:')
        for irow in range(len(rms_out)):
            print('Row %s:' % (irow))
            print('   Reference rms  = %s' % (rms_ref[irow]))
            print('   Calculated rms = %s' % (rms_out[irow]))
            print('   Reference coeffs  = %s' % (coeffs_ref[irow]))
            print('   Calculated coeffs = %s' % (coeffs_out[irow]))
            r0 = rms_ref[irow]
            r1 = rms_out[irow]
            rdiff = (r1 - r0) / r0
            self.assertTrue((abs(rdiff) < allowdiff),
                            msg='row %s: rms is different' % (irow))
            c0 = coeffs_ref[irow]
            c1 = coeffs_out[irow]
            for ic in range(len(c1)):
                rdiff = (c1[ic] - c0[ic]) / c0[ic]
                self.assertTrue((abs(rdiff) < allowdiff),
                                msg='row %s: coefficient for order %s is different' % (irow, ic))
        print('')


class sdbaseline_basicTest(sdbaseline_unittest_base):
    """
    Basic unit tests for task sdbaseline. No interactive testing.

    List of tests:
    test000 : default values for all parameters
    test001 : polynominal baselining with no mask (maskmode = 'list'). spw and pol specified.
    test002 : Chebyshev baselining with no mask (maskmode = 'list'). spw and pol specified.
    test003 : cubic spline baselining with no mask (maskmode = 'list'). spw and pol specified.
    test004 : sinusoidal baselining with no mask (maskmode = 'list'). spw and pol specified.
    test050 : existing file as outfile with overwrite=False (raises an exception)
    test051 : no data after selection (raises an exception)
    test060 : blparam files should be overwritten when overwrite=True in fit mode
    test061 : blparam files should not exist when overwrite=False in fit mode
    test062 : blparam files should not be removed in apply mode
    test070 : no output MS when dosubtract=False
    test071 : dosubtract=False and blformat is empty (raises an exception)
    test080 : existent outfile is not overwritten if dosubtract=False

    Note: The input data 'OrionS_rawACSmod_calave.ms' is generated
          from a single dish regression data 'OrionS_rawACSmod' as follows:

          sdcal(infile='OrionS_rawACSmod',scanlist=[20,21,22,23],
                calmode='ps',tau=0.09,outfile='temp.asap')
          sdcal(infile='temp.asap',timeaverage=True,
                tweight='tintsys',outfile='temp2.asap')
          sdsave(infile='temp2.asap',outformat='MS2',
                 outfile='OrionS_rawACSmod_calave.ms')
    """
    # Input and output names
    infile = 'OrionS_rawACSmod_calave.ms'
    outroot = sdbaseline_unittest_base.taskname + '_basictest'
    blrefroot = os.path.join(sdbaseline_unittest_base.datapath, 'refblparam')
    tid = None

    def setUp(self):
        if os.path.exists(self.infile):
            shutil.rmtree(self.infile)
        shutil.copytree(os.path.join(self.datapath, self.infile), self.infile)

        if os.path.exists(self.infile + '_blparam.txt'):
            os.remove(self.infile + '_blparam.txt')
        if os.path.exists(self.infile + '_blparam.csv'):
            os.remove(self.infile + '_blparam.csv')
        if os.path.exists(self.infile + '_blparam.btable'):
            shutil.rmtree(self.infile + '_blparam.btable')

    def tearDown(self):
        remove_files_dirs(self.infile)
        remove_files_dirs(self.outroot)

    def test000(self):
        """Basic Test 000: default values for all parameters"""
        tid = '000'
        infile = self.infile
        outfile = self.outroot + tid + '.ms'
        datacolumn = 'float_data'
        result = sdbaseline(infile=infile, datacolumn=datacolumn,
                            outfile=outfile)
        # sdbaseline returns None if it runs successfully
        self.assertEqual(result, None,
                         msg="The task returned '" + str(result) + "' instead of None")
        # uncomment the next line once blparam file can be output
        # self._compareBLparam(outfile+"_blparam.txt",self.blrefroot+tid)
        row = 3
        pol = 1
        results = self._getStats(outfile, '')
        theresult = None
        for i in range(len(results)):
            if ((results[i]['row'] == int(row)) and (results[i]['pol'] == int(pol))):
                theresult = results[i]
        reference = {'rms': 0.16677055621054496,
                     'min': -2.5817961692810059,
                     'max': 1.3842859268188477,
                     'median': -0.00086212158203125,
                     'stddev': 0.16677055621054496,
                     }
        self._compareStats(theresult, reference)

    def test001(self):
        """simple successful case: blfunc = 'poly', maskmode = 'list' and masklist=[] (no mask)"""
        tid = '001'
        infile = self.infile
        outfile = self.outroot + tid + '.ms'
        datacolumn = 'float_data'
        maskmode = 'list'
        blfunc = 'poly'
        spw = '3'
        pol = 'LL'
        overwrite = True
        result = sdbaseline(infile=infile, datacolumn=datacolumn,
                            maskmode=maskmode, blfunc=blfunc,
                            spw=spw, pol=pol, outfile=outfile,
                            overwrite=overwrite)
        # sdbaseline returns None if it runs successfully
        self.assertEqual(result, None,
                         msg="The task returned '" + str(result) + "' instead of None")
        # uncomment the next line once blparam file can be output
        # self._compareBLparam(outfile + "_blparam.txt", self.blrefroot + tid)
        results = self._getStats(outfile)
        print(self._getStats(outfile))
        theresult = None
        for i in range(len(results)):
            theresult = results[i]

        reference = {'rms': 0.16677055621054496,
                     'min': -2.5817961692810059,
                     'max': 1.3842859268188477,
                     'median': -0.00086212158203125,
                     'stddev': 0.16677055621054496,
                     }

        self._compareStats(theresult, reference)

    def test001_uppercase_params(self):
        """simple successful case: blfunc = 'poly', maskmode = 'list' and masklist=[] (no mask)"""
        tid = '001'
        infile = self.infile
        outfile = self.outroot + tid + '.ms'
        datacolumn = 'FLOAT_DATA'
        maskmode = 'LIST'
        blfunc = 'POLY'
        spw = '3'
        pol = 'LL'
        overwrite = True
        result = sdbaseline(infile=infile, datacolumn=datacolumn,
                            maskmode=maskmode, blfunc=blfunc,
                            spw=spw, pol=pol, outfile=outfile,
                            overwrite=overwrite)
        # sdbaseline returns None if it runs successfully
        self.assertEqual(result, None,
                         msg="The task returned '" + str(result) + "' instead of None")
        # uncomment the next line once blparam file can be output
        # self._compareBLparam(outfile + "_blparam.txt", self.blrefroot + tid)
        results = self._getStats(outfile)
        print(self._getStats(outfile))
        theresult = None
        for i in range(len(results)):
            theresult = results[i]

        reference = {'rms': 0.16677055621054496,
                     'min': -2.5817961692810059,
                     'max': 1.3842859268188477,
                     'median': -0.00086212158203125,
                     'stddev': 0.16677055621054496,
                     }

        self._compareStats(theresult, reference)

    def test002(self):
        """successful case: blfunc = 'chebyshev', maskmode = 'list' and masklist=[] (no mask)"""
        tid = '002'
        infile = self.infile
        outfile = self.outroot + tid + '.ms'
        datacolumn = 'float_data'
        maskmode = 'list'
        blfunc = 'chebyshev'
        spw = '3'
        pol = 'LL'
        overwrite = True
        result = sdbaseline(infile=infile, datacolumn=datacolumn,
                            maskmode=maskmode, blfunc=blfunc,
                            spw=spw, pol=pol, outfile=outfile,
                            overwrite=overwrite)
        # sdbaseline returns None if it runs successfully
        self.assertEqual(result, None,
                         msg="The task returned '" + str(result) + "' instead of None")
        # uncomment the next line once blparam file can be output
        # self._compareBLparam(outfile + "_blparam.txt", self.blrefroot + tid)
        results = self._getStats(outfile)
        print(self._getStats(outfile))
        theresult = None
        for i in range(len(results)):
            theresult = results[i]

        reference = {'rms': 0.16677055621054496,
                     'min': -2.5817961692810059,
                     'max': 1.3842859268188477,
                     'median': -0.00086212158203125,
                     'stddev': 0.16677055621054496,
                     }

        self._compareStats(theresult, reference)

    def test003(self):
        """successful case: blfunc = 'cspline', maskmode = 'list' and masklist=[] (no mask)"""
        print("")

        tid = '003'
        infile = self.infile
        outfile = self.outroot + tid + '.ms'
        datacolumn = 'float_data'
        maskmode = 'list'
        blfunc = 'cspline'
        overwrite = True
        npiece = 3
        spw = '3'
        pol = 'LL'
        result = sdbaseline(infile=infile, datacolumn=datacolumn,
                            maskmode=maskmode,
                            blfunc=blfunc, npiece=npiece,
                            spw=spw, pol=pol,
                            outfile=outfile, overwrite=overwrite)

        # sdbaseline returns None if it runs successfully
        self.assertIsNone(result, msg="The task returned '" + str(result) + "' instead of None")
        # self._compareBLparam(outfile+"_blparam.txt",self.blrefroot+tid)
        results = self._getStats(outfile)
        print(self._getStats(outfile))

        theresult = None
        for i in range(len(results)):
            theresult = results[i]

        reference = {'rms': 0.16685959517745799,
                     'min': -2.5928177833557129,
                     'max': 1.3953156471252441,
                     'median': -0.00089824199676513672,
                     'stddev': 0.16685959517745766,
                     }

        self._compareStats(theresult, reference)

        # check if baseline is subtracted

        # Output MS only has the selected pol, LL
        in_pol = 1
        out_pol = 0

        # open the original MS
        tb.open(infile)
        orig_pol1_value = np.array(tb.getcell('FLOAT_DATA', int(spw))[in_pol, :])
        tb.close()
        variance_orig_pol1 = np.var(orig_pol1_value)

        # open the MS after sdbaseline
        tb.open(outfile)
        pol1_value = np.array(tb.getcell('FLOAT_DATA', 0)[out_pol, :])
        tb.close()
        variance_pol1 = np.var(pol1_value)

        # assert pol1_value < orig_pol1_value
        self.assertTrue((pol1_value < orig_pol1_value).all())

        # assert variance of pol1_value < variance of orig_pol1_value
        self.assertLess(variance_pol1**0.5, variance_orig_pol1**0.5)

        # print '1sigma before cspline (pol1)', variance_orig_pol1**0.5
        # print '1sigma after cspline (pol1)',  variance_pol1**0.5

    def test050(self):
        """Basic Test 050: failure case: existing file as outfile with overwrite=False"""
        infile = self.infile
        outfile = 'Dummy_Empty.ms'
        mode = 'list'
        os.mkdir(outfile)
        try:
            sdbaseline(infile=infile, outfile=outfile, overwrite=False, maskmode=mode)
        except Exception as e:
            pos = str(e).find("outfile='" + outfile + "' exists, and cannot overwrite it.")
            self.assertNotEqual(pos, -1, msg='Unexpected exception was thrown: %s' % (str(e)))
        finally:
            shutil.rmtree(outfile)

    def test051(self):
        """Basic Test 051: failure case: no data after selection"""
        tid = '051'
        infile = self.infile
        outfile = self.outroot + tid + '.ms'
        spw = '10'  # non-existent IF value
        mode = 'list'
        try:
            sdbaseline(infile=infile, outfile=outfile, spw=spw, maskmode=mode)
        except Exception as e:
            self.assertIn('Spw Expression: No match found for 10,', str(e))

    def test060(self):
        """Basic Test 060: blparam file(s) should be overwritten when overwrite=True in fit mode"""
        tid = '060'
        infile = self.infile
        outfile = self.outroot + tid + '.ms'
        overwrite = False
        datacolumn = 'float_data'

        # First run
        sdbaseline(infile=infile, outfile=outfile, overwrite=overwrite, datacolumn=datacolumn)

        # Keep blparam.txt, and remove outfile only
        shutil.rmtree(outfile)
        self.assertFalse(os.path.exists(outfile), msg='{} should not exist'.format(outfile))
        blparamfile = infile + '_blparam.txt'
        self.assertTrue(os.path.exists(blparamfile), msg='{} should exist'.format(blparamfile))

        # Second run (in fit mode, overwrite=True), which must be successful
        overwrite = True
        sdbaseline(infile=infile, outfile=outfile, overwrite=overwrite, datacolumn=datacolumn)

    def test061(self):
        """Basic Test 061: blparam file(s) should not exist when overwrite=False in fit mode """
        tid = '061'
        infile = self.infile
        outfile = self.outroot + tid + '.ms'
        overwrite = False
        datacolumn = 'float_data'

        # First run
        sdbaseline(infile=infile, outfile=outfile, overwrite=overwrite, datacolumn=datacolumn)

        # Keep blparam.txt, and remove outfile only
        shutil.rmtree(outfile)
        self.assertFalse(os.path.exists(outfile), msg='{} should not exist'.format(outfile))
        blparamfile = infile + '_blparam.txt'
        self.assertTrue(os.path.exists(blparamfile), msg='{} should exist'.format(blparamfile))

        # Second run (in fit mode, overwrite=False), which must emit ValueError
        with self.assertRaises(ValueError, msg='{}_blparam.txt exists.'.format(infile)):
            sdbaseline(infile=infile, outfile=outfile, overwrite=overwrite, datacolumn=datacolumn)

    def test062(self):
        """Basic Test 062: blparam file(s) should not be removed in apply mode"""
        tid = '062'
        infile = self.infile
        outfile = self.outroot + tid + '.ms'
        overwrite = False
        datacolumn = 'float_data'
        blmode = 'fit'
        blformat = ['text', 'table']

        # First run
        sdbaseline(infile=infile, outfile=outfile, overwrite=overwrite, datacolumn=datacolumn,
                   blmode=blmode, blformat=blformat)

        # Keep blparam files, and remove outfile only
        shutil.rmtree(outfile)
        self.assertFalse(os.path.exists(outfile), msg='{} should not exist'.format(outfile))
        for ext in ['txt', 'bltable']:
            blparamfile = infile + '_blparam.' + ext
            self.assertTrue(os.path.exists(blparamfile), msg='{} should exist'.format(blparamfile))
            # Backup blparam file for comparison
            blparamfile_backup = blparamfile + '.backup'
            if ext == 'txt':
                shutil.copy(blparamfile, blparamfile_backup)
            elif ext == 'bltable':
                shutil.copytree(blparamfile, blparamfile_backup)

        # Second run (in apply mode), which must be successful
        blmode = 'apply'
        bltable = infile + '_blparam.bltable'
        overwrite = True
        sdbaseline(infile=infile, outfile=outfile, overwrite=overwrite, datacolumn=datacolumn,
                   blmode=blmode, bltable=bltable)

        # Param files created in the first run should be kept
        for ext in ['txt', 'bltable']:
            blparamfile = infile + '_blparam.' + ext
            self.assertTrue(os.path.exists(blparamfile), msg='{} should exist'.format(blparamfile))
            blparamfile_backup = blparamfile + '.backup'
            if ext == 'txt':
                res = filecmp.cmp(blparamfile, blparamfile_backup)
                self.assertTrue(res, msg='{} changed'.format(blparamfile))
            elif ext == 'bltable':
                res = compare_dir(blparamfile, blparamfile_backup)
                self.assertEqual(res, '', msg='{0} changed: {1}'.format(blparamfile, res))

    def test070(self):
        """Basic Test 070: no output MS when dosubtract=False"""
        tid = '070'
        infile = self.infile
        outfile = self.outroot + tid + '.ms'
        datacolumn = 'float_data'
        dosubtract = False
        blformats = ['text', 'csv', 'table', ['text', 'table'], ['text', ''],
                     ['text', 'csv', 'table']]

        for blformat in blformats:
            print(f"Testing blformat='{blformat}'...")
            remove_files_dirs(infile + '_blparam.')
            remove_single_file_dir(outfile)
            self.assertFalse(os.path.exists(outfile), f"{outfile} must be deleted before testing.")

            sdbaseline(infile=infile, datacolumn=datacolumn, outfile=outfile, dosubtract=dosubtract,
                       blformat=blformat)
            self.assertFalse(os.path.exists(outfile), f"{outfile} is created.")

    def test071(self):
        """Basic Test 071: dosubtract=False and blformat is empty (raises an exception)"""
        tid = '071'
        infile = self.infile
        outfile = self.outroot + tid + '.ms'
        datacolumn = 'float_data'
        dosubtract = False
        blformats = ['', [], ['', '', '']]

        for blformat in blformats:
            print(f"Testing blformat='{blformat}'...")
            with self.assertRaises(ValueError,
                                   msg="blformat must be specified when dosubtract is False"):
                sdbaseline(infile=infile, datacolumn=datacolumn, outfile=outfile,
                           dosubtract=dosubtract, blformat=blformat)

    def test080(self):
        """Basic Test 080: existent outfile is not overwritten if dosubtract=False"""
        tid = '080'
        infile = self.infile
        outfile = self.outroot + tid + '.ms'
        dosubtract = False
        overwrite = False
        datacolumn = 'float_data'

        # Copy infile to outfile so that outfile does exist prior to sdbaseline, and also
        # outfile is identical to non-baselined data (infile)
        shutil.copytree(infile, outfile)

        # Run sdbaseline with dosubtract=False
        try:
            sdbaseline(infile=infile, outfile=outfile, dosubtract=dosubtract, overwrite=overwrite,
                       datacolumn=datacolumn)
        except Exception as e:
            print('unexpected failure!')
            raise e

        # Confirm outfile data unchanged, i.e., identical to infile
        for sta_in, sta_out in zip(self._getStats(infile, ''), self._getStats(outfile, '')):
            for k in sta_in.keys():
                if k in ['row', 'pol']:
                    self.assertEqual(sta_in[k], sta_out[k])
                else:
                    self.assertAlmostEqual(sta_in[k], sta_out[k])


class sdbaseline_maskTest(sdbaseline_unittest_base):
    """
    Tests for various mask selections. No interactive testing.

    List of tests:
    test100 : with masked ranges at the edges of spectrum. blfunc is cspline.
    test101 : with masked ranges not touching spectrum edge

    Note: input data is generated from a single dish regression data,
    'OrionS_rawACSmod', as follows:
      sdcal(infile='OrionS_rawACSmod',scanlist=[20,21,22,23],
                calmode='ps',tau=0.09,outfile='temp.asap')
      sdcal(infile='temp.asap',timeaverage=True,
                tweight='tintsys',outfile='temp2.asap')
      sdsave(infile='temp2.asap',outformat='MS2',
                outfile='OrionS_rawACSmod_calave.ms')
    """
    # Input and output names
    infile = 'OrionS_rawACSmod_calave.ms'
    outroot = sdbaseline_unittest_base.taskname + '_masktest'
    blrefroot = os.path.join(sdbaseline_unittest_base.datapath, 'refblparam_mask')
    tid = None

    # Channel range excluding bad edge
    search = [[200, 7599]]
    # Baseline channels. should be identical to one selected by 'auto' mode
    blchan0 = [[200, 3979], [4152, 7599]]
    blchan2 = [[200, 2959], [3120, 7599]]

    # reference values
    ref_pol0if0 = {'linemaxpos': 4102.0, 'linesum': 103.81604766845703,
                   'linemax': 1.6280698776245117,
                   'baserms': 0.15021507441997528,
                   'basestd': 0.15022546052932739}
    ref_pol0if2 = {'rms': 0.13134850561618805,
                   'stddev': 0.1313575953245163}
    """
    ref_pol0if2 = {'linemaxpos': 3045.0, 'linesum': 127.79755401611328,
                   'linemax': 2.0193681716918945,
                   'baserms': 0.13134850561618805,
                   'basestd': 0.1313575953245163}
    """

    def setUp(self):
        if os.path.exists(self.infile):
            shutil.rmtree(self.infile)
        shutil.copytree(os.path.join(self.datapath, self.infile), self.infile)

        if os.path.exists(self.infile + '_blparam.txt'):
            os.remove(self.infile + '_blparam.txt')
        if os.path.exists(self.infile + '_blparam.csv'):
            os.remove(self.infile + '_blparam.csv')
        if os.path.exists(self.infile + '_blparam.btable'):
            shutil.rmtree(self.infile + '_blparam.btable')

    def tearDown(self):
        remove_files_dirs(self.infile)
        remove_files_dirs(self.outroot)

    def test100(self):
        """Mask Test 100: with masked ranges at the edges of spectrum. blfunc must be cspline."""
        self.tid = '100'
        infile = self.infile
        outfile = self.outroot + self.tid + '.ms'
        datacolumn = 'float_data'
        mode = 'list'
        spw = '2:%s' % (';'.join(map(self._get_range_in_string, self.search)))
        pol = 'RR'
        blfunc = 'cspline'
        npiece = 4

        result = sdbaseline(infile=infile, datacolumn=datacolumn, maskmode=mode,
                            spw=spw, pol=pol, blfunc=blfunc, npiece=npiece,
                            outfile=outfile)
        # sdbaseline returns None if it runs successfully
        self.assertEqual(result, None,
                         msg="The task returned '" + str(result) + "' instead of None")
        # Compare IF2
        testval = self._getStats(filename=outfile, spw='', pol=0, mask=self.search)
        ref100 = {'rms': 0.18957555661537034,
                  'min': -0.48668813705444336,
                  'max': 1.9516196250915527,
                  'median': -0.013428688049316406,
                  'stddev': 0.18957555661537034,
                  'row': 0,
                  'pol': 0}
        self._compareStats(testval[0], ref100)

    def test101(self):
        """Mask Test 101: with masked ranges not touching spectrum edge"""
        self.tid = '101'
        infile = self.infile
        outfile = self.outroot + self.tid + '.ms'
        datacolumn = 'float_data'
        mode = 'list'
        spw = '2:%s' % (';'.join(map(self._get_range_in_string, self.blchan2)))
        pol = 'RR'

        print('spw =', spw)

        result = sdbaseline(infile=infile, datacolumn=datacolumn, maskmode=mode,
                            outfile=outfile, spw=spw, pol=pol)
        # sdbaseline returns None if it runs successfully
        self.assertEqual(result, None,
                         msg="The task returned '" + str(result) + "' instead of None")
        # Compare IF2
        testval = self._getStats(filename=outfile, spw='', pol=0, mask=self.blchan2)
        self._compareStats(testval[0], self.ref_pol0if2)
        # self._compareBLparam(self.outroot+self.tid+'.asap_blparam.txt',\
        #                     self.blrefroot+self.tid)

    def _get_range_in_string(self, valrange):
        if isinstance(valrange, list) or isinstance(valrange, tuple):
            return str(valrange[0]) + '~' + str(valrange[1])
        else:
            return False


class sdbaseline_sinusoidTest(sdbaseline_unittest_base):
    """
    Tests for sinusoidal baseline fitting. No interactive testing.

    List of tests:
    test000 : addwn as integer
    test001 : addwn as list of an integer
    test002 : addwn as list of integers
    test003 : addwn as tuple of an integer
    test004 : addwn as tuple of integers
    test005 : addwn as string (single wave number)
    test006 : addwn as string (comma-separated wave numbers)
    test007 : addwn as string (wave number range specified with '-')
    test008 : addwn as string (wave number range specified with '~')
    test009 : addwn as string (less or equal pattern 1)
    test010 : addwn as string (less or equal pattern 2)
    test011 : addwn as string (less or equal pattern 3)
    test012 : addwn as string (less or equal pattern 4)
    test013 : addwn as string (less pattern 1)
    test014 : addwn as string (less pattern 2)
    test015 : addwn as string (greater or equal pattern 1)
    test016 : addwn as string (greater or equal pattern 2)
    test017 : addwn as string (greater or equal pattern 3)
    test018 : addwn as string (greater or equal pattern 4)
    test019 : addwn as string (greater pattern 1)
    test020 : addwn as string (greater pattern 2)
    test021 : specify fftthresh by 'sigma' + checking residual rms
    test022 : specify fftthresh by 'top' + checking residual rms
    test023 : sinusoid-related parameters with default values
    test024 : addwn has too large value but rejwn removes it

    test021_uppercase_params : specify fftthresh by 'SIGMA' + checking residual rms
    test022_uppercase_params : specify fftthresh by 'TOP' + checking residual rms
    test025_uppercase_params : specify fftmethod by 'FFT'

    test100 : no effective wave number set (addwn empty list, applyfft=False)
    test101 : no effective wave number set (addwn empty list, applyfft=True)
    test102 : no effective wave number set (addwn empty tuple, applyfft=False)
    test103 : no effective wave number set (addwn empty tuple, applyfft=True)
    test104 : no effective wave number set (addwn empty string, applyfft=False)
    test105 : no effective wave number set (addwn empty string, applyfft=True)
    test106 : no effective wave number set (addwn and rejwn identical, applyfft=False)
    test107 : no effective wave number set (addwn and rejwn identical, applyfft=True)
    test108 : no effective case (rejwn covers wider range than that of addwn, applyfft=False)
    test109 : no effective case (rejwn covers wider range than that of addwn, applyfft=True)
    test110 : wn range greater than upper limit
    test111 : explicitly specify wn (greater than upper limit)
    test112 : explicitly specify wn (negative)
    test113 : explicitly specify wn (addwn has negative and greater than upper limit)
    test114 : explicitly specify wn (both addwn/rejwn have negative and greater than upper limit)
    test115 : wrong fftthresh (as list)
    test116 : wrong fftthresh (as string 'asigma')
    test117 : wrong fftthresh (as string 'topa')
    test118 : wrong fftthresh (as string 'top3sigma')
    test119 : wrong fftthresh (as string 'a123')
    test120 : wrong fftthresh (as string '')
    test121 : wrong fftthresh (as string '-3.0')
    test122 : wrong fftthresh (as string '0.0')
    test123 : wrong fftthresh (as string '-3')
    test124 : wrong fftthresh (as string '0')
    test125 : wrong fftthresh (as string '-3.0sigma')
    test126 : wrong fftthresh (as string '0.0sigma')
    test127 : wrong fftthresh (as string '-3sigma')
    test128 : wrong fftthresh (as string '0sigma')
    test129 : wrong fftthresh (as string 'top-3')
    test130 : wrong fftthresh (as string 'top0')
    test131 : wrong fftthresh (as string 'top1.5')
    test132 : wrong fftthresh (as float -3.0)
    test133 : wrong fftthresh (as float 0.0)
    test134 : wrong fftthresh (as int -3)
    test135 : wrong fftthresh (as int 0)

    Note: The input data 'sinusoidal.ms' has just two spectral data,
          which are actually identical and described as
          spec[i] = sin(i*2*PI/8191) + 4 * sin(i*2*PI/8191*3)
                    + 8 * sin(i*2*PI/8191*5) + 2 * sin(i*2*PI/8191*12).
          addwn='1,3,5,12' will be enough to perfectly fit this spectrum, but
          applyfft=True and fftthresh='top4' will also do.
    """
    # Input and output names
    infile = 'sinusoidal.ms'
    outroot = sdbaseline_unittest_base.taskname + '_sinusoidtest'
    tid = None

    def setUp(self):
        if os.path.exists(self.infile):
            shutil.rmtree(self.infile)
        shutil.copytree(os.path.join(self.datapath, self.infile), self.infile)

        if os.path.exists(self.infile + '_blparam.txt'):
            os.remove(self.infile + '_blparam.txt')
        if os.path.exists(self.infile + '_blparam.csv'):
            os.remove(self.infile + '_blparam.csv')
        if os.path.exists(self.infile + '_blparam.btable'):
            shutil.rmtree(self.infile + '_blparam.btable')

    def tearDown(self):
        remove_files_dirs(self.infile)
        remove_files_dirs(self.outroot)

    def test000(self):
        """Sinusoid Test 000: addwn as integer"""
        tid = '000'
        infile = self.infile
        outfile = self.outroot + tid + '.ms'
        datacolumn = 'float_data'
        addwn = 0
        result = sdbaseline(infile=infile, datacolumn=datacolumn, outfile=outfile,
                            blfunc='sinusoid', addwn=addwn, applyfft=False)
        self.assertEqual(result, None,
                         msg="The task returned '" + str(result) + "' instead of None")

    def test001(self):
        """Sinusoid Test 001: addwn as list of an integer"""
        tid = '001'
        infile = self.infile
        outfile = self.outroot + tid + '.ms'
        datacolumn = 'float_data'
        addwn = [0]
        result = sdbaseline(infile=infile, datacolumn=datacolumn, outfile=outfile,
                            blfunc='sinusoid', addwn=addwn, applyfft=False)
        self.assertEqual(result, None,
                         msg="The task returned '" + str(result) + "' instead of None")

    def test002(self):
        """Sinusoid Test 002: addwn as list of integers"""
        tid = '002'
        infile = self.infile
        outfile = self.outroot + tid + '.ms'
        datacolumn = 'float_data'
        addwn = [0, 1]
        result = sdbaseline(infile=infile, datacolumn=datacolumn, outfile=outfile,
                            blfunc='sinusoid', addwn=addwn, applyfft=False)
        self.assertEqual(result, None,
                         msg="The task returned '" + str(result) + "' instead of None")

    def test003(self):
        """Sinusoid Test 003: addwn as tuple of an integer"""
        tid = '003'
        infile = self.infile
        outfile = self.outroot + tid + '.ms'
        datacolumn = 'float_data'
        addwn = [0]
        result = sdbaseline(infile=infile, datacolumn=datacolumn, outfile=outfile,
                            blfunc='sinusoid', addwn=addwn, applyfft=False)
        self.assertEqual(result, None,
                         msg="The task returned '" + str(result) + "' instead of None")

    def test004(self):
        """Sinusoid Test 004: addwn as tuple of integers"""
        tid = '004'
        infile = self.infile
        outfile = self.outroot + tid + '.ms'
        datacolumn = 'float_data'
        addwn = [0, 1]
        result = sdbaseline(infile=infile, datacolumn=datacolumn, outfile=outfile,
                            blfunc='sinusoid', addwn=addwn, applyfft=False)
        self.assertEqual(result, None,
                         msg="The task returned '" + str(result) + "' instead of None")

    def test005(self):
        """Sinusoid Test 005: addwn as string (single wave number)"""
        tid = '005'
        infile = self.infile
        outfile = self.outroot + tid + '.ms'
        datacolumn = 'float_data'
        addwn = '0'
        result = sdbaseline(infile=infile, datacolumn=datacolumn, outfile=outfile,
                            blfunc='sinusoid', addwn=addwn, applyfft=False)
        self.assertEqual(result, None,
                         msg="The task returned '" + str(result) + "' instead of None")

    def test006(self):
        """Sinusoid Test 006: addwn as string (comma-separated wave numbers)"""
        tid = '006'
        infile = self.infile
        outfile = self.outroot + tid + '.ms'
        datacolumn = 'float_data'
        addwn = '0,1'
        result = sdbaseline(infile=infile, datacolumn=datacolumn, outfile=outfile,
                            blfunc='sinusoid', addwn=addwn, applyfft=False)
        self.assertEqual(result, None,
                         msg="The task returned '" + str(result) + "' instead of None")

    def test007(self):
        """Sinusoid Test 007: addwn as string (wave number range specified with '-')"""
        tid = '007'
        infile = self.infile
        outfile = self.outroot + tid + '.ms'
        datacolumn = 'float_data'
        addwn = '0-2'
        result = sdbaseline(infile=infile, datacolumn=datacolumn, outfile=outfile,
                            blfunc='sinusoid', addwn=addwn, applyfft=False)
        self.assertEqual(result, None,
                         msg="The task returned '" + str(result) + "' instead of None")

    def test008(self):
        """Sinusoid Test 008: addwn as string (wave number range specified with '~')"""
        tid = '008'
        infile = self.infile
        outfile = self.outroot + tid + '.ms'
        datacolumn = 'float_data'
        addwn = '0~2'
        result = sdbaseline(infile=infile, datacolumn=datacolumn, outfile=outfile,
                            blfunc='sinusoid', addwn=addwn, applyfft=False)
        self.assertEqual(result, None,
                         msg="The task returned '" + str(result) + "' instead of None")

    def test009(self):
        """Sinusoid Test 009: addwn as string (less or equal pattern 1)"""
        tid = '009'
        infile = self.infile
        outfile = self.outroot + tid + '.ms'
        datacolumn = 'float_data'
        addwn = '<=2'
        result = sdbaseline(infile=infile, datacolumn=datacolumn, outfile=outfile,
                            blfunc='sinusoid', addwn=addwn, applyfft=False)
        self.assertEqual(result, None,
                         msg="The task returned '" + str(result) + "' instead of None")

    def test010(self):
        """Sinusoid Test 010: addwn as string (less or equal pattern 2)"""
        tid = '010'
        infile = self.infile
        outfile = self.outroot + tid + '.ms'
        datacolumn = 'float_data'
        addwn = '=<2'
        result = sdbaseline(infile=infile, datacolumn=datacolumn, outfile=outfile,
                            blfunc='sinusoid', addwn=addwn, applyfft=False)
        self.assertEqual(result, None,
                         msg="The task returned '" + str(result) + "' instead of None")

    def test011(self):
        """Sinusoid Test 011: addwn as string (less or equal pattern 3)"""
        tid = '011'
        infile = self.infile
        outfile = self.outroot + tid + '.ms'
        datacolumn = 'float_data'
        addwn = '2>='
        result = sdbaseline(infile=infile, datacolumn=datacolumn, outfile=outfile,
                            blfunc='sinusoid', addwn=addwn, applyfft=False)
        self.assertEqual(result, None,
                         msg="The task returned '" + str(result) + "' instead of None")

    def test012(self):
        """Sinusoid Test 012: addwn as string (less or equal pattern 4)"""
        tid = '012'
        infile = self.infile
        outfile = self.outroot + tid + '.ms'
        datacolumn = 'float_data'
        addwn = '2=>'
        result = sdbaseline(infile=infile, datacolumn=datacolumn, outfile=outfile,
                            blfunc='sinusoid', addwn=addwn, applyfft=False)
        self.assertEqual(result, None,
                         msg="The task returned '" + str(result) + "' instead of None")

    def test013(self):
        """Sinusoid Test 013: addwn as string (less pattern 1)"""
        tid = '013'
        infile = self.infile
        outfile = self.outroot + tid + '.ms'
        datacolumn = 'float_data'
        addwn = '<2'
        result = sdbaseline(infile=infile, datacolumn=datacolumn, outfile=outfile,
                            blfunc='sinusoid', addwn=addwn, applyfft=False)
        self.assertEqual(result, None,
                         msg="The task returned '" + str(result) + "' instead of None")

    def test014(self):
        """Sinusoid Test 014: addwn as string (less pattern 2)"""
        tid = '014'
        infile = self.infile
        outfile = self.outroot + tid + '.ms'
        datacolumn = 'float_data'
        addwn = '2>'
        result = sdbaseline(infile=infile, datacolumn=datacolumn, outfile=outfile,
                            blfunc='sinusoid', addwn=addwn, applyfft=False)
        self.assertEqual(result, None,
                         msg="The task returned '" + str(result) + "' instead of None")

    def test015(self):
        """Sinusoid Test 015: addwn as string (greater or equal pattern 1)"""
        tid = '015'
        infile = self.infile
        outfile = self.outroot + tid + '.ms'
        datacolumn = 'float_data'
        addwn = '4090<='
        result = sdbaseline(infile=infile, datacolumn=datacolumn, outfile=outfile,
                            blfunc='sinusoid', addwn=addwn, applyfft=False)
        self.assertEqual(result, None,
                         msg="The task returned '" + str(result) + "' instead of None")

    def test016(self):
        """Sinusoid Test 016: addwn as string (greater or equal pattern 2)"""
        tid = '016'
        infile = self.infile
        outfile = self.outroot + tid + '.ms'
        datacolumn = 'float_data'
        addwn = '4090=<'
        result = sdbaseline(infile=infile, datacolumn=datacolumn, outfile=outfile,
                            blfunc='sinusoid', addwn=addwn, applyfft=False)
        self.assertEqual(result, None,
                         msg="The task returned '" + str(result) + "' instead of None")

    def test017(self):
        """Sinusoid Test 017: addwn as string (greater or equal pattern 3)"""
        tid = '017'
        infile = self.infile
        outfile = self.outroot + tid + '.ms'
        datacolumn = 'float_data'
        addwn = '>=4090'
        result = sdbaseline(infile=infile, datacolumn=datacolumn, outfile=outfile,
                            blfunc='sinusoid', addwn=addwn, applyfft=False)
        self.assertEqual(result, None,
                         msg="The task returned '" + str(result) + "' instead of None")

    def test018(self):
        """Sinusoid Test 018: addwn as string (greater or equal pattern 4)"""
        tid = '018'
        infile = self.infile
        outfile = self.outroot + tid + '.ms'
        datacolumn = 'float_data'
        addwn = '=>4090'
        result = sdbaseline(infile=infile, datacolumn=datacolumn, outfile=outfile,
                            blfunc='sinusoid', addwn=addwn, applyfft=False)
        self.assertEqual(result, None,
                         msg="The task returned '" + str(result) + "' instead of None")

    def test019(self):
        """Sinusoid Test 019: addwn as string (greater pattern 1)"""
        tid = '019'
        infile = self.infile
        outfile = self.outroot + tid + '.ms'
        datacolumn = 'float_data'
        addwn = '4090<'
        result = sdbaseline(infile=infile, datacolumn=datacolumn, outfile=outfile,
                            blfunc='sinusoid', addwn=addwn, applyfft=False)
        self.assertEqual(result, None,
                         msg="The task returned '" + str(result) + "' instead of None")

    def test020(self):
        """Sinusoid Test 020: addwn as string (greater pattern 2)"""
        tid = '020'
        infile = self.infile
        outfile = self.outroot + tid + '.ms'
        datacolumn = 'float_data'
        addwn = '>4090'
        result = sdbaseline(infile=infile, datacolumn=datacolumn, outfile=outfile,
                            blfunc='sinusoid', addwn=addwn, applyfft=False)
        self.assertEqual(result, None,
                         msg="The task returned '" + str(result) + "' instead of None")

    def test021(self):
        """Sinusoid Test 021: specify fftthresh by 'sigma' + checking residual rms"""
        tid = '021'
        infile = self.infile
        outfile = self.outroot + tid + '.ms'
        datacolumn = 'float_data'
        addwn = '0'
        fftthresh = '3.0sigma'
        torr = 1.0e-6
        result = sdbaseline(infile=infile, datacolumn=datacolumn, outfile=outfile,
                            blfunc='sinusoid', addwn=addwn, applyfft=True, fftthresh=fftthresh)
        self.assertEqual(result, None,
                         msg="The task returned '" + str(result) + "' instead of None")
        stat = self._getStats(filename=outfile, pol='0')
        self.assertTrue(stat[0]['rms'] < torr)

    def test021_uppercase_params(self):
        """Sinusoid Test 021: specify fftthresh by 'SIGMA' + checking residual rms"""
        tid = '021'
        infile = self.infile
        outfile = self.outroot + tid + '.ms'
        datacolumn = 'FLOAT_DATA'
        addwn = '0'
        fftthresh = '3.0SIGMA'
        torr = 1.0e-6
        result = sdbaseline(infile=infile, datacolumn=datacolumn, outfile=outfile,
                            blfunc='sinusoid', addwn=addwn, applyfft=True, fftthresh=fftthresh)
        self.assertEqual(result, None,
                         msg="The task returned '" + str(result) + "' instead of None")
        stat = self._getStats(filename=outfile, pol='0')
        self.assertTrue(stat[0]['rms'] < torr)

    def test022(self):
        """Sinusoid Test 022: specify fftthresh by 'top' + checking residual rms"""
        tid = '022'
        infile = self.infile
        outfile = self.outroot + tid + '.ms'
        datacolumn = 'float_data'
        addwn = '0'
        fftthresh = 'top4'
        torr = 1.0e-6
        result = sdbaseline(infile=infile, datacolumn=datacolumn, outfile=outfile,
                            blfunc='sinusoid', addwn=addwn, applyfft=True, fftthresh=fftthresh)
        self.assertEqual(result, None,
                         msg="The task returned '" + str(result) + "' instead of None")
        stat = self._getStats(filename=outfile, pol='0')
        self.assertTrue(stat[0]['rms'] < torr)

    def test022_uppercase_params(self):
        """Sinusoid Test 022: specify fftthresh by 'TOP' + checking residual rms"""
        tid = '022'
        infile = self.infile
        outfile = self.outroot + tid + '.ms'
        datacolumn = 'FLOAT_DATA'
        addwn = '0'
        fftthresh = 'TOP4'
        torr = 1.0e-6
        result = sdbaseline(infile=infile, datacolumn=datacolumn, outfile=outfile,
                            blfunc='sinusoid', addwn=addwn, applyfft=True, fftthresh=fftthresh)
        self.assertEqual(result, None,
                         msg="The task returned '" + str(result) + "' instead of None")
        stat = self._getStats(filename=outfile, pol='0')
        self.assertTrue(stat[0]['rms'] < torr)

    def test023(self):
        """Sinusoid Test 023: sinusoid-related parameters with default values"""
        tid = '023'
        infile = self.infile
        outfile = self.outroot + tid + '.ms'
        datacolumn = 'float_data'
        result = sdbaseline(infile=infile, datacolumn=datacolumn, outfile=outfile,
                            blfunc='sinusoid')
        self.assertEqual(result, None,
                         msg="The task returned '" + str(result) + "' instead of None")

    def test024(self):
        """Sinusoid Test 024: addwn has too large value but rejwn removes it"""
        tid = '024'
        infile = self.infile
        outfile = self.outroot + tid + '.ms'
        datacolumn = 'float_data'
        applyfft = False
        addwn = [0, 10000]
        rejwn = '4000<'
        result = sdbaseline(infile=infile, datacolumn=datacolumn, outfile=outfile,
                            blfunc='sinusoid', applyfft=applyfft, addwn=addwn, rejwn=rejwn)
        self.assertEqual(result, None,
                         msg="The task returned '" + str(result) + "' instead of None")

    def test025_uppercase_params(self):
        """Sinusoid Test 025: specify fftmethod by 'FFT' + checking residual rms"""
        tid = '025'
        infile = self.infile
        outfile = self.outroot + tid + '.ms'
        datacolumn = 'FLOAT_DATA'
        addwn = '0'
        fftmethod = 'FFT'
        fftthresh = '3.0SIGMA'
        torr = 1.0e-6
        result = sdbaseline(infile=infile, datacolumn=datacolumn, outfile=outfile,
                            blfunc='sinusoid', addwn=addwn, applyfft=True,
                            fftmethod=fftmethod, fftthresh=fftthresh)
        self.assertEqual(result, None,
                         msg="The task returned '" + str(result) + "' instead of None")
        stat = self._getStats(filename=outfile, pol='0')
        self.assertTrue(stat[0]['rms'] < torr)

    def test100(self):
        """Sinusoid Test 100: no effective wave number set (addwn empty list, applyfft=False)"""
        tid = '100'
        infile = self.infile
        outfile = self.outroot + tid + '.ms'
        datacolumn = 'float_data'
        addwn = []
        try:
            sdbaseline(infile=infile, datacolumn=datacolumn, outfile=outfile,
                       blfunc='sinusoid', addwn=addwn, applyfft=False)
        except Exception as e:
            self.assertEqual(str(e), 'addwn must contain at least one element.')

    def test101(self):
        """Sinusoid Test 101: no effective wave number set (addwn empty list, applyfft=True)"""
        tid = '101'
        infile = self.infile
        outfile = self.outroot + tid + '.ms'
        datacolumn = 'float_data'
        addwn = []
        try:
            sdbaseline(infile=infile, datacolumn=datacolumn, outfile=outfile,
                       blfunc='sinusoid', addwn=addwn, applyfft=True)
        except Exception as e:
            self.assertEqual(str(e), 'addwn must contain at least one element.')

    def test102(self):
        """Sinusoid Test 102: no effective wave number set (addwn empty tuple, applyfft=False)"""
        tid = '102'
        infile = self.infile
        outfile = self.outroot + tid + '.ms'
        datacolumn = 'float_data'
        addwn = []
        try:
            sdbaseline(infile=infile, datacolumn=datacolumn, outfile=outfile,
                       blfunc='sinusoid', addwn=addwn, applyfft=False)
        except Exception as e:
            self.assertEqual(str(e), 'addwn must contain at least one element.')

    def test103(self):
        """Sinusoid Test 103: no effective wave number set (addwn empty tuple, applyfft=True)"""
        tid = '103'
        infile = self.infile
        outfile = self.outroot + tid + '.ms'
        datacolumn = 'float_data'
        addwn = []
        try:
            sdbaseline(infile=infile, datacolumn=datacolumn, outfile=outfile,
                       blfunc='sinusoid', addwn=addwn, applyfft=True)
        except Exception as e:
            self.assertEqual(str(e), 'addwn must contain at least one element.')

    def test104(self):
        """Sinusoid Test 104: no effective wave number set (addwn empty string, applyfft=False)"""
        tid = '104'
        infile = self.infile
        outfile = self.outroot + tid + '.ms'
        datacolumn = 'float_data'
        addwn = ''
        try:
            sdbaseline(infile=infile, datacolumn=datacolumn, outfile=outfile,
                       blfunc='sinusoid', addwn=addwn, applyfft=False)
        except Exception as e:
            self.assertEqual(str(e), 'string index out of range')

    def test105(self):
        """Sinusoid Test 105: no effective wave number set (addwn empty string, applyfft=True)"""
        tid = '105'
        infile = self.infile
        outfile = self.outroot + tid + '.ms'
        datacolumn = 'float_data'
        addwn = ''
        try:
            sdbaseline(infile=infile, datacolumn=datacolumn, outfile=outfile,
                       blfunc='sinusoid', addwn=addwn, applyfft=True)
        except Exception as e:
            self.assertEqual(str(e), 'string index out of range')

    def test106(self):
        """no effective wavenumber (addwn and rejwn identical, applyfft=False)"""
        tid = '106'
        infile = self.infile
        outfile = self.outroot + tid + '.ms'
        datacolumn = 'float_data'
        addwn = [0, 1, 2]
        rejwn = [0, 1, 2]
        try:
            sdbaseline(infile=infile, datacolumn=datacolumn, outfile=outfile,
                       blfunc='sinusoid', addwn=addwn, rejwn=rejwn, applyfft=False)
        except Exception as e:
            self.assertEqual(str(e), 'No effective wave number given for sinusoidal fitting.')

    def test107(self):
        """no effective wavenumber (addwn and rejwn identical, applyfft=True)"""
        tid = '107'
        infile = self.infile
        outfile = self.outroot + tid + '.ms'
        datacolumn = 'float_data'
        addwn = [0, 1, 2]
        rejwn = [0, 1, 2]
        try:
            sdbaseline(infile=infile, datacolumn=datacolumn, outfile=outfile,
                       blfunc='sinusoid', addwn=addwn, rejwn=rejwn, applyfft=True)
        except Exception as e:
            self.assertEqual(str(e), 'No effective wave number given for sinusoidal fitting.')

    def test108(self):
        """no effective wavenumber (rejwn covers wider range than that of addwn, applyfft=False)"""
        tid = '108'
        infile = self.infile
        outfile = self.outroot + tid + '.ms'
        datacolumn = 'float_data'
        addwn = '<5'
        rejwn = '<10'
        try:
            sdbaseline(infile=infile, datacolumn=datacolumn, outfile=outfile,
                       blfunc='sinusoid', addwn=addwn, rejwn=rejwn, applyfft=False)
        except Exception as e:
            self.assertEqual(str(e), 'No effective wave number given for sinusoidal fitting.')

    def test109(self):
        """no effective wavenumber (rejwn covers wider range than that of addwn, applyfft=True)"""
        tid = '109'
        infile = self.infile
        outfile = self.outroot + tid + '.ms'
        datacolumn = 'float_data'
        addwn = '<5'
        rejwn = '<10'
        try:
            sdbaseline(infile=infile, datacolumn=datacolumn, outfile=outfile,
                       blfunc='sinusoid', addwn=addwn, rejwn=rejwn, applyfft=True)
        except Exception as e:
            self.assertEqual(str(e), 'No effective wave number given for sinusoidal fitting.')

    def test110(self):
        """Sinusoid Test 110: wn range greater than upper limit"""
        tid = '110'
        infile = self.infile
        outfile = self.outroot + tid + '.ms'
        datacolumn = 'float_data'
        addwn = '5000<'
        rejwn = '<5100'
        try:
            sdbaseline(infile=infile, datacolumn=datacolumn, outfile=outfile,
                       blfunc='sinusoid', addwn=addwn, rejwn=rejwn, applyfft=True)
        except Exception as e:
            self.assertEqual(str(e), 'No effective wave number given for sinusoidal fitting.')

    def test111(self):
        """Sinusoid Test 111: explicitly specify wn value (greater than upper limit)"""
        tid = '111'
        infile = self.infile
        outfile = self.outroot + tid + '.ms'
        datacolumn = 'float_data'
        addwn = [5000, 5500]
        rejwn = []
        try:
            sdbaseline(infile=infile, datacolumn=datacolumn, outfile=outfile,
                       blfunc='sinusoid', addwn=addwn, rejwn=rejwn, applyfft=True)
        except Exception as e:
            self.assertEqual(str(e), 'No effective wave number given for sinusoidal fitting.')

    def test112(self):
        """Sinusoid Test 112: explicitly specify wn value (negative)"""
        tid = '112'
        infile = self.infile
        outfile = self.outroot + tid + '.ms'
        datacolumn = 'float_data'
        addwn = [-10, 5]
        rejwn = []
        try:
            sdbaseline(infile=infile, datacolumn=datacolumn, outfile=outfile,
                       blfunc='sinusoid', addwn=addwn, rejwn=rejwn, applyfft=True)
        except Exception as e:
            self.assertEqual(str(e), 'wrong value given for addwn/rejwn')

    def test113(self):
        """explicitly specify wn (addwn has negative and greater than upper limit)"""
        tid = '113'
        infile = self.infile
        outfile = self.outroot + tid + '.ms'
        datacolumn = 'float_data'
        addwn = [-10, 5000]
        rejwn = []
        try:
            sdbaseline(infile=infile, datacolumn=datacolumn, outfile=outfile,
                       blfunc='sinusoid', addwn=addwn, rejwn=rejwn, applyfft=True)
        except Exception as e:
            self.assertEqual(str(e), 'wrong value given for addwn/rejwn')

    def test114(self):
        """explicitly specify wn (both addwn/rejwn have negative and greater than upper limit)"""
        tid = '114'
        infile = self.infile
        outfile = self.outroot + tid + '.ms'
        datacolumn = 'float_data'
        addwn = [-10, 5000]
        rejwn = [-10, 5500]
        try:
            sdbaseline(infile=infile, datacolumn=datacolumn, outfile=outfile,
                       blfunc='sinusoid', addwn=addwn, rejwn=rejwn, applyfft=True)
        except Exception as e:
            self.assertEqual(str(e), 'wrong value given for addwn/rejwn')

    def test115(self):
        """Sinusoid Test 115: wrong fftthresh (as list)"""
        tid = '115'
        infile = self.infile
        outfile = self.outroot + tid + '.ms'
        datacolumn = 'float_data'
        fftthresh = [3.0]
        try:
            sdbaseline(infile=infile, datacolumn=datacolumn, outfile=outfile,
                       blfunc='sinusoid', applyfft=True, fftthresh=fftthresh)
        except Exception as e:
            self.assertEqual(str(e), 'fftthresh must be float or integer or string.')

    def test116(self):
        """Sinusoid Test 116: wrong fftthresh (as string 'asigma')"""
        tid = '116'
        infile = self.infile
        outfile = self.outroot + tid + '.ms'
        datacolumn = 'float_data'
        fftthresh = 'asigma'
        try:
            sdbaseline(infile=infile, datacolumn=datacolumn, outfile=outfile,
                       blfunc='sinusoid', applyfft=True, fftthresh=fftthresh)
        except Exception as e:
            self.assertEqual(str(e), 'fftthresh has a wrong format.')

    def test117(self):
        """Sinusoid Test 117: wrong fftthresh (as string 'topa')"""
        tid = '117'
        infile = self.infile
        outfile = self.outroot + tid + '.ms'
        datacolumn = 'float_data'
        fftthresh = 'topa'
        try:
            sdbaseline(infile=infile, datacolumn=datacolumn, outfile=outfile,
                       blfunc='sinusoid', applyfft=True, fftthresh=fftthresh)
        except Exception as e:
            self.assertEqual(str(e), 'fftthresh has a wrong format.')

    def test118(self):
        """Sinusoid Test 118: wrong fftthresh (as string 'top3sigma')"""
        tid = '118'
        infile = self.infile
        outfile = self.outroot + tid + '.ms'
        datacolumn = 'float_data'
        fftthresh = 'top3sigma'
        try:
            sdbaseline(infile=infile, datacolumn=datacolumn, outfile=outfile,
                       blfunc='sinusoid', applyfft=True, fftthresh=fftthresh)
        except Exception as e:
            self.assertEqual(str(e), 'fftthresh has a wrong format.')

    def test119(self):
        """Sinusoid Test 119: wrong fftthresh (as string 'a123')"""
        tid = '119'
        infile = self.infile
        outfile = self.outroot + tid + '.ms'
        datacolumn = 'float_data'
        fftthresh = 'a123'
        try:
            sdbaseline(infile=infile, datacolumn=datacolumn, outfile=outfile,
                       blfunc='sinusoid', applyfft=True, fftthresh=fftthresh)
        except Exception as e:
            self.assertEqual(str(e), 'fftthresh has a wrong format.')

    def test120(self):
        """Sinusoid Test 120: wrong fftthresh (as string '')"""
        tid = '120'
        infile = self.infile
        outfile = self.outroot + tid + '.ms'
        datacolumn = 'float_data'
        fftthresh = ''
        try:
            sdbaseline(infile=infile, datacolumn=datacolumn, outfile=outfile,
                       blfunc='sinusoid', applyfft=True, fftthresh=fftthresh)
        except Exception as e:
            self.assertEqual(str(e), 'fftthresh has a wrong format.')

    def test121(self):
        """Sinusoid Test 121: wrong fftthresh (as string '-3.0')"""
        tid = '121'
        infile = self.infile
        outfile = self.outroot + tid + '.ms'
        datacolumn = 'float_data'
        fftthresh = '-3.0'
        try:
            sdbaseline(infile=infile, datacolumn=datacolumn, outfile=outfile,
                       blfunc='sinusoid', applyfft=True, fftthresh=fftthresh)
        except Exception as e:
            self.assertEqual(str(e), 'threshold given to fftthresh must be positive.')

    def test122(self):
        """Sinusoid Test 122: wrong fftthresh (as string '0.0')"""
        tid = '122'
        infile = self.infile
        outfile = self.outroot + tid + '.ms'
        datacolumn = 'float_data'
        fftthresh = '0.0'
        try:
            sdbaseline(infile=infile, datacolumn=datacolumn, outfile=outfile,
                       blfunc='sinusoid', applyfft=True, fftthresh=fftthresh)
        except Exception as e:
            self.assertEqual(str(e), 'threshold given to fftthresh must be positive.')

    def test123(self):
        """Sinusoid Test 123: wrong fftthresh (as string '-3')"""
        tid = '123'
        infile = self.infile
        outfile = self.outroot + tid + '.ms'
        datacolumn = 'float_data'
        fftthresh = '-3'
        try:
            sdbaseline(infile=infile, datacolumn=datacolumn, outfile=outfile,
                       blfunc='sinusoid', applyfft=True, fftthresh=fftthresh)
        except Exception as e:
            self.assertEqual(str(e), 'threshold given to fftthresh must be positive.')

    def test124(self):
        """Sinusoid Test 124: wrong fftthresh (as string '0')"""
        tid = '124'
        infile = self.infile
        outfile = self.outroot + tid + '.ms'
        datacolumn = 'float_data'
        fftthresh = '0'
        try:
            sdbaseline(infile=infile, datacolumn=datacolumn, outfile=outfile,
                       blfunc='sinusoid', applyfft=True, fftthresh=fftthresh)
        except Exception as e:
            self.assertEqual(str(e), 'threshold given to fftthresh must be positive.')

    def test125(self):
        """Sinusoid Test 125: wrong fftthresh (as string '-3.0sigma')"""
        tid = '125'
        infile = self.infile
        outfile = self.outroot + tid + '.ms'
        datacolumn = 'float_data'
        fftthresh = '-3.0sigma'
        try:
            sdbaseline(infile=infile, datacolumn=datacolumn, outfile=outfile,
                       blfunc='sinusoid', applyfft=True, fftthresh=fftthresh)
        except Exception as e:
            self.assertEqual(str(e), 'threshold given to fftthresh must be positive.')

    def test126(self):
        """Sinusoid Test 126: wrong fftthresh (as string '0.0sigma')"""
        tid = '126'
        infile = self.infile
        outfile = self.outroot + tid + '.ms'
        datacolumn = 'float_data'
        fftthresh = '0.0sigma'
        try:
            sdbaseline(infile=infile, datacolumn=datacolumn, outfile=outfile,
                       blfunc='sinusoid', applyfft=True, fftthresh=fftthresh)
        except Exception as e:
            self.assertEqual(str(e), 'threshold given to fftthresh must be positive.')

    def test127(self):
        """Sinusoid Test 127: wrong fftthresh (as string '-3sigma')"""
        tid = '127'
        infile = self.infile
        outfile = self.outroot + tid + '.ms'
        datacolumn = 'float_data'
        fftthresh = '-3sigma'
        try:
            sdbaseline(infile=infile, datacolumn=datacolumn, outfile=outfile,
                       blfunc='sinusoid', applyfft=True, fftthresh=fftthresh)
        except Exception as e:
            self.assertEqual(str(e), 'threshold given to fftthresh must be positive.')

    def test128(self):
        """Sinusoid Test 128: wrong fftthresh (as string '0sigma')"""
        tid = '128'
        infile = self.infile
        outfile = self.outroot + tid + '.ms'
        datacolumn = 'float_data'
        fftthresh = '0sigma'
        try:
            sdbaseline(infile=infile, datacolumn=datacolumn, outfile=outfile,
                       blfunc='sinusoid', applyfft=True, fftthresh=fftthresh)
        except Exception as e:
            self.assertEqual(str(e), 'threshold given to fftthresh must be positive.')

    def test129(self):
        """Sinusoid Test 129: wrong fftthresh (as string 'top-3')"""
        tid = '129'
        infile = self.infile
        outfile = self.outroot + tid + '.ms'
        datacolumn = 'float_data'
        fftthresh = 'top-3'
        try:
            sdbaseline(infile=infile, datacolumn=datacolumn, outfile=outfile,
                       blfunc='sinusoid', applyfft=True, fftthresh=fftthresh)
        except Exception as e:
            self.assertEqual(str(e), 'threshold given to fftthresh must be positive.')

    def test130(self):
        """Sinusoid Test 130: wrong fftthresh (as string 'top0')"""
        tid = '130'
        infile = self.infile
        outfile = self.outroot + tid + '.ms'
        datacolumn = 'float_data'
        fftthresh = 'top0'
        try:
            sdbaseline(infile=infile, datacolumn=datacolumn, outfile=outfile,
                       blfunc='sinusoid', applyfft=True, fftthresh=fftthresh)
        except Exception as e:
            self.assertEqual(str(e), 'threshold given to fftthresh must be positive.')

    def test131(self):
        """Sinusoid Test 131: wrong fftthresh (as string 'top1.5')"""
        tid = '131'
        infile = self.infile
        outfile = self.outroot + tid + '.ms'
        datacolumn = 'float_data'
        fftthresh = 'top1.5'
        try:
            sdbaseline(infile=infile, datacolumn=datacolumn, outfile=outfile,
                       blfunc='sinusoid', applyfft=True, fftthresh=fftthresh)
        except Exception as e:
            self.assertEqual(str(e), 'fftthresh has a wrong format.')

    def test132(self):
        """Sinusoid Test 132: wrong fftthresh (as float -3.0)"""
        tid = '132'
        infile = self.infile
        outfile = self.outroot + tid + '.ms'
        datacolumn = 'float_data'
        fftthresh = -3.0
        try:
            sdbaseline(infile=infile, datacolumn=datacolumn, outfile=outfile,
                       blfunc='sinusoid', applyfft=True, fftthresh=fftthresh)
        except Exception as e:
            self.assertEqual(str(e), 'threshold given to fftthresh must be positive.')

    def test133(self):
        """Sinusoid Test 133: wrong fftthresh (as float 0.0)"""
        tid = '133'
        infile = self.infile
        outfile = self.outroot + tid + '.ms'
        datacolumn = 'float_data'
        fftthresh = 0.0
        try:
            sdbaseline(infile=infile, datacolumn=datacolumn, outfile=outfile,
                       blfunc='sinusoid', applyfft=True, fftthresh=fftthresh)
        except Exception as e:
            self.assertEqual(str(e), 'threshold given to fftthresh must be positive.')

    def test134(self):
        """Sinusoid Test 134: wrong fftthresh (as int -3)"""
        tid = '134'
        infile = self.infile
        outfile = self.outroot + tid + '.ms'
        datacolumn = 'float_data'
        fftthresh = -3
        try:
            sdbaseline(infile=infile, datacolumn=datacolumn, outfile=outfile,
                       blfunc='sinusoid', applyfft=True, fftthresh=fftthresh)
        except Exception as e:
            self.assertEqual(str(e), 'threshold given to fftthresh must be positive.')

    def test135(self):
        """Sinusoid Test 135: wrong fftthresh (as int 0)"""
        tid = '135'
        infile = self.infile
        outfile = self.outroot + tid + '.ms'
        datacolumn = 'float_data'
        fftthresh = 0
        try:
            sdbaseline(infile=infile, datacolumn=datacolumn, outfile=outfile,
                       blfunc='sinusoid', applyfft=True, fftthresh=fftthresh)
        except Exception as e:
            self.assertEqual(str(e), 'threshold given to fftthresh must be positive.')


# this class is not included in the suite, skip the tests (needed for CASA6)
class sdbaseline_multi_IF_test(sdbaseline_unittest_base):
    """
    Unit tests for task sdbaseline. No interactive testing.

    This test intends to check whether sdbaseline task works fine
    for data that has multiple IFs whose nchan differ each other.

    List of tests:
    test200 : test multi IF data input
    """
    # Input and output names
    infile = 'testMultiIF.asap'
    blparamfile_suffix = '_blparam.txt'
    outroot = os.path.join(sdbaseline_unittest_base.taskname, '_multi')
    refblparamfile = 'refblparam_multiIF'

    def setUp(self):
        if os.path.exists(self.infile):
            shutil.rmtree(self.infile)
        shutil.copytree(os.path.join(self.datapath, self.infile), self.infile)

        if os.path.exists(self.infile + '_blparam.txt'):
            os.remove(self.infile + '_blparam.txt')
        if os.path.exists(self.infile + '_blparam.csv'):
            os.remove(self.infile + '_blparam.csv')
        if os.path.exists(self.infile + '_blparam.btable'):
            shutil.rmtree(self.infile + '_blparam.btable')

    def tearDown(self):
        remove_single_file_dir(self.infile)
        remove_files_dirs(self.outroot)

    @unittest.skip("Not currently part of the test suite")
    def test200(self):
        """test200: Test the task works with multi IF data"""
        infile = self.infile
        mode = "list"
        blfunc = "poly"
        order = 1
        outfile = os.path.join(self.outroot, ".asap")
        blparamfile = os.path.join(outfile, self.blparamfile_suffix)

        result = sdbaseline(infile=infile, maskmode=mode, outfile=outfile,
                            blfunc=blfunc, order=order)
        self.assertIsNone(result, msg="The task returned '" + str(result) + "' instead of None")
        self._compareBLparam(blparamfile, self.datapath + self.refblparamfile)
        reference = {5: {'rms': 1.4250789880752563,
                         'min': -4.2702846527099609,
                         'max': 5.5566844940185547,
                         'max_abscissa': {'value': 823.0,
                                          'unit': 'channel'},
                         'median': 0.017315864562988281,
                         'min_abscissa': {'value': 520.0,
                                          'unit': 'channel'},
                         'stddev': 1.425775408744812},
                     7: {'rms': 1.4971292018890381,
                         'min': -4.7103700637817383,
                         'max': 5.4820127487182617,
                         'max_abscissa': {'value': 1335.0,
                                          'unit': 'channel'},
                         'median': 0.027227401733398438,
                         'min_abscissa': {'value': 1490.0,
                                          'unit': 'channel'},
                         'stddev': 1.4974949359893799}}
        for ifno in [5, 7]:
            currstat = self._getStats(outfile, ifno)
            self._compareStats(currstat, reference[ifno])


class sdbaseline_outbltableTest(sdbaseline_unittest_base):
    """
    Tests for outputting baseline table

    List of tests
    test301 : blmode='fit', bloutput!='', dosubtract=True, blfunc='poly'/'chebyshev'/'cspline'
                (poly/chebyshev/cspline fit in MS, bltable is written)
    test302 : blmode='fit', bloutput!='', dosubtract=True, blfunc='variable'
                (variable fit in MS, bltable is written)
                testing 3 cases:
                    (1) blparam contains values for all spectra
                    (2) no values for a spectrum (row=2,pol=1), which is to be skipped
                    (3) values commented out for a spectrum (row=2,pol=1), which is to be skipped
    test303 : blmode='fit', bloutput!='', dosubtract=True, blfunc='poly','chebyshev','cspline'
                testing if bltable is shortened
                testing 3 cases:
                    (1) all spectra in row 2 are flagged entirely
                    (2) in row 2, entirely flagged for pol 0, also pol 1 is unselected
                    (3) in row 2, entirely flagged for pol 1, also pol 0 is unselected
    test304 : same as test303, but for blfunc='variable'

    Note: input data is generated from a single dish regression data,
    'OrionS_rawACSmod', as follows:
      sdcal(infile='OrionS_rawACSmod',scanlist=[20,21,22,23],
                calmode='ps',tau=0.09,outfile='temp.asap')
      sdcal(infile='temp.asap',timeaverage=True,
                tweight='tintsys',outfile='temp2.asap')
      sdsave(infile='temp2.asap',outformat='MS2',
                outfile='OrionS_rawACSmod_calave.ms')
    """
    # Input and output names
    infile = 'OrionS_rawACSmod_calave.ms'
    outroot = sdbaseline_unittest_base.taskname + '_bltabletest'
    tid = None
    ftype = {'poly': 0, 'chebyshev': 1, 'cspline': 2, 'sinusoid': 3}

    def setUp(self):
        if os.path.exists(self.infile):
            shutil.rmtree(self.infile)
        shutil.copytree(os.path.join(self.datapath, self.infile), self.infile)

        if os.path.exists(self.infile + '_blparam.txt'):
            os.remove(self.infile + '_blparam.txt')
        if os.path.exists(self.infile + '_blparam.csv'):
            os.remove(self.infile + '_blparam.csv')
        if os.path.exists(self.infile + '_blparam.btable'):
            shutil.rmtree(self.infile + '_blparam.btable')

    def tearDown(self):
        remove_single_file_dir(self.infile)
        remove_files_dirs(self.outroot)

    def _checkBltableVar(self, outms, bltable, blparam, option):
        npol = 2
        results = [[4.280704], [3.912475],
                   [4.323003, 0.00196013], [3.839441, -8.761247e-06],
                   [4.280719, 0.00255683, 0.00619966], [4.140454, -7.516477e-05, 6.538814e-09],
                   [4.221929, -8.751897e-06, -6.81303991e-09, 3.36383428e-13],
                   [3.983634, -6.322114e-06, -1.11215614e-08, 7.00922610e-13]
                   ]
        rms = [0.162739, 0.182507, 0.140955, 0.159999, 0.132135, 0.381708, 0.128761, 0.146849]
        tb.open(bltable)
        try:
            for i in range(npol * tb.nrows()):
                irow = i // npol
                ipol = i % npol
                is_skipped = (option != '') and (irow == 2) and (ipol == 1)

                self.assertEqual(not is_skipped, tb.getcell('APPLY', irow)[ipol][0])
                if is_skipped:
                    continue

                self.assertEqual(self.ftype[blparam['btype'][i].lower()],
                                 tb.getcell('FUNC_TYPE', irow)[ipol][0])
                fparam_key = 'order' if (blparam['btype'][i] != 'cspline') else 'npiec'
                self.assertEqual(blparam[fparam_key][i], tb.getcell('FUNC_PARAM', irow)[ipol][0])

                if (blparam['btype'][i] == 'cspline'):
                    for j in range(blparam['npiec'][i]):
                        self.assertEqual(0.0, tb.getcell('FUNC_FPARAM', irow)[ipol][j])
                else:
                    self.assertEqual(0, len(tb.getcell('FUNC_FPARAM', irow)[ipol]))
                for j in range(len(results[i])):
                    self._checkValue(results[i][j], tb.getcell('RESULT', irow)[ipol][j], 1.0e-5)
                self._checkValue(rms[i], tb.getcell('RMS', irow)[ipol][0], 1.0e-1)
                self._checkValue(float(blparam['cthre'][i]),
                                 tb.getcell('CLIP_THRESHOLD', irow)[ipol][0], 1.0e-6)
                self.assertEqual(blparam['nclip'][i], tb.getcell('CLIP_ITERATION', irow)[ipol][0])
                uself = (blparam['uself'][i] == 'true')
                self.assertEqual(uself, tb.getcell('USE_LF', irow)[ipol][0])
                lthre = 5.0 if ((blparam['lthre'][i] == '') or not uself) \
                    else float(blparam['lthre'][i])
                self._checkValue(lthre, tb.getcell('LF_THRESHOLD', irow)[ipol][0], 1.0e-6)
                chavg = 0 if (blparam['chavg'][i] == '') else int(blparam['chavg'][i])
                self.assertEqual(chavg, tb.getcell('LF_AVERAGE', irow)[ipol][0])
                ledge = 0 if ((blparam['ledge'][i] == '') or not uself) \
                    else int(blparam['ledge'][i])
                self.assertEqual(ledge, tb.getcell('LF_EDGE', irow)[ipol][0])
                redge = 0 if ((blparam['redge'][i] == '') or not uself) \
                    else int(blparam['redge'][i])
                self.assertEqual(redge, tb.getcell('LF_EDGE', irow)[ipol][1])
        finally:
            tb.close()

    def _checkBltable(self, outms, bltable, blfunc, order, mask):
        tb.open(bltable)
        for irow in range(tb.nrows()):
            for ipol in range(len(tb.getcell('RMS', irow))):
                self.assertEqual(tb.getcell('FUNC_TYPE', irow)[ipol], self.ftype[blfunc.lower()])
                self.assertEqual(tb.getcell('FUNC_PARAM', irow)[ipol], order)
                ref = self._getStats(filename=outms, spw=str(irow), pol=str(ipol), mask=mask[irow])
                # tolerance value in the next line is temporarily set a bit large
                # since rms in bltable is smaller than expected because it is
                # calculated based on masklist currently stored in bltable, which
                # is after an extra clipping.
                # this bug is already fixed in trunk of Sakura, so once libsakura
                # is updated we can set smaller tolerance value. (2015/4/22 WK)
                self._checkValue(ref[0]['rms'], tb.getcell('RMS', irow)[ipol][0], 2.0e-2)
        tb.close()

    def _checkValue(self, ref, out, tol=1.0e-02):
        # print '###################################'
        # print 'ref = ' + str(ref) + ', out = ' + str(out)
        if (abs(ref) > tol) or (abs(out) > tol):
            if ref != 0.0:
                rel = abs((out - ref) / ref)
            elif out != 0.0:
                rel = abs((out - ref) / out)
            else:
                rel = abs(out - ref)
            self.assertTrue((rel < tol),
                            msg=f'the output ({out}) differs from reference ({ref})')

    def test301(self):
        """test301: poly/chebyshev/cspline baselining, output bltable"""
        self.tid = '301'
        infile = self.infile
        datacolumn = 'float_data'
        spw = '0:1000~3500;5000~7500,1:500~7500,2:500~2500;3500~7500'
        mask = [[[1000, 3500], [5000, 7500]],
                [[500, 7500]],
                [[500, 2500], [3500, 7500]]
                ]
        blmode = 'fit'
        blformat = 'table'
        dosubtract = True
        blfunc = ['poly', 'chebyshev', 'cspline']
        order = 5
        npiece = 4
        rms_s0p0_ms = [0.150905484071, 0.150905484071, 0.149185846787]

        for i in range(len(blfunc)):
            print('testing blfunc=' + blfunc[i] + '...')
            outfile = self.outroot + self.tid + blfunc[i] + '.ms'
            bloutput = self.outroot + self.tid + blfunc[i] + '.bltable'
            result = sdbaseline(infile=infile, datacolumn=datacolumn,
                                blmode=blmode, blformat=blformat, bloutput=bloutput,
                                spw=spw, blfunc=blfunc[i], order=order, npiece=npiece,
                                dosubtract=dosubtract, outfile=outfile)
            self.assertEqual(result, None,
                             msg="The task returned '" + str(result) + "' instead of None")
            msresult = self._getStats(filename=outfile, spw='0', pol='0', mask=mask[0])
            self._checkValue(rms_s0p0_ms[i], msresult[0]['stddev'], 1.0e-6)

            fparam = npiece if blfunc[i] == 'cspline' else order
            self._checkBltable(outfile, bloutput, blfunc[i], fparam, mask)

    def test301_uppercase_params(self):
        """test301: poly/chebyshev/cspline baselining, output bltable"""
        self.tid = '301'
        infile = self.infile
        datacolumn = 'FLOAT_DATA'
        spw = '0:1000~3500;5000~7500,1:500~7500,2:500~2500;3500~7500'
        mask = [[[1000, 3500], [5000, 7500]],
                [[500, 7500]],
                [[500, 2500], [3500, 7500]]
                ]
        blmode = 'FIT'
        blformat = 'TABLE'
        dosubtract = True
        blfunc = ['POLY', 'CHEBYSHEV', 'CSPLINE']
        order = 5
        npiece = 4
        rms_s0p0_ms = [0.150905484071, 0.150905484071, 0.149185846787]

        for i in range(len(blfunc)):
            print('testing blfunc=' + blfunc[i] + '...')
            outfile = self.outroot + self.tid + blfunc[i] + '.ms'
            bloutput = self.outroot + self.tid + blfunc[i] + '.bltable'
            result = sdbaseline(infile=infile, datacolumn=datacolumn,
                                blmode=blmode, blformat=blformat, bloutput=bloutput,
                                spw=spw, blfunc=blfunc[i], order=order, npiece=npiece,
                                dosubtract=dosubtract, outfile=outfile)
            self.assertEqual(result, None,
                             msg="The task returned '" + str(result) + "' instead of None")
            msresult = self._getStats(filename=outfile, spw='0', pol='0', mask=mask[0])
            self._checkValue(rms_s0p0_ms[i], msresult[0]['stddev'], 1.0e-6)

            fparam = npiece if blfunc[i] == 'CSPLINE' else order
            self._checkBltable(outfile, bloutput, blfunc[i], fparam, mask)

    def test302(self):
        """test302: per-spectrum baselining, output bltable"""
        self.tid = '302'
        infile = self.infile
        datacolumn = 'float_data'
        blmode = 'fit'
        blformat = 'table'
        blfunc = 'variable'
        dosubtract = True

        for option in ['', 'r2p1less', 'r2p1cout']:
            bloutput = self.outroot + self.tid + option + '.bltable'
            outfile = self.outroot + self.tid + option + '.ms'
            blparam = self.outroot + self.tid + option + '.blparam'
            self._createBlparamFile(blparam, self.blparam_order, self.blparam_dic, option)
            result = sdbaseline(infile=infile, datacolumn=datacolumn,
                                blmode=blmode, blformat=blformat, bloutput=bloutput,
                                blfunc=blfunc, blparam=blparam,
                                dosubtract=dosubtract, outfile=outfile)
            self.assertEqual(result, None,
                             msg="The task returned '" + str(result) + "' instead of None")
            self._checkBltableVar(outfile, bloutput, self.blparam_dic, option)

    def test303(self):
        """test303: testing shortening baseline table for poly,chebyshev,cspline"""
        self.tid = '303'
        infile = self.infile
        datacolumn = 'float_data'
        spw = ''
        blmode = 'fit'
        blformat = 'table'
        dosubtract = True
        blfunc = ['poly', 'chebyshev', 'cspline']
        order = 5
        npiece = 4
        with table_manager(infile) as tb:
            nrow_data = tb.nrows()
        testmode = ['masked_masked', 'masked_unselect', 'unselect_masked']
        prange = [[0, 1], [0], [1]]
        polval = ['', 'RR', 'LL']
        for i in range(len(blfunc)):
            for j in range(len(testmode)):
                print('testing blfunc=' + blfunc[i] + ', testmode=' + testmode[j] + '...')
                # prepare input data
                if os.path.exists(infile):
                    shutil.rmtree(infile)
                shutil.copytree(os.path.join(self.datapath, self.infile), infile)

                with table_manager(infile, nomodify=False) as tb:
                    r2msk = tb.getcell('FLAG', 2)
                    r2msk[prange[j], :] = True
                    tb.putcell('FLAG', 2, r2msk)

                pol = polval[j]
                outfile = self.outroot + self.tid + blfunc[i] + testmode[j] + '.ms'
                bloutput = self.outroot + self.tid + blfunc[i] + testmode[j] + '.bltable'
                result = sdbaseline(infile=infile, datacolumn=datacolumn,
                                    blmode=blmode, blformat=blformat, bloutput=bloutput,
                                    spw=spw, pol=pol, blfunc=blfunc[i], order=order, npiece=npiece,
                                    dosubtract=dosubtract, outfile=outfile)
                self.assertEqual(result, None,
                                 msg="The task returned '" + str(result) + "' instead of None")
                with table_manager(bloutput) as tb:
                    nrow_bltable = tb.nrows()
                self.assertTrue((nrow_bltable == nrow_data - 1),
                                msg="The baseline table is not shortened...")
                # delete used data
                if (os.path.exists(self.infile)):
                    shutil.rmtree(self.infile)
                os.system('rm -rf ' + self.outroot + '*')

    def test304(self):
        """test304: testing shortening baseline table for blfunc=variable"""
        self.tid = '304'
        infile = self.infile
        datacolumn = 'float_data'
        spw = ''
        blmode = 'fit'
        blformat = 'table'
        blfunc = 'variable'
        dosubtract = True
        with table_manager(infile) as tb:
            nrow_data = tb.nrows()
        testmode = ['masked_masked', 'masked_unselect', 'unselect_masked']
        prange = [[0, 1], [0], [1]]
        polval = ['', 'RR', 'LL']
        for j in range(len(testmode)):
            print('testing blfunc=' + blfunc + ', testmode=' + testmode[j] + '...')
            # prepare input data
            if os.path.exists(self.infile):
                shutil.rmtree(self.infile)
            shutil.copytree(os.path.join(self.datapath, self.infile), self.infile)

            blparam = self.outroot + '.blparam'
            self._createBlparamFile(blparam, self.blparam_order, self.blparam_dic, '')

            tb.open(tablename=infile, nomodify=False)
            r2msk = tb.getcell('FLAG', 2)
            r2msk[prange[j], :] = True
            tb.putcell('FLAG', 2, r2msk)
            tb.close()
            pol = polval[j]

            outfile = self.outroot + self.tid + blfunc + '.ms'
            bloutput = self.outroot + self.tid + blfunc + '.bltable'
            sdbaseline(infile=infile, datacolumn=datacolumn,
                       blmode=blmode, blformat=blformat, bloutput=bloutput,
                       spw=spw, pol=pol, blfunc=blfunc, blparam=blparam,
                       dosubtract=dosubtract, outfile=outfile)
            with table_manager(bloutput) as tb:
                nrow_bltable = tb.nrows()
            self.assertTrue((nrow_bltable == nrow_data - 1),
                            msg="The baseline table is not shortened...")
            # delete used data
            if (os.path.exists(self.infile)):
                shutil.rmtree(self.infile)
            os.system('rm -rf ' + self.outroot + '*')


class sdbaseline_applybltableTest(sdbaseline_unittest_base):
    """
    Tests for applying baseline table
    (blmode='apply' mode)

    List of tests
    test400 : MS with no all-channel-flagged, bltable with apply=True for all spectra
    test401 : MS with one spectrum with all channels flagged, while apply=True throughout bltable
    test402 : MS with no all-channel-flagged, while apply=False for one spectrum in bltable
    test403 : MS with no all-channel-flagger, while bltable lacks one row (irow=2)

    Note: for tests401-403, the spectrum with all channels flagged, or the corresponding
    data in baseline table has apply=False or is inexist, should not be subtracted baseline.
    """
    # Input and output names
    infile = 'OrionS_rawACSmod_calave.ms'
    outroot = sdbaseline_unittest_base.taskname + '_bltabletest'
    reffile = outroot + '.ms'
    blmode = 'apply'
    bltable = outroot + '.bltable'
    tid = None

    def setUp(self):
        if os.path.exists(self.infile):
            shutil.rmtree(self.infile)
        shutil.copytree(os.path.join(self.datapath, self.infile), self.infile)

        if os.path.exists(self.infile + '_blparam.txt'):
            os.remove(self.infile + '_blparam.txt')
        if os.path.exists(self.infile + '_blparam.csv'):
            os.remove(self.infile + '_blparam.csv')
        if os.path.exists(self.infile + '_blparam.btable'):
            shutil.rmtree(self.infile + '_blparam.btable')

        # create baseline table
        blparam = self.outroot + '.blparam'
        self._createBlparamFile(blparam, self.blparam_order, self.blparam_dic, '')
        result = sdbaseline(infile=self.infile, datacolumn='float_data',
                            blmode='fit', blformat='table', bloutput=self.bltable,
                            blfunc='variable', blparam=blparam,
                            dosubtract=True, outfile=self.reffile)
        self.assertEqual(result, None,
                         msg="The task returned '" + str(result) + "' instead of None")

    def tearDown(self):
        remove_single_file_dir(self.infile)
        remove_files_dirs(self.outroot)

    def _checkResult(self, outfile, option):
        npol = 2
        with table_manager(outfile) as tb:
            out_spec = tb.getcol('FLOAT_DATA')
            out_flag = tb.getcol('FLAG')
        with table_manager(self.reffile) as tb:
            ref_spec = tb.getcol('FLOAT_DATA')
            ref_flag = tb.getcol('FLAG')
        with table_manager(self.infile) as tb:
            in_spec = tb.getcol('FLOAT_DATA')
            # in_flag = tb.getcol('FLAG')
            nrow = tb.nrows()
            nchan = len(in_spec[0][0])

        for ipol in range(npol):
            for ichan in range(nchan):
                for irow in range(nrow):
                    outspec = out_spec[ipol][ichan][irow]
                    outflag = out_flag[ipol][ichan][irow]
                    if ((option == 'r2p1msflagged') and (irow == 2) and (ipol == 1)) or \
                       ((option == 'r2p1bltnotapply') and (irow == 2) and (ipol == 1)) or \
                       ((option == 'r2p1bltinexist') and (irow == 2)):
                        ansspec = in_spec[ipol][ichan][irow]
                        ansflag = True
                    else:
                        ansspec = ref_spec[ipol][ichan][irow]
                        ansflag = ref_flag[ipol][ichan][irow]

                    self.assertTrue(abs(outspec - ansspec) < 1e-6, msg='spec: result != answer')
                    self.assertEqual(outflag, ansflag, msg='flag: result != answer')

    def test400(self):
        """test400: apply baseline table. all bltable entries applied to all MS data."""
        self.tid = '400'
        outfile = self.outroot + self.tid + '.ms'
        result = sdbaseline(infile=self.infile, datacolumn='float_data',
                            blmode=self.blmode, bltable=self.bltable,
                            outfile=outfile)
        self.assertEqual(result, None,
                         msg="The task returned '" + str(result) + "' instead of None")
        self._checkResult(outfile, '')

    def test400_uppercase_params(self):
        """apply baseline table with blmode='APPLY'. all bltable entries applied to all MS data."""
        self.tid = '400'
        outfile = self.outroot + self.tid + '.ms'
        result = sdbaseline(infile=self.infile, datacolumn='float_data',
                            blmode=self.blmode.upper(), bltable=self.bltable,
                            outfile=outfile)
        self.assertEqual(result, None,
                         msg="The task returned '" + str(result) + "' instead of None")
        self._checkResult(outfile, '')

    def test401(self):
        """test401: apply baseline table to MS with a spectrum totally flagged."""
        self.tid = '401'
        outfile = self.outroot + self.tid + '.ms'
        try:
            tb.open(tablename=self.infile, nomodify=False)
            tmpflag = tb.getcell('FLAG', 2)
            for ichan in range(len(tmpflag[0])):
                tmpflag[1][ichan] = True
            tb.putcell('FLAG', 2, tmpflag)
        finally:
            tb.close()

        result = sdbaseline(infile=self.infile, datacolumn='float_data',
                            blmode=self.blmode, bltable=self.bltable,
                            outfile=outfile)
        self.assertEqual(result, None,
                         msg="The task returned '" + str(result) + "' instead of None")
        self._checkResult(outfile, 'r2p1msflagged')

    def test402(self):
        """test402: apply baseline table containing apply=False data."""
        self.tid = '402'
        outfile = self.outroot + self.tid + '.ms'

        try:
            tb.open(tablename=self.bltable, nomodify=False)
            tmpapply = tb.getcell('APPLY', 2)
            tmpapply[1] = False
            tb.putcell('APPLY', 2, tmpapply)
        finally:
            tb.close()

        result = sdbaseline(infile=self.infile, datacolumn='float_data',
                            blmode=self.blmode, bltable=self.bltable,
                            outfile=outfile)
        self.assertEqual(result, None,
                         msg="The task returned '" + str(result) + "' instead of None")
        self._checkResult(outfile, 'r2p1bltnotapply')

    def test403(self):
        """test403: apply baseline table lacking data for a spectrum in MS."""
        self.tid = '403'
        outfile = self.outroot + self.tid + '.ms'

        try:
            tb.open(tablename=self.bltable, nomodify=False)
            tb.removerows([2])
            self.assertEqual(tb.nrows(), 3, msg='failed to remove a row in bltable.')
        finally:
            tb.close()

        result = sdbaseline(infile=self.infile, datacolumn='float_data',
                            blmode=self.blmode, bltable=self.bltable,
                            outfile=outfile)
        self.assertEqual(result, None,
                         msg="The task returned '" + str(result) + "' instead of None")
        self._checkResult(outfile, 'r2p1bltinexist')


class sdbaseline_variableTest(sdbaseline_unittest_base):
    """
    Tests for blfunc='variable'

    List of tests necessary
    00: test baseline subtraction with variable baseline functions and orders
    01: test skipping rows by comment, i.e., lines start with '#' (rows should be flagged)
    02: test skipping rows by non-existent lines in blparam file (rows should be flagged)
    03: test mask selection
    04: test data selection
    05: test clipping
    06: duplicated fitting parameter in blparam file (the last one is adopted)
<<<<<<< HEAD
    10: check if baseline function info is correctly output in text file
=======
    10: check if baseline function names are correctly output in text file
    11: check if the numbers of baseline coefficients are correctly output in text/csv
>>>>>>> 128822d2
    NOT IMPLEMENTED YET
    * line finder
    * edge flagging
    """
    outfile = 'variable_bl.ms'
    column = 'float_data'
    nspec = 4
    refstat0 = {'max': [0.0] * nspec, 'min': [0.0] * nspec,
                'rms': [0.0] * nspec, 'stddev': [0.0] * nspec}

    def setUp(self):
        if hasattr(self, 'infile'):
            self.__refetch_files(self.infile)

    def tearDown(self):
        remove_files_dirs(os.path.splitext(self.infile)[0])
        remove_single_file_dir(self.paramfile)
        remove_single_file_dir(self.outfile)

    def _refetch_files(self, files, from_dir=None):
        if type(files) == str:
            files = [files]
        self._remove(files)
        self._copy(files, from_dir)

    def __select_stats(self, stats, idx_list):
        """
        Returns a dictionary with selected elements of statistics
        stats    : a dictionary of statistics
        idx_list : a list of indices to select in stats
        """
        ret_dict = {}
        for key in stats.keys():
            ret_dict[key] = [stats[key][idx] for idx in idx_list]
        return ret_dict

    def _run_test(self, infile, reference, mask=None, rtol=1.e-5, atol=1.e-6,
                  flag_spec=(), **task_param):
        """
        Run sdbaseline with mode='variable' and test output MS.

        infile    : input ms name
        reference : reference statistic values in form {'key': [value0, value1, ...], ...}
        mask      : list of masklist to calculate statistics of output MS (None=use all)
        rtol, atol: relative and absolute tolerance of comparison.
        flag_spec : a list of rowid and polid pair whose spectrum should be flagged in output MS
        **task_param : additional parameters to invoke task. blfunc and outfile are predefined.
        """
        self.infile = infile
        sdbaseline(infile=self.infile, blfunc='variable', outfile=self.outfile, **task_param)
        colname = (task_param['datacolumn'] if 'datacolumn' in task_param else 'data').upper()

        # calculate statistics of valid spectrum. Test flagged spectrum.
        ivalid_spec = 0
        ispec = 0
        stats_list = []
        valid_idx = []
        with table_manager(self.outfile) as tb:
            for rowid in range(tb.nrows()):
                data = tb.getcell(colname, rowid)
                flag = tb.getcell('FLAG', rowid)
                npol = len(data)
                for polid in range(npol):
                    if (rowid, polid) in flag_spec:
                        # for flagged rows
                        self.assertTrue(flag[polid].all(),
                                        "row=%d, pol=%d should be flagged" % (rowid, polid))
                    else:
                        spec = data[polid, :]
                        masklist = mask[ivalid_spec] if mask is not None else None
                        stats_list.append(self._calc_stats_of_array(spec, masklist))
                        ivalid_spec += 1
                        valid_idx.append(ispec)
                    ispec += 1
        # shrink reference list if # of processed spectra is smaller than reference (selection)
        if len(stats_list) < len(list(reference.values())[0]):
            self.assertEqual(len(valid_idx), len(stats_list),
                             "Internal error: len(valid_idx)!=len(stats_list)")
            reference = self.__select_stats(reference, valid_idx)

        currstat = self._convert_statslist_to_dict(stats_list)
        # print("cruustat=%s" % str(currstat))
        self._compareStats(currstat, reference, rtol=1.0e-6, atol=1.0e-6)

    def testVariable00(self):
        """Test blfunc='variable' with variable baseline functions and orders"""
        infile = 'analytic_variable.ms'
        self.paramfile = 'analytic_variable_blparam.txt'
        self._refetch_files([infile, self.paramfile], self.datapath)
        self._run_test(infile, self.refstat0, blparam=self.paramfile, datacolumn=self.column)

    def testVariable01(self):
        """Test blfunc='variable' with skipping rows by comment ('#') (rows should be flagged)"""
        infile = 'analytic_variable.ms'
        self.paramfile = 'analytic_variable_blparam_comment.txt'
        self._refetch_files([infile, self.paramfile], self.datapath)
        self._run_test(infile, self.refstat0, flag_spec=[(0, 0)],
                       blparam=self.paramfile, datacolumn=self.column)

    def testVariable02(self):
        """Test blfunc='variable' with non-existent lines in blparam file
        (rows should be flagged)
        """
        infile = 'analytic_variable.ms'
        self.paramfile = 'analytic_variable_blparam_2lines.txt'
        self._refetch_files([infile, self.paramfile], self.datapath)
        self._run_test(infile, self.refstat0, flag_spec=[(0, 0), (1, 1)],
                       blparam=self.paramfile, datacolumn=self.column)

    def testVariable03(self):
        """Test blfunc='variable' with mask selection"""
        infile = 'analytic_order3_withoffset.ms'
        self.paramfile = 'analytic_variable_blparam_mask.txt'
        self._refetch_files([infile, self.paramfile], self.datapath)
        mask = [[[0, 4000], [6000, 8000]],
                [[0, 5000], [6000, 8000]],
                [[0, 3000], [5000, 8000]], None]
        self._run_test(infile, self.refstat0, mask=mask,
                       blparam=self.paramfile, datacolumn=self.column)

    def testVariable04(self):
        """Test blfunc='variable' with data selection (spw='1')"""
        infile = 'analytic_variable.ms'
        self.paramfile = 'analytic_variable_blparam_spw1.txt'
        self._refetch_files([infile, self.paramfile], self.datapath)
        self._run_test(infile, self.refstat0, spw='1',
                       blparam=self.paramfile, datacolumn=self.column)

    def testVariable05(self):
        """Test blfunc='variable' with clipping"""
        infile = 'analytic_order3_withoffset.ms'
        self.paramfile = 'analytic_variable_blparam_clip.txt'
        self._refetch_files([infile, self.paramfile], self.datapath)
        mask = [[[0, 4000], [6000, 8000]],
                [[0, 5000], [6000, 8000]],
                [[0, 3000], [5000, 8000]], None]
        self._run_test(infile, self.refstat0, atol=1.e-5,
                       mask=mask, blparam=self.paramfile, datacolumn=self.column)

    def testVariable06(self):
        """Test blfunc='variable' with duplicated fitting parameters (the last one is adopted)"""
        infile = 'analytic_variable.ms'
        self.paramfile = 'analytic_variable_blparam_duplicate.txt'
        self._refetch_files([infile, self.paramfile], self.datapath)
        self._run_test(infile, self.refstat0, blparam=self.paramfile, datacolumn=self.column)

    def _extract_blfunc_params(self, paramfile):
        blparams = {'func': [], 'pname': [], 'pvalue': []}
        isref = (paramfile == self.paramfile)

        if isref:  # Extract baseline parameters from reference file in csv format
            ref_data = np.genfromtxt(paramfile,
                                     delimiter=',',
                                     names=True,
                                     usecols=('ROW', 'POL', 'BL_TYPE', 'ORDER', 'N_PIECE'),
                                     dtype=None,
                                     encoding='utf-8')

            sorted_refdata = np.sort(ref_data, order=['ROW', 'POL'])

            bltype, order, npiece = [sorted_refdata[col] for col in ['BL_TYPE', 'ORDER', 'N_PIECE']]

            blparams['func'] = bltype.tolist()
            blparams['pname'] = ['npiece' if t == 'cspline' else 'order' for t in bltype]

            is_cspline = (bltype == 'cspline')
            not_cspline = np.logical_not(is_cspline)
            blparams['pvalue'] = np.select([is_cspline, not_cspline], [npiece, order]).tolist()

        else:  # Extract baseline parameters from ad-hoc 'free-format' text file
            blparams_pattern = '^Baseline parameters  Function = (?P<func>[a-z]+)  '\
                               '(?P<pname>[a-z]+) = (?P<pvalue>[0-9]+)'

            with open(paramfile, 'r') as f:
                blparams_rows = re.findall(blparams_pattern, f.read(), re.MULTILINE)

            blparams_csv = '\n'.join([','.join(row) for row in blparams_rows])

            blparams_data = np.genfromtxt(StringIO(blparams_csv),
                                          delimiter=',',
                                          dtype=[('func', '<U10'),
                                                 ('pname', '<U10'),
                                                 ('pvalue', 'i4')])

            for key in blparams.keys():
                blparams[key] = blparams_data[key].tolist()

        return blparams

    def testVariable10(self):
<<<<<<< HEAD
        """Check if baseline function info is correct in text output when blfunc='variable'"""
=======
        """Check if baseline function names are correctly output in text file"""
>>>>>>> 128822d2
        self.infile = 'analytic_variable.ms'
        self.paramfile = 'analytic_variable_blparam.txt'
        self._refetch_files([self.infile, self.paramfile], self.datapath)
        blformat = 'text'
        bloutput = self.infile + '_blparam.txt'

        sdbaseline(infile=self.infile,
                   datacolumn='float_data',
                   blformat=blformat,
                   bloutput=bloutput,
                   dosubtract=False,
                   blfunc='variable',
                   blparam=self.paramfile)

        blparams_answer = self._extract_blfunc_params(self.paramfile)
        blparams_result = self._extract_blfunc_params(bloutput)
        self.assertDictEqual(blparams_answer, blparams_result,
                             msg='baseline parameter output in text file is wrong.')
<<<<<<< HEAD
=======

    def _get_num_coeff(self, paramfile):
        ncoeffs = []
        isref = (paramfile == self.paramfile)

        if isref:
            blparams = self._extract_blfunc_params(paramfile)
            offsets = [1 if t == 'order' else 3 for t in blparams['pname']]
            ncoeffs = [v + o for v, o in zip(blparams['pvalue'], offsets)]
        else:
            iscsv = (os.path.splitext(paramfile)[1][1:] == 'csv')
            delimiter = ',' if iscsv else None
            with open(paramfile, 'r') as f:
                for line in f.readlines():
                    elems = line.rstrip('\n').split(delimiter)
                    if iscsv:
                        ncoeff = len(elems) - 10
                    else:  # txt
                        if len(elems) < 1:
                            continue
                        if elems[0] != 'p0':
                            continue

                        ncoeff = sum(e.startswith('p') for e in elems)

                    ncoeffs.append(ncoeff)

        return ncoeffs

    def testVariable11(self):
        """Check if the numbers of baseline coefficients are correctly output in text/csv"""
        self.infile = 'analytic_variable.ms'
        self.paramfile = 'analytic_variable_blparam.txt'
        self._refetch_files([self.infile, self.paramfile], self.datapath)

        blformat = ['text', 'csv']
        blformat_ext = ['txt', 'csv']
        bloutput = []
        for ext in blformat_ext:
            bloutput.append(self.infile + '_blparam.' + ext)

        sdbaseline(infile=self.infile,
                   datacolumn='float_data',
                   blformat=blformat,
                   bloutput=bloutput,
                   dosubtract=False,
                   blfunc='variable',
                   blparam=self.paramfile)

        ncoeff_ref = self._get_num_coeff(self.paramfile)
        for blfile in bloutput:
            ext = os.path.splitext(blfile)[1][1:]
            self.assertEqual(ncoeff_ref, self._get_num_coeff(blfile),
                             msg=f'number of baseline coefficients in {ext} file is wrong.')
>>>>>>> 128822d2


class sdbaseline_bloutputTest(sdbaseline_unittest_base):
    """
    Basic unit tests for task sdbaseline. No interactive testing.

    List of tests:

    test000 : no bloutput cases

    test010 : single bloutput cases
    test011 : single bloutput cases (blformat with extra empty elements)

    test020 : double bloutput cases
    test021 : double bloutput cases (blformat with an extra empty element)

    test030 : triple bloutput cases

    test100 : sinusoid test for finite wavenumber patterns
    test101 : sinusoid test for infinite wavenumber pattern
    """

    infile = 'OrionS_rawACSmod_calave.ms'
    outfile = 'test.ms'
    blparam = 'analytic_variable_blparam.txt'

    blfuncs = ['poly', 'cspline', 'sinusoid', 'variable']
    blout_exts = {'text': '.txt', 'csv': '.csv', 'table': '.bltable'}
    blout_fmts_short = ['text', 'csv']
    wns = ['0', '02', '1']

    blout_default_root = infile + '_blparam'
    blout_defaults = {}
    blout_nondefault_root = infile + '_bloutput_nondefault'
    blout_nondefaults = {}
    ref_blout_root = 'bloutput_'
    ref_blout = {}
    ref_blout_s_root = 'bloutput_sinusoid_addwn012_rejwn'
    ref_blout_s = {}

    for fmt in blout_exts.keys():
        blout_defaults[fmt] = blout_default_root + blout_exts[fmt]
        blout_nondefaults[fmt] = blout_nondefault_root + blout_exts[fmt]

        ref_blout[fmt] = {}
        for fn in blfuncs:
            ref_blout[fmt][fn] = ref_blout_root + fn + blout_exts[fmt]

        ref_blout_s[fmt] = {}
        for wn in wns:
            ref_blout_s[fmt][wn] = ref_blout_s_root + wn + blout_exts[fmt]

    ref_blout101 = 'bloutput_sinusoid_addwnGt4000_rejwn4005.txt'

    base_param = dict(infile=infile,
                      datacolumn='float_data',
                      maskmode='list',
                      outfile=outfile,
                      blparam=blparam)

    def setUp(self):
        self._clear_working_directory()

        self._copy_data(self.infile)
        self._copy_data(self.blparam)

        for fmt in self.blout_fmts_short:
            for fn in self.blfuncs:
                self._copy_data(self.ref_blout[fmt][fn])
            for wn in self.wns:
                self._copy_data(self.ref_blout_s[fmt][wn])

        self._copy_data(self.ref_blout101)

    def tearDown(self):
        self._clear_working_directory()

    def _clear_working_directory(self):
        remove_single_file_dir(self.infile)
        remove_single_file_dir(self.outfile)
        remove_single_file_dir(self.blparam)

        for fmt in self.blout_fmts_short:
            for fn in self.blfuncs:
                remove_single_file_dir(self.ref_blout[fmt][fn])
            for wn in self.wns:
                remove_single_file_dir(self.ref_blout_s[fmt][wn])

        remove_single_file_dir(self.ref_blout101)

        for fmt in self.blout_exts.keys():
            remove_single_file_dir(self.blout_defaults[fmt])
            remove_single_file_dir(self.blout_nondefaults[fmt])

    def exec_sdbaseline(self, **kwargs):
        task_param = self.base_param.copy()
        for key, value in kwargs.items():
            task_param[key] = value
        sdbaseline(**task_param)

    def check_bloutput(self, bloutput):
        for fname in bloutput:
            if fname != '':
                result_exist = os.path.exists(fname)
                self.assertEqual(result_exist, True, msg=fname + 'does not exist!')

    def check_bloutputparam_csv(self, bloutputfile, ref_all):
        with open(bloutputfile, 'r') as file:
            list_all = [row for row in csv.reader(file)]
            self.assertEqual(ref_all, list_all,
                             msg='parameter values of the output csv file are \
                                  not equivalent to referece values!')

    def _copy_data(self, filename):
        remote = os.path.join(self.datapath, filename)
        if os.path.isdir(remote):
            shutil.copytree(remote, filename)
        else:
            shutil.copyfile(remote, filename)

    def _set_actual_bloutput(self, blfmt, blout):
        res = {}
        if blfmt == '':
            res['name'] = None
            res['default'] = None
            res['format'] = None
        else:
            res['name'] = self.blout_defaults[blfmt] if blout == '' else blout
            res['default'] = (blout == '')
            res['format'] = blfmt

        return res

    def _create_test_cases(self, blformat):
        # generate a full list of possible bloutput for given blformat.
        # for example, when blformat=['csv', 'text'], the returned value will be:
        # [ ['',''],['foo.csv',''],['','foo.txt'],['foo.csv','foo.txt'] ]
        # in case blformat has only one element (or a string) like ['csv'],
        # string values '' and 'foo.csv' are added to the returned value.

        bloutputs = []

        if isinstance(blformat, str):
            blformat = [blformat]

        if not isinstance(blformat, list):
            raise Exception('blformat must be list or string!')

        if len(blformat) == 0:
            raise Exception('blformat must have one element at least!')

        for i in range(2 ** len(blformat)):
            bloutput = []
            idxs = [int(v) for v in str(bin(i))[2:].zfill(len(blformat))]
            for j in range(len(idxs)):
                elem = '' if (idxs[j] == 0) or (blformat[j] == '') \
                       else self.blout_nondefaults[blformat[j]]
                bloutput.append(elem)
            if bloutput not in bloutputs:
                bloutputs.append(bloutput)

        if len(blformat) == 1:
            bloutputs.append('')
            bloutputs.append(self.blout_nondefaults[blformat[0]])

        return bloutputs

    def _do_run_test(self, blformat, bloutput):
        # print(f'testing blformat={blformat}, bloutput={bloutput}')

        for blfunc in self.blfuncs:
            result = self.exec_sdbaseline(blfunc=blfunc, blformat=blformat, bloutput=bloutput)
            self.assertIsNone(result, msg=f'invalid return value ({result})')

            actual_bloutput = []
            if isinstance(blformat, str) and isinstance(bloutput, str):
                actual_bloutput.append(self._set_actual_bloutput(blformat, bloutput))
            elif isinstance(blformat, list) and isinstance(bloutput, list):
                self.assertEqual(len(blformat), len(bloutput),
                                 msg=f'{blformat} and {bloutput} have different length!')
                for i in range(len(bloutput)):
                    actual_bloutput.append(self._set_actual_bloutput(blformat[i], bloutput[i]))

            for f in actual_bloutput:
                the_blout = f['name']
                blfmt = f['format']
                if the_blout is None:
                    continue
                self.assertTrue(os.path.exists(the_blout), msg=f'{the_blout} does not exist!')
                if not f['default']:
                    fdef = self.blout_defaults[blfmt]
                    self.assertFalse(os.path.exists(fdef), msg=f'{fdef} exists!')
                if blfmt != 'table':
                    res = filecmp.cmp(the_blout, self.ref_blout[blfmt][blfunc])
                    self.assertTrue(res, msg=f'{the_blout} is not identical with the reference!')

            remove_single_file_dir(self.outfile)
            remove_files_dirs(self.blout_default_root)
            remove_files_dirs(self.blout_nondefault_root)

    def _get_blformat_inclusive(self, blformats):
        for i in range(len(blformats)):
            if isinstance(blformats[i], str):
                blformats[i] = [blformats[i]]

        res = [''] * len(blformats[0])
        for blformat in blformats:
            for i in range(len(blformat)):
                if blformat[i] != '':
                    res[i] = blformat[i]

        if res == ['']:
            res = ['text']
        elif res == ['', '']:
            res = ['text', 'csv']
        elif res == ['', '', '']:
            res = ['text', 'csv', 'table']

        return res

    def _run_test(self, blformats):
        blfmt_incl = self._get_blformat_inclusive(blformats)
        bloutputs = self._create_test_cases(blfmt_incl)
        lst = [(blformat, bloutput) for blformat in blformats for bloutput in bloutputs]
        for blformat, bloutput in lst:
            self._do_run_test(blformat=blformat, bloutput=bloutput)

    def test000(self):
        """no bloutput cases"""
        self._run_test(['', ['']])
        self._run_test([['', '']])
        self._run_test([['', '', '']])

    def test010(self):
        """single bloutput cases"""
        # self._run_test(['text', ['text']])  # tentatively skipped for CAS-13673
<<<<<<< HEAD
        self._run_test(['csv', ['csv']])
=======
        # self._run_test(['csv', ['csv']])  # tentatively skipped for CAS-13674
>>>>>>> 128822d2
        self._run_test(['table', ['table']])

    def test011(self):
        """single bloutput cases (blformat with empty elements)"""
        # self._run_test([['', 'csv'], ['text', '']])  # tentatively skipped for CAS-13673
        self._run_test([['', '', 'table']])
        # self._run_test([['', 'text', '']])  # tentatively skipped for CAS-13673
<<<<<<< HEAD
        self._run_test([['csv', '', '']])
=======
        # self._run_test([['csv', '', '']])  # tentatively skipped for CAS-13674
>>>>>>> 128822d2

    @unittest.skip("Not currently part of the test suite")
    def test020(self):
        """double bloutput cases"""
        self._run_test([['table', 'text']])
        self._run_test([['text', 'table']])
        self._run_test([['table', 'csv']])
        self._run_test([['csv', 'table']])
        self._run_test([['text', 'csv']])
        self._run_test([['csv', 'text']])

    @unittest.skip("Not currently part of the test suite")
    def test021(self):
        """double bloutput cases (blformat with an empty element)"""
        self._run_test([['table', 'text', ''], ['table', '', 'csv'], ['', 'text', 'csv']])

    @unittest.skip("Not currently part of the test suite")
    def test030(self):
        """triple bloutput cases"""
        self._run_test([['table', 'text', 'csv']])
        self._run_test([['text', 'table', 'csv']])
        self._run_test([['csv', 'text', 'table']])

    def _run_sinusoid_test(self, rejwn):
        # print(f'testing {rejwn}...')

        blformat = self.blout_fmts_short  # ['text', 'csv']
        result = self.exec_sdbaseline(blfunc='sinusoid', addwn=[0, 1, 2], rejwn=rejwn,
                                      blformat=blformat, bloutput=['', ''])
        self.assertIsNone(result, msg=f'invalid return value ({result})')

        for fmt in blformat:
            the_blout = self.blout_defaults[fmt]
            ref_blout = self.ref_blout_s[fmt][''.join([str(v) for v in rejwn])]
            res = filecmp.cmp(the_blout, ref_blout)
            self.assertTrue(res, msg=f'{the_blout} is not identical with the reference!')

        remove_single_file_dir(self.outfile)
        remove_files_dirs(self.blout_default_root)
        remove_files_dirs(self.blout_nondefault_root)

    def test100(self):
        """confirm if bloutput is correctly output for various wavenumber sets"""
        rejwns = [[0], [0, 2], [1]]
        for rejwn in rejwns:
            self._run_sinusoid_test(rejwn)

    def test101(self):
        """Basic Test 0127: addwn>4000, rejwn4005 test"""

        blfunc = 'sinusoid'
        blformat = ['text', 'csv']
        bloutput = ['', '']
        addwn = '>4000'
        rejwn = [4005]
        spw = '0'
        applyfft = False

        result = self.exec_sdbaseline(blfunc=blfunc, addwn=addwn, rejwn=rejwn, applyfft=applyfft,
                                      blformat=blformat, bloutput=bloutput, spw=spw)
        self.assertIsNone(result, msg=f'invalid return value ({result})')

        the_blout = self.blout_defaults['text']
        res = filecmp.cmp(the_blout, self.ref_blout101)
        self.assertTrue(res, msg=f'{the_blout} is not identical with the reference!')

        remove_single_file_dir(self.outfile)
        remove_files_dirs(self.blout_default_root)
        remove_files_dirs(self.blout_nondefault_root)


class sdbaseline_autoTest(sdbaseline_unittest_base):
    """
    A class that tests maskmode='auto'.

    testAutoPolyNoMask : polynomial fitting using all channels but edge=(500, 500)
    testAutoChebNoMask : Chebyshev polynomial fitting using all channels but edge=(500, 500)
    testAutoCsplNoMask : cspline fitting using all channels but edge=(500, 500)
    testAutoSinuNoMask : sinusoidal fitting using all channels but edge=(500, 500)
    testAutoPolyMaskChan : polynomial fitting using 500~7691 channels (no edge mask)
    testAutoChebMaskChan : Chebyshev polynomial fitting using 500~7691 channels (no edge mask)
    testAutoCsplMaskChan : cspline fitting using 500~7691 channels (no edge mask)
    testAutoSinuMaskChan : sinusoidal fitting using 500~7691 channels (no edge mask)
    testAutoPolyMaskFreq : polynomial fitting using 500~7691 (no edge mask)
    testAutoChebMaskFreq : Chebyshev polynomial fitting using 500~7691 (no edge mask)
    testAutoCsplMaskFreq : cspline fitting using 500~7691 (no edge mask)
    testAutoSinuMaskFreq : sinusoidal fitting using 500~7691 (no edge mask)
    testAutoPolyChanFlag : polynomial fitting of all channels with channel flag in both edge
    testAutoChebChanFlag : Chebyshev fitting of all channels with channel flag in both edge
    testAutoCsplChanFlag : cspline fitting of all channels with channel flag in both edge
    testAutoSinuChanFlag : sinusoidal fitting of all channels with channel flag in both edge
    """
    infile = 'OrionS_rawACSmod_calave.ms'
    outroot = sdbaseline_unittest_base.taskname + '_lftest'
    outfile = outroot + ".ms"
    bloutput = outroot + "_blout"
    base_param = dict(infile=infile,
                      datacolumn='float_data',
                      pol='RR',
                      maskmode='auto',
                      thresh=5.0,
                      avg_limit=16,
                      minwidth=16,
                      outfile=outfile,
                      blformat='csv',
                      bloutput=bloutput)
    edge = [500, 500]
    spw = '2'
    spwchan = '2:500~7691'
    spwfreq = '2:44052975469.940445~44096877113.524124Hz'  # 44052978522~44096874062Hz'
    # in either tests,
    statrange = [[1000, 7191]]
    polystat = {'rms': 0.20170082215673005, 'min': -0.42453908920288086,
                'max': 2.0263485908508301, 'median': 0.0034337043762207031,
                'stddev': 0.20170082215673005}
    chebstat = {'rms': 0.20170082215673005, 'min': -0.42453908920288086,
                'max': 2.0263485908508301, 'median': 0.0034337043762207031,
                'stddev': 0.20170082215673005}
    csplstat = {'rms': 0.20181625130943376, 'min': -0.42370939254760742,
                'max': 2.0274257659912109, 'median': 0.0038695335388183594,
                'stddev': 0.20181625130943376}
    # sinustat = {'max': , 'min': , 'median': , 'rms': , 'stddev': }

    def setUp(self):
        for prevout in glob.glob(self.outroot + '*'):
            if os.path.isdir(prevout):
                shutil.rmtree(prevout)
            else:
                os.remove(prevout)
        if os.path.exists(self.infile):
            shutil.rmtree(self.infile)
        shutil.copytree(os.path.join(self.datapath, self.infile), self.infile)

    def tearDown(self):
        remove_single_file_dir(self.infile)
        remove_files_dirs(self.outroot)

    def flag(self, infile, edge=None, rowidx=None):
        rowflag = True if edge is None else False
        if isinstance(rowidx, int):
            rowidx = [rowidx]

        with table_manager(infile, nomodify=False) as tb:
            if rowidx is None:
                rowidx = range(tb.nrows())
            for idx in rowidx:
                specs = tb.getcell("FLAG", idx)
                if rowflag:
                    specs = True
                else:
                    specs[:, :edge[0]] = True
                    if edge[1] > 0:
                        specs[:, -edge[1]:] = True
                tb.putcell('FLAG', idx, specs)

    def run_test(self, refstat, **kwargs):
        task_param = self.base_param.copy()
        for key, val in kwargs.items():
            task_param[key] = val
        sdbaseline(**task_param)
        outfile = task_param['outfile']
        polid = 0 if task_param['pol'] in ['RR', 'LL'] else None
        currstat = self._getStats(outfile, spw='0', pol=polid,
                                  colname=task_param['datacolumn'].upper(),
                                  mask=self.statrange)
        self._compareStats(currstat[0], refstat)

    def testAutoPolyNoMask(self):
        """polynomial fitting using all channels but edge=[500, 500]"""
        self.run_test(self.polystat, spw=self.spw, edge=self.edge, blfunc='poly')

    def testAutoChebNoMask(self):
        """Chebyshev polynomial fitting using all channels but edge=[500, 500]"""
        self.run_test(self.chebstat, spw=self.spw, edge=self.edge, blfunc='chebyshev')

    def testAutoCsplNoMask(self):
        """cspline fitting using all channels but edge=[500, 500]"""
        self.run_test(self.csplstat, spw=self.spw, edge=self.edge, blfunc='cspline')

#     def testAutoSinuNoMask(self):
#         """sinusoidal fitting using all channels but edge=[500, 500]"""
#         self.run_test(self.sinustat, spw=self.spw, edge=self.edge, blfunc='sinusoid')

    def testAutoPolyMaskChan(self):
        """polynomial fitting using 500~7691 channels (no edge mask)"""
        self.run_test(self.polystat, spw=self.spwchan, edge=[0, 0], blfunc='poly')

    def testAutoChebMaskChan(self):
        """Chebyshev polynomial fitting using 500~7691 channels (no edge mask)"""
        self.run_test(self.chebstat, spw=self.spwchan, edge=[0, 0], blfunc='chebyshev')

    def testAutoCsplMaskChan(self):
        """cspline fitting using 500~7691 channels (no edge mask)"""
        self.run_test(self.csplstat, spw=self.spwchan, edge=[0, 0], blfunc='cspline')

#     def testAutoSinuMaskChan(self):
#         """sinusoidal fitting using 500~7691 channels (no edge mask)"""
#         self.run_test(self.sinustat, spw=self.spwchan, edge=self.noedge, blfunc='sinusoid')

    def testAutoPolyMaskFreq(self):
        """polynomial fitting using 500~7691 channels (no edge mask)"""
        self.run_test(self.polystat, spw=self.spwfreq, edge=[0, 0], blfunc='poly')

    def testAutoChebMaskFreq(self):
        """Chebyshev polynomial fitting using 500~7691 channels (no edge mask)"""
        self.run_test(self.chebstat, spw=self.spwfreq, edge=[0, 0], blfunc='chebyshev')

    def testAutoCsplMaskFreq(self):
        """cspline fitting using 500~7691 channels (no edge mask)"""
        self.run_test(self.csplstat, spw=self.spwfreq, edge=[0, 0], blfunc='cspline')

#     def testAutoSinuMaskFreq(self):
#         """sinusoidal fitting using 500~7691 channels (no edge mask)"""
#         self.run_test(self.sinustat, spw=self.spwfreq, edge=self.noedge, blfunc='sinusoid')

    def testAutoPolyChanFlag(self):
        """polynomial fitting of all channels with channel flag in both edge"""
        self.flag(self.infile, edge=self.edge)
        self.run_test(self.polystat, spw=self.spw, edge=[0, 0], blfunc='poly')

    def testAutoChebChanFlag(self):
        """Chebyshev polynomial of all channels with channel flag in both edge"""
        self.flag(self.infile, edge=self.edge)
        self.run_test(self.chebstat, spw=self.spw, edge=[0, 0], blfunc='chebyshev')

    def testAutoCsplChanFlag(self):
        """cspline fitting of all channels with channel flag in both edge"""
        self.flag(self.infile, edge=self.edge)
        self.run_test(self.csplstat, spw=self.spw, edge=[0, 0], blfunc='cspline')

#     def testAutoSinuChanFlag(self):
#         """sinusoidal fitting of all channels with channel flag in both edge"""
#         self.flag(self.infile,edge=self.edge)
#         self.run_test(self.sinustat, spw=self.spw, edge=self.noedge, blfunc='sinusoid')


class sdbaseline_selectionTest(unittest.TestCase):
    datapath = ctsys_resolve('unittest/sdbaseline/')
    infile = "analytic_type1.bl.ms"
    outfile = "baselined.ms"
    bloutfile = infile + "_blparam.txt"
    common_param = dict(infile=infile, outfile=outfile,
                        maskmode='list', blmode='fit', dosubtract=True,
                        blfunc='poly', order=1)
    selections = dict(intent=("CALIBRATE_ATMOSPHERE#OFF*", [1]),
                      antenna=("DA99", [1]),
                      field=("M1*", [0]),
                      spw=(">6", [1]),
                      timerange=("2013/4/28/4:13:21", [1]),
                      scan=("0~8", [0]),
                      pol=("YY", [1]))
    # baseline mask for each row of MS
    chan_mask = {'float_data': ("0~19;21~127", "0~39;41~127"),
                 'corrected': ("0~59;61~127", "0~79;81~127")}
    # data of line (chan, amp) for each pol and row of MS
    line_data = {'float_data': {'r0': ((20, 50.0), (20, 100.0)),
                                'r1': ((40, 150.0), (40, 200.0))},
                 'corrected': {'r0': ((60, 75.0), (60, 125.0)),
                               'r1': ((80, 175.0), (80, 225.0))}
                 }
    templist = [infile, outfile, bloutfile]
    verbose = False

    def _clearup(self):
        for name in self.templist:
            remove_single_file_dir(name)

    def setUp(self):
        self._clearup()
        shutil.copytree(os.path.join(self.datapath, self.infile), self.infile)

    def tearDown(self):
        self._clearup()

    def _get_selection_string(self, key):
        if key not in self.selections.keys():
            raise ValueError("Invalid selection parameter %s" % key)
        return {key: self.selections[key][0]}

    def _get_selected_row_and_pol(self, key):
        if key not in self.selections.keys():
            raise ValueError("Invalid selection parameter %s" % key)
        pols = [0, 1]
        rows = [0, 1]
        if key == 'pol':  # self.selection stores pol ids
            pols = self.selections[key][1]
        else:  # self.selection stores row ids
            rows = self.selections[key][1]
        return (rows, pols)

    def _get_reference(self, nchan, irow, ipol, datacol):
        line_chan, line_amp = self.line_data[datacol][('r%d' % irow)][ipol]
        reference = np.zeros(nchan)
        reference[line_chan] = line_amp
        if self.verbose:
            print("reference=%s" % str(reference))
        return reference

    def _format_spw_mask(self, datacolumn, sel_param):
        (rowids, polids) = self._get_selected_row_and_pol(sel_param)
        spwstr = "*"
        if sel_param == "spw":
            spwstr = self._get_selection_string(sel_param)['spw']
        if len(rowids) == 1:
            return ("%s:%s" % (spwstr, self.chan_mask[datacolumn][rowids[0]]))
        else:
            spwids = ['6', '7']
            spwstr = ""
            for irow in rowids:
                if len(spwstr) > 0:
                    spwstr = spwstr + ","
                spwstr = spwstr + \
                    ("%s:%s" % (spwids[irow], self.chan_mask[datacolumn][irow]))
            return spwstr

    def run_test(self, sel_param, datacolumn, reindex=True):
        inparams = self._get_selection_string(sel_param)
        inparams['spw'] = self._format_spw_mask(datacolumn, sel_param)
        inparams.update(self.common_param)
        print("task param: %s" % str(inparams))
        sdbaseline(datacolumn=datacolumn, reindex=reindex, **inparams)
        self._test_result(inparams["outfile"], sel_param, datacolumn)

    def _test_result(self, msname, sel_param, dcol, atol=1.e-5, rtol=1.e-5, applymode=False):
        # Make sure output MS exists
        self.assertTrue(os.path.exists(msname), "Could not find output MS")
        # Compare output MS with reference (nrow, npol, and spectral values)
        (rowids, polids) = self._get_selected_row_and_pol(sel_param)
        poltest = (sel_param == "pol")
        if dcol.startswith("float"):
            testcolumn = "FLOAT_DATA"
        else:  # output is in DATA column
            testcolumn = "DATA"
        tb.open(msname)
        try:
            if not applymode:  # normal fit
                self.assertEqual(tb.nrows(), len(rowids),
                                 "Row number wrong %d (expected: %d)" % (tb.nrows(), len(rowids)))
            else:  # in case of apply, rownumber does not change from input MS
                self.assertGreaterEqual(tb.nrows(), np.array(rowids).max(),
                                        'Reference row number is larger than table size.')
            for out_row in range(len(rowids)):
                in_row = rowids[out_row]
                if applymode:
                    out_row = in_row
                sp = tb.getcell(testcolumn, out_row)
                if not poltest:
                    self.assertEqual(sp.shape[0], len(polids),
                                     "Number of pol is wrong in row=%d:  %d (expected: %d)" %
                                     (out_row, len(polids), sp.shape[0]))
                nchan = sp.shape[1]
                for out_pol in range(len(polids)):
                    in_pol = polids[out_pol]
                    reference = self._get_reference(nchan, in_row, in_pol, dcol)
                    if self.verbose:
                        print("data=%s" % str(sp[out_pol]))
                    self.assertTrue(np.allclose(sp[out_pol], reference,
                                                atol=atol, rtol=rtol),
                                    "Baselined data differs at row=%d, pol=%d" % (out_row, out_pol))
        finally:
            tb.close()

    def run_test_apply(self, sel_param, datacolumn, reindex=True):
        """BL table generation + application"""
        inparams = self._get_selection_string(sel_param)
        inparams['spw'] = self._format_spw_mask(datacolumn, sel_param)
        inparams.update(self.common_param)
        outms = inparams['outfile']
        bltable = outms + '.bl.cal'
        print('generate BL table')
        inparams.update(dict(dosubtract=False, blformat='table', bloutput=bltable, outfile=''))
        sdbaseline(datacolumn=datacolumn, reindex=reindex, **inparams)
        self.assertTrue(os.path.exists(bltable), 'Failed to generate BL caltable')
        self.assertFalse(os.path.exists(outms), 'Output MS should not be generated yet.')
        print('apply BL table')
        sdbaseline(datacolumn=datacolumn, reindex=reindex, infile=inparams['infile'],
                   outfile=outms, blmode='apply', bltable=bltable)
        self._test_result(outms, sel_param, datacolumn, applymode=True)

    def testIntentF(self):
        """Test selection by intent (float_data)"""
        self.run_test("intent", "float_data")

    def testIntentC(self):
        """Test selection by intent (corrected)"""
        self.run_test("intent", "corrected")

    def testAntennaF(self):
        """Test selection by antenna (float_data)"""
        self.run_test("antenna", "float_data")

    def testAntennaC(self):
        """Test selection by antenna (corrected)"""
        self.run_test("antenna", "corrected")

    def testFieldF(self):
        """Test selection by field (float_data)"""
        self.run_test("field", "float_data")

    def testFieldC(self):
        """Test selection by field (corrected)"""
        self.run_test("field", "corrected")

    def testSpwF(self):
        """Test selection by spw (float_data)"""
        self.run_test("spw", "float_data")

    def testSpwC(self):
        """Test selection by spw (corrected)"""
        self.run_test("spw", "corrected")

    def testTimerangeF(self):
        """Test selection by timerange (float_data)"""
        self.run_test("timerange", "float_data")

    def testTimerangeC(self):
        """Test selection by timerange (corrected)"""
        self.run_test("timerange", "corrected")

    def testScanF(self):
        """Test selection by scan (float_data)"""
        self.run_test("scan", "float_data")

    def testScanC(self):
        """Test selection by scan (corrected)"""
        self.run_test("scan", "corrected")

    def testPolF(self):
        """Test selection by pol (float_data)"""
        self.run_test("pol", "float_data")

    def testPolC(self):
        """Test selection by pol (corrected)"""
        self.run_test("pol", "corrected")

    def testReindexSpw(self):
        """Test reindex =T/F in spw selection"""
        outfile = self.common_param['outfile']
        for datacol in ['float_data', 'corrected']:
            print("Test: %s" % datacol.upper())
            for (reindex, ddid, spid) in zip([True, False], [0, 1], [0, 7]):
                print("- reindex=%s" % str(reindex))
                self.run_test("spw", datacol, reindex=reindex)
                tb.open(outfile)
                try:
                    self.assertEqual(ddid, tb.getcell('DATA_DESC_ID', 0),
                                     "comparison of DATA_DESCRIPTION_ID failed.")
                finally:
                    tb.close()
                tb.open(outfile + '/DATA_DESCRIPTION')
                try:
                    self.assertEqual(spid, tb.getcell('SPECTRAL_WINDOW_ID', ddid),
                                     "comparison of SPW_ID failed.")
                finally:
                    tb.close()
                shutil.rmtree(outfile)
                os.remove('%s_blparam.txt' % self.common_param['infile'])

    def testReindexIntent(self):
        """Test reindex =T/F in intent selection"""
        outfile = self.common_param['outfile']
        for datacol in ['float_data', 'corrected']:
            print("Test: %s" % datacol.upper())
            for (reindex, idx) in zip([True, False], [0, 4]):
                print("- reindex=%s" % str(reindex))
                self.run_test("intent", datacol, reindex=reindex)
                tb.open(outfile)
                try:
                    self.assertEqual(idx, tb.getcell('STATE_ID', 0),
                                     "comparison of state_id failed.")
                finally:
                    tb.close()
                shutil.rmtree(outfile)
                os.remove('%s_blparam.txt' % self.common_param['infile'])


class sdbaseline_updateweightTest(sdbaseline_unittest_base):
    """
    Tests for updateweight=True
    to confirm if WEIGHT_SPECTRUM column is removed
    """

    datapath = ctsys_resolve('unittest/sdbaseline/')
    infile = 'uid___A002_X6218fb_X264.ms'
    outroot = sdbaseline_unittest_base.taskname + '_updateweighttest'
    outfile = outroot + '.ms'
    params = {'infile': infile, 'outfile': outfile,
              'intent': 'OBSERVE_TARGET#ON_SOURCE',
              'spw': '9', 'datacolumn': 'data',
              'updateweight': True}

    def setUp(self):
        remove_files_dirs(self.infile)
        shutil.copytree(os.path.join(self.datapath, self.infile), self.infile)

    def tearDown(self):
        remove_files_dirs(self.infile)
        remove_files_dirs(self.outroot)

    def test000(self):
        with table_manager(self.infile) as tb:
            colnames_in = tb.colnames()
        infile_has_wspec = 'WEIGHT_SPECTRUM' in colnames_in
        self.assertTrue(infile_has_wspec,
                        msg='WEIGHT_SPECTRUM not found in the input data.')

        sdbaseline(**self.params)

        with table_manager(self.outfile) as tb:
            colnames_out = tb.colnames()
        outfile_no_wspec = 'WEIGHT_SPECTRUM' not in colnames_out
        self.assertTrue(outfile_no_wspec,
                        msg='WEIGHT_SPECTRUM is not removed.')


class sdbaseline_updateweightTest2(sdbaseline_unittest_base):
    """
    Tests for updateweight=True cases

    test000 : updateweight=False - WEIGHT column must not be updated
    test010 : updateweight=True, sigmavalue=default('stddev')
    test011 : updateweight=True, sigmavalue=default('stddev'), channels 4500~6500 flagged
    test012 : updateweight=True, sigmavalue=default('stddev'), spw to flag channels 4500-6499
    test020 : updateweight=True, sigmavalue='stddev'
    test021 : updateweight=True, sigmavalue='stddev', channels 4500~6500 flagged in input data
    test022 : updateweight=True, sigmavalue='stddev', spw to flag channels 4500-6499
    test030 : updateweight=True, sigmavalue='rms'
    test031 : updateweight=True, sigmavalue='rms', channels 4500~6500 flagged in input data
    test032 : updateweight=True, sigmavalue='rms', spw to flag channels 4500-6499
    test040 : blfunc='variable'
    test041 : blfunc='variable', channels 4500~6500 flagged in input data
    test042 : blfunc='variable', spw to flag channels 4500-6499
    test050 : blmode='apply'
    test051 : blmode='apply', channels 4500~6500 flagged in input data
    test052 : blmode='apply', spw to flag channels 4500-6499
    test060 : confirm if clipping result is used to compute weights in fit mode
    test061 : confirm if clipping result is used to compute weights in apply mode
    """

    datapath = ctsys_resolve('unittest/sdbaseline/')
    infile = 'analytic_order3_withoffset.ms'
    outroot = sdbaseline_unittest_base.taskname + '_updateweighttest'
    outfile = outroot + '.ms'
    spw = '*:0~4499;6500~8191'
    params_base = {'infile': infile,
                   'outfile': outfile,
                   'intent': 'OBSERVE_TARGET#ON_SOURCE',
                   'datacolumn': 'float_data',
                   'updateweight': True}

    OUTLIER_CHANNEL = 4000
    OUTLIER_VALUE = 100000000.0

    def setUp(self):
        remove_files_dirs(self.infile)
        shutil.copytree(os.path.join(self.datapath, self.infile), self.infile)
        self.params = copy.deepcopy(self.params_base)

    def tearDown(self):
        remove_files_dirs(self.infile)
        remove_files_dirs(self.outroot)

    def _check_weight_identical(self):
        with table_manager(self.infile) as tb:
            wgt_in = tb.getcol('WEIGHT')
        with table_manager(self.outfile) as tb:
            wgt_out = tb.getcol('WEIGHT')
        self.assertTrue(np.array_equal(wgt_in, wgt_out),
                        msg='WEIGHT column is unexpectedly updated!')

    def _check_weight_values(self, sigmavalue='stddev'):
        """
        Check if the values in the WEIGHT column are identical
        to those calculated per polarisation and per row
        as 1/(sigma(pol, row)^2), where sigma is
        - the standard deviation if sigmavalue is 'stddev',
          in which case sigma^2 is the variance, or
        - the root mean square if sigmavalue is 'rms',
          in which case sigma^2 is the mean square
        calculated over all *valid* spectra
        along the frequency channels axis of (pol, row).
        Note that the values in the WEIGHT column should be
        zero in case all channels are flagged.
        """
        with table_manager(self.outfile) as tb:
            wgt = tb.getcol('WEIGHT')
            data = tb.getcol('FLOAT_DATA')
            flag = tb.getcol('FLAG')
            if 'spw' in self.params.keys():
                flag[:, 4500:6500, :] = True

        mdata = np.ma.masked_array(data, mask=flag)
        if sigmavalue == 'stddev':
            mwgt_ref = 1.0 / np.var(mdata, axis=1)
        elif sigmavalue == 'rms':
            mwgt_ref = 1.0 / np.mean(np.square(mdata), axis=1)
        else:
            raise ValueError("Illegal argument: sigmavalue={}: must be \
                             'stddev' or 'rms'".format(sigmavalue))
        wgt_ref = np.ma.filled(mwgt_ref, fill_value=0.0)

        self.assertTrue(np.allclose(wgt, wgt_ref, rtol=1.0e-2, atol=1.0e-5))

    def run_test(self):
        sdbaseline(**self.params)

        if self.params['updateweight']:
            sigmavalue = self.params['sigmavalue'] if 'sigmavalue' in self.params else 'stddev'
            self._check_weight_values(sigmavalue)
        else:
            self._check_weight_identical()

    def write_param_file(self, param_file):
        params = [[''] * 2 for i in range(2)]
        params[0][0] = '0,0,,0,3.,false,,,,,poly,3,0,[]\n'
        params[0][1] = '0,1,,0,3.,false,,,,,chebyshev,2,0,[]\n'
        params[1][0] = '1,0,,0,3.,false,,,,,cspline,,1,[]\n'
        params[1][1] = '1,1,,0,3.,false,,,,,cspline,,2,[]\n'

        with open(param_file, mode='w') as f:
            for irow in range(len(params)):
                for ipol in range(len(params[0])):
                    f.write(params[irow][ipol])

    def add_mask(self):
        # flag channels from 4500 to 6499 for each spectrum
        with table_manager(self.infile, nomodify=False) as tb:
            flag = tb.getcol('FLAG')
            flag[:, 4500:6500, :] = True
            tb.putcol('FLAG', flag)

    def test000(self):
        """updateweight=False - WEIGHT column must not be updated"""
        self.params.update(updateweight=False)
        self.run_test()

    def test010(self):
        """updateweight=True, sigmavalue=default('stddev')"""
        self.run_test()

    def test011(self):
        """updateweight=True, sigmavalue=default('stddev'), channels 4500~6500 flagged"""
        self.add_mask()
        self.run_test()

    def test012(self):
        """updateweight=True, sigmavalue=default('stddev'), spw to flag channels 4500-6499"""
        self.params.update(spw=self.spw)
        self.run_test()

    def test020(self):
        """updateweight=True, sigmavalue='stddev'"""
        self.params.update(sigmavalue='stddev')
        self.run_test()

    def test021(self):
        """updateweight=True, sigmavalue='stddev', channels 4500~6500 flagged in input data"""
        self.add_mask()
        self.params.update(sigmavalue='stddev')
        self.run_test()

    def test022(self):
        """updateweight=True, sigmavalue='stddev', spw to flag channels 4500-6499"""
        self.params.update(spw=self.spw, sigmavalue='stddev')
        self.run_test()

    def test030(self):
        """updateweight=True, sigmavalue='rms'"""
        self.params.update(sigmavalue='rms')
        self.run_test()

    def test031(self):
        """updateweight=True, sigmavalue='rms', channels 4500~6500 flagged in input data"""
        self.add_mask()
        self.params.update(sigmavalue='rms')
        self.run_test()

    def test032(self):
        """updateweight=True, sigmavalue='rms', spw to flag channels 4500-6499"""
        self.params.update(spw=self.spw, sigmavalue='rms')
        self.run_test()

    def test040(self):
        """blfunc='variable'"""
        self.params.update(blfunc='variable', blparam=self.outroot + '_param.txt')
        self.write_param_file(self.params['blparam'])
        self.run_test()

    def test041(self):
        """blfunc='variable', channels 4500~6500 flagged in input data"""
        self.add_mask()
        self.params.update(blfunc='variable', blparam=self.outroot + '_param.txt')
        self.write_param_file(self.params['blparam'])
        self.run_test()

    def test042(self):
        """blfunc='variable', spw to flag channels 4500-6499"""
        self.params.update(spw=self.spw, blfunc='variable', blparam=self.outroot + '_param.txt')
        self.write_param_file(self.params['blparam'])
        self.run_test()

    def run_apply_test(self):
        bltable = self.infile + '.bltable'
        self.params.update(blformat='table', bloutput=bltable, bltable=bltable)

        # make a baseline table
        self.params.update(blmode='fit', updateweight=False)
        sdbaseline(**self.params)
        self._checkfile(bltable)
        remove_single_file_dir(self.outfile)

        # apply
        self.params.update(blmode='apply', updateweight=True)
        self.run_test()

    def test050(self):
        """blmode='apply'"""
        self.run_apply_test()

    def test051(self):
        """blmode='apply', channels 4500~6500 flagged in input data"""
        self.add_mask()
        self.run_apply_test()

    def test052(self):
        """blmode='apply', spw to flag channels 4500-6499"""
        self.params.update(spw=self.spw)
        self.run_apply_test()

    def _set_data_for_clipping(self):
        # set artificial spectra (flat+outlier) in input MS
        with table_manager(self.infile, nomodify=False) as tb:
            spec = tb.getcell('FLOAT_DATA', 0)  # row 0, shape = (npol, nchan)
            # flat spectrum with (mean, sigma) = (0, 1)
            spec[:, 0::2] = 1.0
            spec[:, 1::2] = -1.0
            spec[:, self.OUTLIER_CHANNEL] = self.OUTLIER_VALUE
            tb.putcell('FLOAT_DATA', 0, spec)

            flag = tb.getcell('FLAG', 0)  # row 0
            flag.fill(False)
            tb.putcell('FLAG', 0, flag)

            return spec, flag

    def _get_reference_weight(self, spec, flag):
        # compute the reference weight value
        flag[:, self.OUTLIER_CHANNEL] = True
        mdata = np.ma.masked_array(spec, mask=flag)

        return 1.0 / np.var(mdata, axis=1)

    def run_clipping_test(self, doapply=False):
        bltable = self.infile + '_blparam.bltable'
        if doapply:
            self.params.update(blmode='fit',
                               blformat='table', bloutput=bltable,
                               dosubtract=False,
                               updateweight=False)

        spec, flag = self._set_data_for_clipping()
        weight_ref = self._get_reference_weight(spec, flag)

        sdbaseline(**self.params)

        if doapply:
            self.params.update(blmode='apply', bltable=bltable,
                               dosubtract=True,
                               updateweight=True)
            sdbaseline(**self.params)

        # value checking
        # the weight values in the output MS should be close to 1
        # if the outlier channel is correctly eliminated by iterative clipping.
        # if clipping result is not taken into account when computing weights,
        # the weight should be a very small value (~ 8 * 10^-13)
        with table_manager(self.outfile) as tb:
            self.assertTrue(np.allclose(tb.getcell('WEIGHT', 0), weight_ref),
                            msg='weight value is wrong.')

    def test060(self):
        """confirm if clipping result is used to compute weights in fit mode"""
        self.params.update(clipniter=5, clipthresh=3.0, updateweight=True,
                           blmode='fit', blfunc='poly', order=0)
        self.run_clipping_test()

    def test061(self):
        """confirm if clipping result is used to compute weights in apply mode"""
        self.params.update(clipniter=5, clipthresh=3.0,
                           blmode='fit', blfunc='poly', order=0)
        self.run_clipping_test(doapply=True)


class sdbaseline_clippingTest(sdbaseline_unittest_base):
    """
    Tests for iterative sigma clipping

    test000 : to confirm if clipping works regardless of blformat when blfunc='poly'
    test001 : to confirm if clipping works regardless of blformat blfunc='cspline'
    test002 : to confirm if clipping works regardless of blformat blfunc='sinusoid'
    test003 : to confirm if clipping works regardless of blformat blfunc='variable'

    test010 : clipping runs multiple times (positive spikes only, threshold=3sigma)
    test011 : clipping runs multiple times (positive spikes only, threshold=10sigma)
    test012 : clipping runs multiple times (negative spikes only)
    test013 : clipping runs multiple times (both positive/negative spikes)

    test020 : clipping does run but actually no data clipped (huge threshold)
    test021 : clipping does run but actually no data clipped (no spike)
    """

    datapath = ctsys_resolve('unittest/sdbaseline/')
    infile = 'analytic_order3_withoffset.ms'
    outroot = sdbaseline_unittest_base.taskname + '_clippingtest'
    outfile = outroot + '.ms'
    csvfile = infile + '_blparam.csv'
    blparamfile = outroot + '.blparam'
    params = {'infile': infile, 'outfile': outfile,
              'overwrite': True,
              'intent': 'OBSERVE_TARGET#ON_SOURCE',
              'datacolumn': 'float_data',
              'blmode': 'fit',
              'order': 0, 'npiece': 1, 'addwn': 0,
              'blparam': blparamfile}
    outdata = {}
    outmask = {}

    def setUp(self):
        remove_files_dirs(self.infile)
        shutil.copytree(os.path.join(self.datapath, self.infile), self.infile)
        self.outdata = {}
        self.outmask = {}

    def tearDown(self):
        remove_files_dirs(self.infile)
        remove_files_dirs(self.outroot)

    def _setup_input_data(self, spikes):
        with table_manager(self.infile, nomodify=False) as tb:
            data = tb.getcell('FLOAT_DATA', 0)
            # flat spectrum with (mean, sigma) = (5, 1)
            data[:, 0::2] = 6.0
            data[:, 1::2] = 4.0
            # outliers
            for chan, value in spikes:
                data[:, chan] = value
            tb.putcell('FLOAT_DATA', 0, data)

    def _set_params(self, blfunc, outbl, clipniter, thres):
        self.params['blfunc'] = blfunc
        self.params['blformat'] = 'csv' if outbl else ''
        self.params['clipniter'] = clipniter
        self.params['clipthresh'] = thres

    def _get_data_name(self, outbl, clipniter):
        name_bl = 'bl' if outbl else 'nobl'
        name_cl = str(clipniter)

        return name_bl + '-' + name_cl

    def _exec_sdbaseline(self, blfunc, outbl, clipniter, thres):
        self._set_params(blfunc, outbl, clipniter, thres)

        if blfunc == 'variable':
            self._create_blparam_file(clipniter, thres)

        sdbaseline(**self.params)

        with table_manager(self.outfile) as tb:
            data_name = self._get_data_name(outbl, clipniter)
            self.outdata[data_name] = tb.getcell('FLOAT_DATA', 0)[0]  # row(spw)=0, pol=0
        if outbl:
            with open(self.csvfile) as f:
                for line in csv.reader(f):
                    if (line[2] == '0') and (line[3] == '0'):  # row(spw)=0, pol=0
                        data_name = self._get_data_name(outbl, clipniter)
                        self.outmask[data_name] = line[5]

            remove_single_file_dir(self.csvfile)

        remove_files_dirs(self.outroot)

    def _result(self, outbl, clipniter):
        return self.outdata[self._get_data_name(outbl, clipniter)]

    def _resmask(self, clipniter):
        return self.outmask[self._get_data_name(True, clipniter)]

    def _create_blparam_file(self, clipniter, thres):
        with open(self.blparamfile, 'w') as f:
            f.write(f'0,0,,{clipniter},{thres},false,,,,,poly,0,,[]')
            f.write(f'0,1,,{clipniter},{thres},false,,,,,chebyshev,0,,[]')
            f.write(f'1,0,,{clipniter},{thres},false,,,,,cspline,,1,[]')
            f.write(f'1,1,,{clipniter},{thres},false,,,,,cspline,,1,[]')

    def _run_test(self, blfunc='poly', spikes=[(4000, 100000.0)], thres=3.0, ifclipped=True):
        self._setup_input_data(spikes=spikes)

        bools = [False, True]
        lst = [(outbl, clipniter) for outbl in bools for clipniter in [0, 1]]
        for outbl, clipniter in lst:
            self._exec_sdbaseline(blfunc, outbl, clipniter, thres)

        # when clipping is turned on, output of sdbaseline must be identical
        # regardless of whether blformat is empty or not
        self.assertTrue(np.allclose(self._result(False, 1), self._result(True, 1)),
                        msg='unexpected result; result differs with different blformat.')
        # when clipping is turned off, output of sdbaseline must be identical
        # regardless of whether blformat is empty or not
        self.assertTrue(np.allclose(self._result(False, 0), self._result(True, 0)),
                        msg='unexpected result; result differs with different blformat.')
        # when clipping is turned on, output of sdbaseline must be different from that
        # without clipping, regardless of whether blformat is empty or not
        if ifclipped:
            for blout in bools:
                self.assertFalse(np.allclose(self._result(blout, 1), self._result(blout, 0)),
                                 msg='unexpected result; clipping is not working.')
        else:
            for blout in bools:
                self.assertTrue(np.allclose(self._result(blout, 1), self._result(blout, 0)),
                                msg='unexpected result; clipping is done.')

    def _run_test_multiple_clipping(self, spikes, thres=3.0):
        # using a data with two spikes with different values.
        # this test is to confirm if the larger spike is clipped in the first turn
        # and if the smaller spike is clipped in the second turn
        # and if no more data is clipped afterwards.

        self._setup_input_data(spikes=[(2000, 1000.0), (4000, 100000.0)])
        maxiter = 5

        bools = [False, True]
        for niter in range(maxiter):
            for outbl in bools:
                self._exec_sdbaseline(blfunc='poly', outbl=outbl, clipniter=niter, thres=thres)

            # checking for every iteration if output spectrum is identical
            # regardless of whether bloutput is empty or not
            self.assertTrue(np.allclose(self._result(False, niter), self._result(True, niter)),
                            msg='unexpected result; result differs with different blformat.')

        # checking for every iteration if output mask is correct
        answer_mask_before = '[[0;8191]]'
        self.assertEqual(self._resmask(0), answer_mask_before)
        answer_mask_after_1clip = '[[0;3999];[4001;8191]]'  # channel 4000 is clipped
        self.assertEqual(self._resmask(1), answer_mask_after_1clip)
        answer_mask_after_2clip = '[[0;1999];[2001;3999];[4001;8191]]'  # channel 2000 is clipped
        for i in range(2, maxiter):
            self.assertEqual(self._resmask(i), answer_mask_after_2clip)

    def test000(self):
        """confirm if clipping works regardless of blformat when blfunc='poly'"""
        self._run_test(blfunc='poly')

    def test001(self):
        """confirm if clipping works regardless of blformat blfunc='cspline'"""
        self._run_test(blfunc='cspline')

    def test002(self):
        """confirm if clipping works regardless of blformat blfunc='sinusoid'"""
        self._run_test(blfunc='sinusoid')

    def test003(self):
        """confirm if clipping works regardless of blformat blfunc='variable'"""
        self._run_test(blfunc='variable')

    def test010(self):
        """clipping runs multiple times (positive spikes only, threshold=3sigma)"""
        self._run_test_multiple_clipping(spikes=[(2000, 1000.0), (4000, 100000.0)])

    def test011(self):
        """clipping runs multiple times (positive spikes only, threshold=10sigma)"""
        self._run_test_multiple_clipping(spikes=[(2000, 1000.0), (4000, 100000.0)], thres=10.0)

    def test012(self):
        """clipping runs multiple times (negative spikes only)"""
        self._run_test_multiple_clipping(spikes=[(2000, -1000.0), (4000, -100000.0)])

    def test013(self):
        """clipping runs multiple times (both positive/negative spikes)"""
        self._run_test_multiple_clipping(spikes=[(2000, -1000.0), (4000, 100000.0)])

    def test020(self):
        """clipping does run but actually no data clipped (huge threshold)"""
        self._run_test(thres=100.0, ifclipped=False)

    def test021(self):
        """clipping does run but actually no data clipped (no spike)"""
        self._run_test(thres=3.0, spikes=[], ifclipped=False)


class sdbaseline_helperTest(sdbaseline_unittest_base):
    """
    Tests for helper functions

    test000 : tests for is_empty()
    test010 : tests for parse_wavenumber_param()
    test020 : tests for check_fftthresh()
    """

    def test000(self):
        """tests for is_empty()"""
        print("Testing a helper function is_empty() with")

        # right cases
        blformats = [None, '', [], ['', '', '']]
        for blformat in blformats:
            print(f"    blformat='{blformat}'...")
            self.assertTrue(is_empty(blformat))

        # wrong cases
        blformats = ['text', 'csv', 'table',
                     ['text'], ['csv'], ['table'],
                     ['text', ''], ['', 'table'],
                     ['text', 'csv'], ['text', 'table'], ['csv', 'table'],
                     ['text', 'csv', ''], ['text', '', 'table'], ['', 'csv', 'table'],
                     ['text', 'csv', 'table'],
                     ['text', 'csv', 'table', ''], ['', 'text', 'csv', 'table']]
        for blformat in blformats:
            print(f"    blformat='{blformat}'...")
            self.assertFalse(is_empty(blformat))

    def test010(self):
        """tests for parse_wavenumber_param()"""
        test_cases = [([1, 2, 3], '1,2,3'),
                      ([1, 3, 2], '1,2,3'),
                      ([3, 2, 1], '1,2,3'),
                      ([3, 1, 3], '1,3'),
                      ([-5, 1, 2], 'ERROR'),
                      ((3, 2, 1), '1,2,3'),
                      ((4, 1, 4), '1,4'),
                      ((-5, 1, 2), 'ERROR'),
                      (5, '5'),
                      (0, '0'),
                      (-6, 'ERROR'),
                      (7.0, 'ERROR'),
                      (True, 'ERROR'),
                      ('5', '5'),
                      ('0', '0'),
                      ('-6', 'ERROR'),
                      ('7.0', 'ERROR'),
                      ('1, 2, 3', '1,2,3'),
                      ('3, 2, 1', '1,2,3'),
                      ('3, 1, 3', '1,3'),
                      ('-5, 1, 2', 'ERROR'),
                      ('2-5', '2,3,4,5'),
                      ('3~6', '3,4,5,6'),
                      ('<=3', '0,1,2,3'),
                      ('=<4', '0,1,2,3,4'),
                      ('5>=', '0,1,2,3,4,5'),
                      ('6=>', '0,1,2,3,4,5,6'),
                      ('<3', '0,1,2'),
                      ('4>', '0,1,2,3'),
                      ('>=3', '3,-999'),
                      ('=>4', '4,-999'),
                      ('5<=', '5,-999'),
                      ('6=<', '6,-999'),
                      ('>3', '4,-999'),
                      ('4<', '5,-999')]

        print("Testing a helper function parse_wavenumber_param() with")
        for (wn, answer) in test_cases:
            print(f"    wn='{wn}'...")
            if answer == 'ERROR':
                with self.assertRaises(ValueError, msg="wrong value given for addwn/rejwn"):
                    parse_wavenumber_param(wn)
            else:
                self.assertEqual(answer, parse_wavenumber_param(wn))

    def test020(self):
        """tests for check_fftthresh()"""
        print("Testing a helper function check_fftthresh() with")

        # right cases
        test_cases = [3, 3.0, 'top4', '5sigma', '5.0sigma']
        for fftthresh in test_cases:
            print(f"    fftthresh='{fftthresh}'...")
            try:
                check_fftthresh(fftthresh)
            except Exception as e:
                print("Unexpected error!")
                raise e

        # wrong cases
        test_cases = [{'fftthresh': [0, 0.0, -3, -3.0, 'top-4', '-5sigma', '-5.0sigma'],
                       'errmsg': "threshold given to fftthresh must be positive."},
                      {'fftthresh': ['fivesigma'],
                       'errmsg': "fftthresh has a wrong format."},
                      {'fftthresh': [None, True, ['3.0'], ('top4',)],
                       'errmsg': "fftthresh must be float or integer or string."}]
        for test_case in test_cases:
            for fftthresh in test_case['fftthresh']:
                print(f"    fftthresh='{fftthresh}'...")
                with self.assertRaises(ValueError, msg=test_case['errmsg']):
                    check_fftthresh(fftthresh)


if __name__ == '__main__':
    unittest.main()<|MERGE_RESOLUTION|>--- conflicted
+++ resolved
@@ -2634,12 +2634,8 @@
     04: test data selection
     05: test clipping
     06: duplicated fitting parameter in blparam file (the last one is adopted)
-<<<<<<< HEAD
-    10: check if baseline function info is correctly output in text file
-=======
     10: check if baseline function names are correctly output in text file
     11: check if the numbers of baseline coefficients are correctly output in text/csv
->>>>>>> 128822d2
     NOT IMPLEMENTED YET
     * line finder
     * edge flagging
@@ -2830,11 +2826,7 @@
         return blparams
 
     def testVariable10(self):
-<<<<<<< HEAD
-        """Check if baseline function info is correct in text output when blfunc='variable'"""
-=======
         """Check if baseline function names are correctly output in text file"""
->>>>>>> 128822d2
         self.infile = 'analytic_variable.ms'
         self.paramfile = 'analytic_variable_blparam.txt'
         self._refetch_files([self.infile, self.paramfile], self.datapath)
@@ -2853,8 +2845,6 @@
         blparams_result = self._extract_blfunc_params(bloutput)
         self.assertDictEqual(blparams_answer, blparams_result,
                              msg='baseline parameter output in text file is wrong.')
-<<<<<<< HEAD
-=======
 
     def _get_num_coeff(self, paramfile):
         ncoeffs = []
@@ -2909,7 +2899,6 @@
             ext = os.path.splitext(blfile)[1][1:]
             self.assertEqual(ncoeff_ref, self._get_num_coeff(blfile),
                              msg=f'number of baseline coefficients in {ext} file is wrong.')
->>>>>>> 128822d2
 
 
 class sdbaseline_bloutputTest(sdbaseline_unittest_base):
@@ -3146,11 +3135,7 @@
     def test010(self):
         """single bloutput cases"""
         # self._run_test(['text', ['text']])  # tentatively skipped for CAS-13673
-<<<<<<< HEAD
-        self._run_test(['csv', ['csv']])
-=======
         # self._run_test(['csv', ['csv']])  # tentatively skipped for CAS-13674
->>>>>>> 128822d2
         self._run_test(['table', ['table']])
 
     def test011(self):
@@ -3158,11 +3143,7 @@
         # self._run_test([['', 'csv'], ['text', '']])  # tentatively skipped for CAS-13673
         self._run_test([['', '', 'table']])
         # self._run_test([['', 'text', '']])  # tentatively skipped for CAS-13673
-<<<<<<< HEAD
-        self._run_test([['csv', '', '']])
-=======
         # self._run_test([['csv', '', '']])  # tentatively skipped for CAS-13674
->>>>>>> 128822d2
 
     @unittest.skip("Not currently part of the test suite")
     def test020(self):
