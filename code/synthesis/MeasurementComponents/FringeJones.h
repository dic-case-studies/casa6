//# FringeJones.h: Declaration of fringe-fitting VisCal
//# Copyright (C) 1996,1997,2000,2001,2002,2003,2011,2016
//# Associated Universities, Inc. Washington DC, USA.
//#
//# This library is free software; you can redistribute it and/or modify it
//# under the terms of the GNU Library General Public License as published by
//# the Free Software Foundation; either version 2 of the License, or (at your
//# option) any later version.
//#
//# This library is distributed in the hope that it will be useful, but WITHOUT
//# ANY WARRANTY; without even the implied warranty of MERCHANTABILITY or
//# FITNESS FOR A PARTICULAR PURPOSE.  See the GNU Library General Public
//# License for more details.
//#
//# You should have received a copy of the GNU Library General Public License
//# along with this library; if not, write to the Free Software Foundation,
//# Inc., 675 Massachusetts Ave, Cambridge, MA 02139, USA.
//#
//# Correspondence concerning AIPS++ should be adressed as follows:
//#        Internet email: aips2-request@nrao.edu.
//#        Postal address: AIPS++ Project Office
//#                        National Radio Astronomy Observatory
//#                        520 Edgemont Road
//#                        Charlottesville, VA 22903-2475 USA
//#
//#

#ifndef SYNTHESIS_FRINGEJONES_H
#define SYNTHESIS_FRINGEJONES_H

#include <casa/aips.h>
#include <synthesis/MeasurementComponents/StandardVisCal.h>
#include <synthesis/MeasurementComponents/SolvableVisCal.h> 
#include <synthesis/CalTables/CTTimeInterp1.h>

namespace casa { //# NAMESPACE CASA - BEGIN

// Rate-aware time interpolation engine
class CTRateAwareTimeInterp1 : public CTTimeInterp1 {

public:

  // From NewCalTable
  CTRateAwareTimeInterp1(NewCalTable& ct,
			 const casacore::String& timetype,
			 casacore::Array<casacore::Float>& result,
			 casacore::Array<casacore::Bool>& rflag);

  // Destructor
  virtual ~CTRateAwareTimeInterp1();

  // Interpolate, given timestamp; returns T if new result
  virtual casacore::Bool interpolate(casacore::Double time);

  // static factory method to make CTRateAwareTimeInterp1
  // NB: returns pointer to a _generic_ CTTimeInterp1
  static CTTimeInterp1* factory(NewCalTable& ct,
				const casacore::String& timetype,
				casacore::Array<casacore::Float>& result,
				casacore::Array<casacore::Bool>& rflag) {
    return new casa::CTRateAwareTimeInterp1(ct,timetype,result,rflag); }

private:

  // Refine time-dep phase with rate info
  void applyPhaseRate(casacore::Bool single);

  // Default ctor is unusable
  //  CTRateAwareTimeInterp1(); 

};

// A utility class that provides an API that allows clients to find
// grid indices in time and frequency from a SBDList that can include
// multiple spectral windows.
class SDBListGridManager {
public:
     casacore::Double fmin, fmax, df;
     casacore::Double tmin, tmax, dt;
     casacore::Int nt, totalChans = 0, nSPWChan;
private:
    SDBList& sdbs;
    std::set< casacore::Int > spwins;
    std::set< casacore::Double > times;
    // You can't store references in a map.
    // C++ 11 has a reference_wrapper type, but for now:
    std::map< casacore::Int, casacore::Vector<casacore::Double> const * > spwIdToFreqMap;
public:
    SDBListGridManager(SDBList& sdbs_);
    casacore::Int nSPW() { return spwins.size();   }
    casacore::Int bigFreqGridIndex(casacore::Double f) { return round( (f - fmin)/df ); }
    casacore::Int getTimeIndex(casacore::Double t) { return round( (t - tmin)/dt ); }
    casacore::Int nChannels() { return totalChans;  }
    casacore::Int swStartIndex(casacore::Int spw);
    void checkAllGridpoints();
};


// DelayRateFFT is responsible for the two-dimensional FFT of
// visibility phases to find an estimate for deay. rate and phase
// offset parameters during fringe-fitting.
class DelayRateFFT {
    // The idiom used in KJones solvers is:
    // DelayFFT delfft1(vbga(ibuf), ptbw, refant());
    // delfft1.FFT();
    // delfft1.shift(f0[0]);
    // delfft1.searchPeak();
    // This class is designed to follow that API (without the shift).
private:
    casacore::Int refant_;
    // SBDListGridManager handles all the sizing and interpolating of
    // multiple spectral windows onto a single frequency grid.
    SDBListGridManager gm_;
    casacore::Int nPadFactor_;
    casacore::Int nt_;
    casacore::Int nPadT_;
    casacore::Int nChan_;
    //casacore::Int nSPWChan_;
    casacore::Int nPadChan_;
    casacore::Int nElem_;
    casacore::Double dt_, f0_, df_, df_all_;
    //casacore::Double t0_, t1_;
    //casacore::Double padBW_;
    casacore::Array<casacore::Complex> Vpad_;
    casacore::Array<casacore::Int> xcount_;
    casacore::Array<casacore::Float> sumw_;
    casacore::Array<casacore::Float> sumww_;
    casacore::Int nCorr_;
    // 
    casacore::Matrix<casacore::Float> param_;
    casacore::Matrix<casacore::Bool> flag_; //?
    std::map< casacore::Int, std::set<casacore::Int> > activeAntennas_;
    std::set<casacore::Int> allActiveAntennas_;
    casacore::Array<casacore::Double>& delayWindow_;
    casacore::Array<casacore::Double>& rateWindow_;
    
public:
    DelayRateFFT(SDBList& sdbs, casacore::Int refant,
                 casacore::Array<casacore::Double>& delayWindow_,
                 casacore::Array<casacore::Double>& rateWindow_
         );
    DelayRateFFT(casacore::Array<casacore::Complex>& data, casacore::Int nPadFactor,
                 casacore::Float f0, casacore::Float df, casacore::Float dt, SDBList& s,
                 casacore::Array<casacore::Double>& delayWindow_,
                 casacore::Array<casacore::Double>& rateWindow_
         );
    // The following are copied from KJones.h definition of DelayFFT.
    const std::map<casacore::Int, std::set<casacore::Int> >& getActiveAntennas() const
    { return activeAntennas_; }
    const std::set<casacore::Int>& getActiveAntennasCorrelation(casacore::Int icor) const
    { return activeAntennas_.find(icor)->second; }
    void removeAntennasCorrelation(casacore::Int, std::set< casacore::Int >);
    const casacore::Array<casacore::Complex>& Vpad() const { return Vpad_; }
    const casacore::Matrix<casacore::Bool>& flag() const { return flag_; }
    const casacore::Matrix<casacore::Float>& param() const { return param_; }
    casacore::Matrix<casacore::Float> delay() const;
    casacore::Matrix<casacore::Float> rate() const;
    casacore::Int refant() const { return refant_; }
    casacore::Double get_df_all() { return df_all_; }
    
    void FFT();
    std::pair<casacore::Bool, casacore::Float>  xinterp(casacore::Float alo, casacore::Float amax, casacore::Float ahi);
    void searchPeak();
    casacore::Float snr(casacore::Int icorr, casacore::Int ielem, casacore::Float delay, casacore::Float rate);

    void printActive();
}; // End of class DelayRateFFT.



// Fringe-fitting (parametrized phase) VisCal
class FringeJones : public GJones {
public:
  // Constructor
  //  TBD:  MSMetaInfoForCal-aware version; deprecate older ones
  FringeJones(VisSet& vs);
  FringeJones(casacore::String msname,casacore::Int MSnAnt,casacore::Int MSnSpw);
  FringeJones(const MSMetaInfoForCal& msmc);
  FringeJones(casacore::Int nAnt);

  virtual ~FringeJones();

  // We have casacore::Float parameters
  virtual VisCalEnum::VCParType parType() { return VisCalEnum::REAL; };

  // Return the type enum
  virtual Type type() { return VisCal::K; };

  // Return type name as string
  virtual casacore::String typeName()     { return "Fringe Jones"; };
  virtual casacore::String longTypeName() { return "Fringe Jones (parametrized phase)"; };

  // Type of Jones matrix according to nPar()
  virtual Jones::JonesType jonesType() { return Jones::Diagonal; };

  virtual bool timeDepMat() { return true; };

  // Freq dependence (delays)
  virtual casacore::Bool freqDepPar() { return false; };
  // If the following is false frequency spectrum is squashed to one point.
  virtual casacore::Bool freqDepMat() { return true; };

  // Local setApply to enforce calWt=F for delays
  virtual void setApply(const casacore::Record& apply);
  virtual void setApply();
  using GJones::setApply;
  virtual void setCallib(const casacore::Record& callib,
			 const casacore::MeasurementSet& selms);

  // Local setSolve (traps lack of refant)
  virtual void setSolve(const casacore::Record& solve);
  using GJones::setSolve;

  // Default parameter value
  virtual casacore::Complex defaultPar() { return casacore::Complex(0.0); };
  
  // FIXME: was omitted
  virtual void specify(const casacore::Record& specify);
  
  // This type is not yet accumulatable
  virtual casacore::Bool accumulatable() { return false; };

  // This type is smoothable
  virtual casacore::Bool smoothable() { return true; };

  // Delay to phase calculator
  virtual void calcAllJones();

  // Hazard a guess at parameters (unneeded here)
  //  TBD?  Needed?
  virtual void guessPar(VisBuffer& ) {};

  // FringeJones uses generic gather, but solves for itself per solution
  virtual casacore::Bool useGenericGatherForSolve() { return true; };
  virtual casacore::Bool useGenericSolveOne() { return false; }

  // Post solve tinkering
  virtual void globalPostSolveTinker();

  // Local implementation of selfSolveOne (generalized signature)
  // virtual void selfSolveOne(VisBuffGroupAcc& vbga);
  virtual void selfSolveOne(SDBList&);

  virtual void solveOneVB(const VisBuffer&);

  // SolveDataBuffer is being phased out; we no longer support it.
  // virtual void solveOneSDB(const SolveDataBuffer&);

  virtual casacore::Bool& zeroRates() { return zeroRates_; }
  virtual casacore::Bool& globalSolve() { return globalSolve_; } 
  virtual casacore::Int& weightFactor() { return weightFactor_; }
  virtual casacore::Int& maxits() { return maxits_; }
  virtual casacore::Array<casacore::Double>& delayWindow() { return delayWindow_; }
  virtual casacore::Array<casacore::Double>& rateWindow() { return rateWindow_; }
<<<<<<< HEAD
  // Apply reference antenna
  virtual void applyRefAnt();
  virtual casacore::Int& refant() { return refant_; }
  
=======
  
  // Apply reference antenna
  virtual void applyRefAnt();

>>>>>>> fb5e04a5
protected:

  // phase, delay, rate
  //  TBD:  Need to cater for parameter opt-out  (e.g., no rate solve, etc.)
  virtual casacore::Int nPar() { return 6; };

  // Jones matrix elements are NOT trivial
  virtual casacore::Bool trivialJonesElem() { return false; };

  // dJ/dp are trivial
  //  TBD: make this default in SVC?
  virtual casacore::Bool trivialDJ() { return false; };

  // Initialize trivial dJs
  //  TBD: make this default in SVC?
  virtual void initTrivDJ() {};

  // Reference frequencies
  casacore::Vector<casacore::Double> KrefFreqs_;

  
  
private:

  // Pointer to CTRateAwareTimeInterp1 factory method
  // This ensures the rates are incorporated into the time-dep interpolation
  virtual CTTIFactoryPtr cttifactoryptr() { return &CTRateAwareTimeInterp1::factory; };
  void calculateSNR(casacore::Int, DelayRateFFT);

  casacore::Int refant_; // Override
  casacore::Bool zeroRates_;
  casacore::Bool globalSolve_;
  casacore::Array<casacore::Double> delayWindow_;
  casacore::Array<casacore::Double> rateWindow_;
  casacore::Int weightFactor_;
  casacore::Int maxits_;
};


} //# NAMESPACE CASA - END

#endif<|MERGE_RESOLUTION|>--- conflicted
+++ resolved
@@ -252,17 +252,9 @@
   virtual casacore::Int& maxits() { return maxits_; }
   virtual casacore::Array<casacore::Double>& delayWindow() { return delayWindow_; }
   virtual casacore::Array<casacore::Double>& rateWindow() { return rateWindow_; }
-<<<<<<< HEAD
   // Apply reference antenna
   virtual void applyRefAnt();
   virtual casacore::Int& refant() { return refant_; }
-  
-=======
-  
-  // Apply reference antenna
-  virtual void applyRefAnt();
-
->>>>>>> fb5e04a5
 protected:
 
   // phase, delay, rate
