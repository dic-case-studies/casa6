--- conflicted
+++ resolved
@@ -117,12 +117,6 @@
 
 from casatestutils.imagerhelpers import TestHelpers
 
-<<<<<<< HEAD
-## List to be run
-def suite():
-     return [test_onefield, test_iterbot, test_multifield,test_stokes, test_modelvis, test_cube, test_mask, test_startmodel, test_widefield, test_pbcor, test_mosaic_mtmfs, test_mosaic_cube, test_ephemeris, test_hetarray_imaging, test_wproject, test_errors_failures, test_gclean]
- 
-=======
 _ia = image( )
 _vp = vpmanager( )
 _cb = calibrater( )
@@ -131,7 +125,6 @@
 
 refdatapath = ctsys.resolve('unittest/tclean/')
 
->>>>>>> 027ad823
 ## Base Test class with Utility functions
 class testref_base(unittest.TestCase):
 
