--- conflicted
+++ resolved
@@ -695,13 +695,8 @@
     return image_unit
 
 
-<<<<<<< HEAD
 @sdutil.sdtask_decorator
-def tsdimaging(infiles, outfile, overwrite, field, spw, antenna, scan, intent, mode, nchan, start, width, veltype,
-=======
-
 def tsdimaging(infiles, outfile, overwrite, field, spw, antenna, scan, intent, timerange, mode, nchan, start, width, veltype,
->>>>>>> be413398
                specmode, outframe,
                gridfunction, convsupport, truncate, gwidth, jwidth, imsize, cell, phasecenter, projection,
                pointingcolumn, restfreq, stokes, minweight, brightnessunit, clipminmax):
