//# VisBufferUtil.cc: VisBuffer Utilities
//# Copyright (C) 1996,1997,2001
//# Associated Universities, Inc. Washington DC, USA.
//#
//# This library is free software; you can redistribute it and/or modify it
//# under the terms of the GNU Library General Public License as published by
//# the Free Software Foundation; either version 2 of the License, or (at your
//# option) any later version.
//#
//# This library is distributed in the hope that it will be useful, but WITHOUT
//# ANY WARRANTY; without even the implied warranty of MERCHANTABILITY or
//# FITNESS FOR A PARTICULAR PURPOSE.  See the GNU Library General Public
//# License for more details.
//#
//# You should have received a copy of the GNU Library General Public License
//# along with this library; if not, write to the Free Software Foundation,
//# Inc., 675 Massachusetts Ave, Cambridge, MA 02139, USA.
//#
//# Correspondence concerning AIPS++ should be adressed as follows:
//#        Internet email: aips2-request@nrao.edu.
//#        Postal address: AIPS++ Project Office
//#                        National Radio Astronomy Observatory
//#                        520 Edgemont Road
//#                        Charlottesville, VA 22903-2475 USA
//#
//#
//# $Id$

#include <casa/aips.h>

#include <casa/Utilities/Assert.h>
#include <casa/Exceptions/Error.h>
#include <casa/Arrays/ArrayMath.h>
#include <casa/Arrays/MatrixMath.h>
#include <casa/Arrays/Array.h>
#include <casa/Arrays/Vector.h>
#include <casa/Arrays/Matrix.h>
#include <casa/Arrays/Cube.h>
#include <casa/OS/Timer.h>
#include <measures/Measures/UVWMachine.h>
#include <measures/Measures/MeasTable.h>
#include <ms/MeasurementSets/MSPointingColumns.h>
#include <msvis/MSVis/VisBufferUtil.h>
#include <msvis/MSVis/StokesVector.h>
#include <msvis/MSVis/VisibilityIterator.h>
#include <msvis/MSVis/VisibilityIterator2.h>
#include <msvis/MSVis/VisBuffer.h>
#include <ms/MeasurementSets/MSColumns.h>
#include <casa/iostream.h>
#include <iomanip>
using namespace std;

using namespace casacore;
namespace casa { //# NAMESPACE CASA - BEGIN

// <summary> 
// </summary>

// <reviewed reviewer="" date="" tests="tMEGI" demos="">

// <prerequisite>
// </prerequisite>
//
// <etymology>
// </etymology>
//
// <synopsis> 
// </synopsis> 
//
// <example>
// <srcblock>
// </srcblock>
// </example>
//
// <motivation>
// </motivation>
//
// <todo asof="">
// </todo>


  VisBufferUtil::VisBufferUtil(): oldMSId_p(-1), oldPCMSId_p(-1), timeAntIndex_p(0), cachedPointingDir_p(0), cachedPhaseCenter_p(0){};


// Construct from a VisBuffer (sets frame info)
  VisBufferUtil::VisBufferUtil(const VisBuffer& vb): oldMSId_p(-1), oldPCMSId_p(-1), timeAntIndex_p(0), cachedPointingDir_p(0), cachedPhaseCenter_p(0) {

  // The nominal epoch 
  MEpoch ep=vb.msColumns().timeMeas()(0);

  // The nominal position
  String observatory;
  MPosition pos;
  if (vb.msColumns().observation().nrow() > 0) {
    observatory = vb.msColumns().observation().telescopeName()
      (vb.msColumns().observationId()(0));
  }
  if (observatory.length() == 0 || 
      !MeasTable::Observatory(pos,observatory)) {
    // unknown observatory, use first antenna
    pos=vb.msColumns().antenna().positionMeas()(0);
  }
 
  // The nominal direction
  MDirection dir=vb.phaseCenter();

  // The nominal MeasFrame
  mframe_=MeasFrame(ep, pos, dir);

}

// Construct from a VisBuffer (sets frame info)
  VisBufferUtil::VisBufferUtil(const vi::VisBuffer2& vb): oldMSId_p(-1), oldPCMSId_p(-1),  timeAntIndex_p(0), cachedPointingDir_p(0), cachedPhaseCenter_p(0) {
	if(!vb.isAttached())
		ThrowCc("Programmer Error: used a detached Visbuffer when it should not have been so");
	ROMSColumns msc(vb.ms());
  // The nominal epoch
  MEpoch ep=msc.timeMeas()(0);

  // The nominal position
  String observatory;
  MPosition pos;
  if (msc.observation().nrow() > 0) {
    observatory = msc.observation().telescopeName()
      (msc.observationId()(0));
  }
  if (observatory.length() == 0 ||
      !MeasTable::Observatory(pos,observatory)) {
    // unknown observatory, use first antenna
    pos=msc.antenna().positionMeas()(0);
  }

  // The nominal direction
  MDirection dir=vb.phaseCenter();

  // The nominal MeasFrame
  mframe_=MeasFrame(ep, pos, dir);

}
VisBufferUtil::VisBufferUtil(const vi::VisibilityIterator2& iter): oldMSId_p(-1) {

	ROMSColumns msc(iter.ms());
  // The nominal epoch
  MEpoch ep=msc.timeMeas()(0);

  // The nominal position
  String observatory;
  MPosition pos;
  if (msc.observation().nrow() > 0) {
    observatory = msc.observation().telescopeName()
      (msc.observationId()(0));
  }
  if (observatory.length() == 0 ||
      !MeasTable::Observatory(pos,observatory)) {
    // unknown observatory, use first antenna
    pos=msc.antenna().positionMeas()(0);
  }

  // The nominal direction
  //MDirection dir=iter.phaseCenter();
  MDirection dir=msc.field().phaseDirMeasCol()(0)(IPosition(1,0));
  // The nominal MeasFrame
  mframe_=MeasFrame(ep, pos, dir);

}
VisBufferUtil::VisBufferUtil(const MeasFrame& mframe): oldMSId_p(-1) {
	mframe_=mframe;

}
Bool VisBufferUtil::rotateUVW(const vi::VisBuffer2&vb, const MDirection& desiredDir,
				Matrix<Double>& uvw, Vector<Double>& dphase){

    Bool retval=true;
    mframe_.resetEpoch(vb.time()(0));
    UVWMachine uvwMachine(desiredDir, vb.phaseCenter(), mframe_,
			false, false);
    retval = !uvwMachine.isNOP();
    dphase.resize(vb.nRows());
    dphase.set(0.0);
    if(uvw.nelements() ==0)
      uvw=vb.uvw();
    for (Int row=0; row< vb.nRows(); ++row){
      Vector<Double> eluvw(uvw.column(row));
      uvwMachine.convertUVW(dphase(row), eluvw);
    }
    
    return retval;
  }

// Set the visibility buffer for a PSF
void VisBufferUtil::makePSFVisBuffer(VisBuffer& vb) {
  CStokesVector coh(Complex(1.0), Complex(0.0), Complex(0.0), Complex(1.0));
  vb.correctedVisibility()=coh;
}


Bool VisBufferUtil::interpolateFrequency(Cube<Complex>& data, 
					 Cube<Bool>& flag, 
					 const VisBuffer& vb,
					 const Vector<Float>& outFreqGrid, 	
					 const MS::PredefinedColumns whichCol, 
					 const MFrequency::Types freqFrame,
					 const InterpolateArray1D<Float,Complex>::InterpolationMethod interpMethod){

  Cube<Complex> origdata;
  // Convert the visibility frequency to the frame requested
  Vector<Double> visFreqD;
  convertFrequency(visFreqD, vb, freqFrame);
  //convert it to Float
  Vector<Float> visFreq(visFreqD.nelements());
  convertArray(visFreq, visFreqD);
  
  //Assign which column is to be regridded to origdata
  if(whichCol==MS::MODEL_DATA){
    origdata.reference(vb.modelVisCube());
  }
  else if(whichCol==MS::CORRECTED_DATA){
      origdata.reference(vb.correctedVisCube());
    }
  else if(whichCol==MS::DATA){
      origdata.reference(vb.visCube());
  }
  else{
    throw(AipsError("Don't know which column is being regridded"));
  }
  Cube<Complex> flipdata;
  Cube<Bool> flipflag;
  //The interpolator interpolates on the 3rd axis only...so need to flip the axes (y,z)
  swapyz(flipflag,vb.flagCube());
  swapyz(flipdata,origdata);

  //interpolate the data and the flag to the output frequency grid
  InterpolateArray1D<Float,Complex>::
    interpolate(data,flag, outFreqGrid,visFreq,flipdata,flipflag,interpMethod);
  flipdata.resize();
  //reflip the data and flag to be in the same order as in Visbuffer output
  swapyz(flipdata,data);
  data.resize();
  data.reference(flipdata);
  flipflag.resize();
  swapyz(flipflag,flag);
  flag.resize();     
  flag.reference(flipflag);

  return true;

}
  void VisBufferUtil::getFreqRange(Double& freqMin, Double& freqMax, vi::VisibilityIterator2& vi, MFrequency::Types freqFrame){
    vi.originChunks();
    vi.origin();

    Double freqEnd=0.0;
    Double freqStart=C::dbl_max;
    vi::VisBuffer2* vb=vi.getVisBuffer();
    for (vi.originChunks(); vi.moreChunks();vi.nextChunk())
    	{
	  for (vi.origin(); vi.more();vi.next())
    		{
		  Double localmax, localmin;
                  IPosition localmaxpos(1,0); 
                  IPosition localminpos(1,0);
		  Vector<Double> freqs=vb->getFrequencies(0, freqFrame);
		  if(freqs.nelements() ==0){
		    throw(AipsError("Frequency selection error" ));
		  }
                  minMax(localmin,localmax,localminpos, localmaxpos, freqs);
		  //localmax=max(freqs);
		  //localmin=min(freqs);
		  //freqEnd=max(freqEnd, localmax);
		  //freqStart=min(freqStart, localmin);

                  Int nfreq = freqs.nelements(); 
                  Vector<Int> curspws = vb->spectralWindows();
                  // as the vb row 0 is used for getFrequencies, the same row 0 is used here
                  Vector<Double> chanWidths = vi.subtableColumns().spectralWindow().chanWidth()(curspws[0]);  
                  // freqs are in channel center freq so add the half the width to the values to return the edge frequencies 
                  if (nfreq==1) {
		    freqEnd=max(freqEnd, localmax+fabs(chanWidths[0]/2.0));
		    freqStart=min(freqStart, localmin-fabs(chanWidths[0]/2.0));
                  }
                  else {
		    freqEnd=max(freqEnd, localmax+fabs(chanWidths[localmaxpos[0]]/2.0));
		    freqStart=min(freqStart, localmin-fabs(chanWidths[localminpos[0]]/2.0));
                  }
		   
		}
	}
    freqMin=freqStart;
    freqMax=freqEnd;
  }

  void VisBufferUtil::getFreqRangeFromRange(casacore::Double& outfreqMin, casacore::Double& outfreqMax,  const casacore::MFrequency::Types inFreqFrame, const casacore::Double infreqMin, const casacore::Double infreqMax, vi::VisibilityIterator2& vi, casacore::MFrequency::Types outFreqFrame){


    if(inFreqFrame==outFreqFrame){
      outfreqMin=infreqMin;
      outfreqMax=infreqMax;
      return;
    }

    vi.originChunks();
    vi.origin();

    outfreqMin=C::dbl_max;
    outfreqMax=0;
    vi::VisBuffer2* vb=vi.getVisBuffer();
    ROMSColumns msc(vi.ms());
  // The nominal epoch
    MEpoch ep=msc.timeMeas()(0);
    
    // The nominal position
    String observatory;
    MPosition pos;
    if (msc.observation().nrow() > 0) {
      observatory = msc.observation().telescopeName()
	(msc.observationId()(0));
    }
    if (observatory.length() == 0 ||
	!MeasTable::Observatory(pos,observatory)) {
      // unknown observatory, use first antenna
      pos=msc.antenna().positionMeas()(0);
    }

  // The nominal direction
  MDirection dir=vb->phaseCenter();
  MeasFrame mFrame(ep, pos, dir);
   // The conversion engine:
     MFrequency::Convert toNewFrame(inFreqFrame, 
				    MFrequency::Ref(outFreqFrame, mFrame));
  
      for (vi.originChunks(); vi.moreChunks();vi.nextChunk())
    	{
	  for (vi.origin(); vi.more();vi.next()){
	    //assuming time is fixed in visbuffer
	    mFrame.resetEpoch(vb->time()(0)/86400.0);

	    // Reset the direction (ASSUMES phaseCenter is constant in the VisBuffer)
	    mFrame.resetDirection(vb->phaseCenter());
	    Double temp=toNewFrame(infreqMin).getValue().getValue();
	    if(temp < outfreqMin)
	      outfreqMin = temp;
	    
	    temp=toNewFrame(infreqMax).getValue().getValue();
	    if(temp > outfreqMax)
	      outfreqMax = temp;	      
	  }
	}
      //cerr << "min " << outfreqMin << " max " << outfreqMax << endl;

  }

void VisBufferUtil::convertFrequency(Vector<Double>& outFreq, 
				     const VisBuffer& vb, 
				     const MFrequency::Types freqFrame){
   Int spw=vb.spectralWindow();
   MFrequency::Types obsMFreqType=(MFrequency::Types)(vb.msColumns().spectralWindow().measFreqRef()(spw));

   // The input frequencies (a reference)
   Vector<Double> inFreq(vb.frequency());

   // The output frequencies
   outFreq.resize(inFreq.nelements());

   MFrequency::Types newMFreqType=freqFrame;
   if (freqFrame==MFrequency::N_Types)
     // Opt out of conversion
     newMFreqType=obsMFreqType;


   // Only convert if the requested frame differs from observed frame
   if(obsMFreqType != newMFreqType){

     // Setting epoch to the first in this iteration
     //     MEpoch ep=vb.msColumns().timeMeas()(0);
     //     MEpoch ep(MVEpoch(vb.time()(0)/86400.0),MEpoch::UTC);
     //     cout << "Time = " << ep.getValue()  << endl;

     // Reset the timestamp (ASSUMES TIME is constant in the VisBuffer)
     mframe_.resetEpoch(vb.time()(0)/86400.0);

     // Reset the direction (ASSUMES phaseCenter is constant in the VisBuffer)
     mframe_.resetDirection(vb.msColumns().field().phaseDirMeasCol()(vb.fieldId())(IPosition(1,0)));

     //     cout << "Frame = " << mframe_ << endl;

     // The conversion engine:
     MFrequency::Convert toNewFrame(obsMFreqType, 
				    MFrequency::Ref(newMFreqType, mframe_));

     // Do the conversion
     for (uInt k=0; k< inFreq.nelements(); ++k)
       outFreq(k)=toNewFrame(inFreq(k)).getValue().getValue();
     
   }
   else{
     // The requested frame is the same as the observed frame
     outFreq=inFreq;
   }

 }

void VisBufferUtil::convertFrequency(Vector<Double>& outFreq, 
				     const vi::VisBuffer2& vb, 
				     const MFrequency::Types freqFrame){
  Int spw=vb.spectralWindows()(0);
  MFrequency::Types obsMFreqType=(MFrequency::Types)(ROMSColumns(vb.ms()).spectralWindow().measFreqRef()(spw));

  

   // The input frequencies 
  Vector<Int> chanNums=vb.getChannelNumbers(0);
  
  Vector<Double> inFreq(chanNums.nelements());
  Vector<Double> spwfreqs=ROMSColumns(vb.ms()).spectralWindow().chanFreq().get(spw);
  for (uInt k=0; k < chanNums.nelements(); ++k){

    inFreq[k]=spwfreqs[chanNums[k]];
  }

   // The output frequencies
   outFreq.resize(inFreq.nelements());

   MFrequency::Types newMFreqType=freqFrame;
   if (freqFrame==MFrequency::N_Types)
     // Opt out of conversion
     newMFreqType=obsMFreqType;


   // Only convert if the requested frame differs from observed frame
   if(obsMFreqType != newMFreqType){

     // Setting epoch to the first in this iteration
     //     MEpoch ep=vb.msColumns().timeMeas()(0);
     //     MEpoch ep(MVEpoch(vb.time()(0)/86400.0),MEpoch::UTC);
     //     cout << "Time = " << ep.getValue()  << endl;

     // Reset the timestamp (ASSUMES TIME is constant in the VisBuffer)
     mframe_.resetEpoch(vb.time()(0)/86400.0);

     // Reset the direction (ASSUMES phaseCenter is constant in the VisBuffer)
     mframe_.resetDirection(vb.phaseCenter());

     //     cout << "Frame = " << mframe_ << endl;

     // The conversion engine:
     MFrequency::Convert toNewFrame(obsMFreqType, 
				    MFrequency::Ref(newMFreqType, mframe_));

     // Do the conversion
     for (uInt k=0; k< inFreq.nelements(); ++k)
       outFreq(k)=toNewFrame(inFreq(k)).getValue().getValue();
     
   }
   else{
     // The requested frame is the same as the observed frame
     outFreq=inFreq;
   }

   //cerr << std::setprecision(9) << " infreq " << inFreq[152] << "   " << outFreq[152] << " vb freq " << vb.getFrequencies(0, freqFrame)[152] << endl;

 }

 void VisBufferUtil::toVelocity(Vector<Double>& outVel, 
				const VisBuffer& vb, 
				const MFrequency::Types freqFrame,
				const MVFrequency restFreq,
				const MDoppler::Types veldef){

   // The input frequencies (a reference)
   Vector<Double> inFreq(vb.frequency());

   // The output velocities
   outVel.resize(inFreq.nelements());

   // Reset the timestamp (ASSUMES TIME is constant in the VisBuffer)
   mframe_.resetEpoch(vb.time()(0)/86400.0);
   
   // Reset the direction (ASSUMES phaseCenter is constant in the VisBuffer)
   //mframe_.resetDirection(vb.phaseCenter());
   mframe_.resetDirection(vb.msColumns().field().phaseDirMeasCol()(vb.fieldId())(IPosition(1,0)));
 
   // The frequency conversion engine:
   Int spw=vb.spectralWindow();
   MFrequency::Types obsMFreqType=(MFrequency::Types)(vb.msColumns().spectralWindow().measFreqRef()(spw));

   MFrequency::Types newMFreqType=freqFrame;
   if (freqFrame==MFrequency::N_Types)
     // Don't convert frame
     newMFreqType=obsMFreqType;

   MFrequency::Convert toNewFrame(obsMFreqType, 
				  MFrequency::Ref(newMFreqType, mframe_));

   // The velocity conversion engine:
   MDoppler::Ref dum1(MDoppler::RELATIVISTIC);
   MDoppler::Ref dum2(veldef);
   MDoppler::Convert dopConv(dum1, dum2);

   // Cope with unspecified rest freq
   MVFrequency rf=restFreq;
   if (restFreq.getValue()<=0.0)
     rf=toNewFrame(inFreq(vb.nChannel()/2)).getValue();

   // Do the conversions
   for (uInt k=0; k< inFreq.nelements(); ++k){
	 //cerr <<"old freq " << toNewFrame(inFreq(k)).getValue().get().getValue() << endl;
     MDoppler eh = toNewFrame(inFreq(k)).toDoppler(rf);
     MDoppler eh2 = dopConv(eh);
     outVel(k)=eh2.getValue().get().getValue();
   }

 }

 void VisBufferUtil::toVelocity(Vector<Double>& outVel,
 				const vi::VisBuffer2& vb,
 				const MFrequency::Types freqFrame,
 				const MVFrequency restFreq,
 				const MDoppler::Types veldef, const Int row){

	 	 Vector<Double> inFreq;
	 	 inFreq=vb.getFrequencies(row, freqFrame);
	 	// cerr << "Freqs " << inFreq << endl;
	 	// The output velocities
	 	 outVel.resize(inFreq.nelements());
	 	 // The velocity conversion engine:
	 	 MDoppler::Ref dum1(MDoppler::RELATIVISTIC);
	 	 MDoppler::Ref dum2(veldef);
	 	 MDoppler::Convert dopConv(dum1, dum2);

	 	 // Cope with unspecified rest freq
	 	 MVFrequency rf=restFreq;
	 	 if (restFreq.getValue()<=0.0)
	 	      rf=inFreq(inFreq.nelements()/2);

	 	 // Do the conversions
	 	 for (uInt k=0; k< inFreq.nelements(); ++k){
	 		 MDoppler eh = MFrequency(Quantity(inFreq(k), "Hz"), freqFrame).toDoppler(rf);
	 		 MDoppler eh2 = dopConv(eh);
	 		 outVel(k)=eh2.getValue().get().getValue();
	 	 	}


 }
 void VisBufferUtil::toVelocity(Vector<Double>& outVel,
  				const vi::VisBuffer2& vb,
  				const vi::VisibilityIterator2& iter,
  				const MFrequency::Types freqFrame,
  				const MVFrequency restFreq,
  				const MDoppler::Types veldef, const Int row){

 	 // The input frequencies (a reference)
 	 Vector<Double> inFreq(vb.getFrequencies(row));
 	 ROMSColumns msc(iter.ms());

     MEpoch ep(Quantity(vb.time()(row)/86400.0, "d"), msc.timeMeas()(0).getRef());
 	 MDirection dir(msc.field().phaseDirMeasCol()(vb.fieldId()(row))(IPosition(1,0)));
 	 Int spw=vb.spectralWindows()(row);
 	 MFrequency::Types obsMFreqType=(MFrequency::Types)(msc.spectralWindow().measFreqRef()(spw));
 	 toVelocity(outVel, freqFrame, inFreq, obsMFreqType, ep, dir, restFreq, veldef);
  }
 void VisBufferUtil::toVelocity(Vector<Double>& outVel,
   		  const MFrequency::Types outFreqFrame,
   		  const Vector<Double>& inFreq,
   		  const MFrequency::Types inFreqFrame,
   		  const MEpoch& ep,
   		  const MDirection& dir,
   		  const MVFrequency restFreq,
   		  const MDoppler::Types veldef){



	 // The output velocities
	 outVel.resize(inFreq.nelements());

	 // Reset the timestamp
	 mframe_.resetEpoch(ep);

	 // Reset the direction
	 mframe_.resetDirection(dir);

	 // The frequency conversion engine:

	 MFrequency::Types newMFreqType=outFreqFrame;
	 if (outFreqFrame==MFrequency::N_Types)
		 // Don't convert frame
		 newMFreqType=inFreqFrame;

	 MFrequency::Convert toNewFrame(inFreqFrame,
	 				  MFrequency::Ref(newMFreqType, mframe_));

	 // The velocity conversion engine:
	 MDoppler::Ref dum1(MDoppler::RELATIVISTIC);
	 MDoppler::Ref dum2(veldef);
	 MDoppler::Convert dopConv(dum1, dum2);

	 // Cope with unspecified rest freq
	 MVFrequency rf=restFreq;
	 if (restFreq.getValue()<=0.0)
	      rf=toNewFrame(inFreq(inFreq.nelements()/2)).getValue();

	 // Do the conversions
	 for (uInt k=0; k< inFreq.nelements(); ++k){
		 MDoppler eh = toNewFrame(inFreq(k)).toDoppler(rf);
		 MDoppler eh2 = dopConv(eh);
		 outVel(k)=eh2.getValue().get().getValue();
	 	}




 }

 MDirection VisBufferUtil::getPointingDir(const VisBuffer& vb, const Int antid, const Int vbrow){
	 Timer tim;
	 tim.mark();
	 //MDirection outdir;
	 if(oldMSId_p != vb.msId()){
		 tim.mark();
		 oldMSId_p=vb.msId();
		 if(timeAntIndex_p.shape()(0) < (oldMSId_p+1)){
			 timeAntIndex_p.resize(oldMSId_p+1, true);
		 	 cachedPointingDir_p.resize(oldMSId_p+1, true);
		 }
		 if(  timeAntIndex_p[oldMSId_p].empty()){
			 Vector<Double> tOrig;
			 vb.msColumns().time().getColumn(tOrig);
			 Vector<Double> t;
			 rejectConsecutive(tOrig, t);
			 Vector<uInt>  uniqIndx;
			 uInt nTimes=GenSortIndirect<Double>::sort (uniqIndx, t, Sort::Ascending, Sort::QuickSort|Sort::NoDuplicates);
			 uInt nAnt=vb.msColumns().antenna().nrow();
			 const ROMSPointingColumns& mspc=vb.msColumns().pointing();
			 Int guessIndex=0;
			 for (uInt k=0; k <nTimes; ++k){
				 for (uInt a=0; a < nAnt; ++a){
					 std::ostringstream oss;
					 oss.precision(13);
					 oss << t[uniqIndx[k]] << "_" << a;
					 String key=oss.str();
					 //String key=String::toString(t[uniqIndx[k]])+String("_")+String::toString(a);
					 Int row=mspc.pointingIndex(a, t[uniqIndx[k]], guessIndex);
					 cerr << "String "<< key << "pointing row "<< row << endl;
					 timeAntIndex_p[oldMSId_p][key]=row > -1 ? cachedPointingDir_p[oldMSId_p].shape()[0] : -1;
					 guessIndex=row;
					 if(row >-1){
						 cachedPointingDir_p[oldMSId_p].resize(cachedPointingDir_p[oldMSId_p].nelements()+1, true);
						 cachedPointingDir_p[oldMSId_p][cachedPointingDir_p[oldMSId_p].nelements()-1]=mspc.directionMeas(row);
					 }

				 }
			 }

		 }
		 tim.show("After caching all ant pointings");
	 }

	 /////
	 //	 String index=String::toString(vb.time()(vbrow))+String("_")+String::toString(antid);
	 std::ostringstream oss;
	 oss.precision(13);
	 oss << vb.time()(vbrow) << "_" << antid  ;
	 String index=oss.str();
	 Int rowincache=timeAntIndex_p[oldMSId_p][index];
	 cerr << "key "<< index << " index " << rowincache << endl;
	 tim.show("retrieved cache");
	 if(rowincache <0)
		 return vb.phaseCenter();
	 return cachedPointingDir_p[oldMSId_p][rowincache];



 }
  MDirection VisBufferUtil::getPointingDir(const vi::VisBuffer2& vb, const Int antid, const Int vbrow){
	 Timer tim;
	 tim.mark();
	 ROMSColumns msc(vb.ms());
	 //MDirection outdir;
	 if(oldMSId_p != vb.msId()){
		 tim.mark();
		 //cerr << "MSID: "<< oldMSId_p <<  "    " << vb.msId() << endl;
		 oldMSId_p=vb.msId();
		 if(timeAntIndex_p.shape()(0) < (oldMSId_p+1)){
			 timeAntIndex_p.resize(oldMSId_p+1, true);
		 	 cachedPointingDir_p.resize(oldMSId_p+1, true);
		 }
		 if(  timeAntIndex_p[oldMSId_p].empty()){
			 Vector<Double> tOrig;
			 msc.time().getColumn(tOrig);
			 Vector<Double> t;
			 rejectConsecutive(tOrig, t);
			 Vector<uInt>  uniqIndx;
			 uInt nTimes=GenSortIndirect<Double>::sort (uniqIndx, t, Sort::Ascending, Sort::QuickSort|Sort::NoDuplicates);
			 uInt nAnt=msc.antenna().nrow();
			 const ROMSPointingColumns& mspc=msc.pointing();
			 Int guessIndex=0;
			 for (uInt k=0; k <nTimes; ++k){
				 for (uInt a=0; a < nAnt; ++a){
					 std::ostringstream oss;
					 oss.precision(13);
					 oss << t[uniqIndx[k]] << "_" << a;
					 String key=oss.str();
					 //String key=String::toString(t[uniqIndx[k]])+String("_")+String::toString(a);
					 Int row=mspc.pointingIndex(a, t[uniqIndx[k]], guessIndex);
					 //cerr << "String "<< key << " pointing row "<< row << endl;
					 timeAntIndex_p[oldMSId_p][key]=row > -1 ? cachedPointingDir_p[oldMSId_p].shape()[0] : -1;
					 guessIndex=row;
					 if(row >-1){
						 cachedPointingDir_p[oldMSId_p].resize(cachedPointingDir_p[oldMSId_p].nelements()+1, true);
						 cachedPointingDir_p[oldMSId_p][cachedPointingDir_p[oldMSId_p].nelements()-1]=mspc.directionMeas(row);
					 }

				 }
			 }

		 }
		 tim.show("After caching all ant pointings");
	 }

	 /////
	 //	 String index=String::toString(vb.time()(vbrow))+String("_")+String::toString(antid);
	 std::ostringstream oss;
	 oss.precision(13);
	 oss << vb.time()(vbrow) << "_" << antid  ;
	 String index=oss.str();
	 Int rowincache=timeAntIndex_p[oldMSId_p][index];
	 //cerr << "key "<< index << " index " << rowincache << endl;
	 //tim.show("retrieved cache");
	 if(rowincache <0)
		 return vb.phaseCenter();
	 return cachedPointingDir_p[oldMSId_p][rowincache];



 }
<<<<<<< HEAD

   MDirection VisBufferUtil::getPhaseCenter(const vi::VisBuffer2& vb, const Int vbrow){
     //Timer tim;
	 
	 
=======
 
   MDirection VisBufferUtil::getPhaseCenter(const vi::VisBuffer2& vb, const Double timeo){
     //Timer tim;
	 
     Double timeph = timeo > 0.0 ? timeo : vb.time()(0); 
>>>>>>> 907665cb
	 //MDirection outdir;
	 if(oldPCMSId_p != vb.msId()){
	   ROMSColumns msc(vb.ms());
	   //tim.mark();
	   //cerr << "MSID: "<< oldPCMSId_p <<  "    " << vb.msId() << endl;
	   oldPCMSId_p=vb.msId();
	   if(cachedPhaseCenter_p.shape()(0) < (oldPCMSId_p+1)){
	     cachedPhaseCenter_p.resize(oldPCMSId_p+1, true);
	     cachedPhaseCenter_p[oldPCMSId_p]=map<Double, MDirection>();
	   }
	   if( cachedPhaseCenter_p[oldPCMSId_p].empty()){
		   Vector<Double> tOrig;
		   msc.time().getColumn(tOrig);
		   Vector<Int> fieldId;
		   msc.fieldId().getColumn(fieldId);
		   Vector<Double> t;
		   Vector<Int> origindx;
		   rejectConsecutive(tOrig, t, origindx);
		   Vector<uInt>  uniqIndx;
		   
		   uInt nTimes=GenSortIndirect<Double>::sort (uniqIndx, t, Sort::Ascending, Sort::QuickSort|Sort::NoDuplicates);
		   //cerr << "ntimes " << nTimes << "  " << uniqIndx  << "\n  origInx " << origindx << endl;
		   const ROMSFieldColumns& msfc=msc.field();
		   for (uInt k=0; k <nTimes; ++k){
		     //cerr << t[uniqIndx[k]] << "   " <<  fieldId[origindx[uniqIndx[k]]] << endl;
		     //cerr << msfc.phaseDirMeas(fieldId[origindx[uniqIndx[k]]], t[uniqIndx[k]]) << endl;
		     //cerr << "size " <<  cachedPhaseCenter_p[oldPCMSId_p].size() << endl;
		       (cachedPhaseCenter_p[oldPCMSId_p])[t[uniqIndx[k]]]=msfc.phaseDirMeas(fieldId[origindx[uniqIndx[k]]], t[uniqIndx[k]]);
		     
		   }
			

	   }
	   //tim.show("After caching all phasecenters");
	 }
	 //tim.mark();
	 MDirection retval;
<<<<<<< HEAD
	 auto it=cachedPhaseCenter_p[oldPCMSId_p].find(vb.time()(vbrow));
=======
	 auto it=cachedPhaseCenter_p[oldPCMSId_p].find(timeph);
>>>>>>> 907665cb
	 if(it != cachedPhaseCenter_p[oldPCMSId_p].end()){
	   retval=it->second;
	 }
	 else{
<<<<<<< HEAD
	   auto upp= cachedPhaseCenter_p[oldPCMSId_p].upper_bound(vb.time()(vbrow));
	   auto low= cachedPhaseCenter_p[oldPCMSId_p].lower_bound(vb.time()(vbrow));
=======
	   auto upp= cachedPhaseCenter_p[oldPCMSId_p].upper_bound(timeph);
	   auto low= cachedPhaseCenter_p[oldPCMSId_p].lower_bound(timeph);
>>>>>>> 907665cb
	   if (upp==cachedPhaseCenter_p[oldPCMSId_p].begin())
	     retval=(cachedPhaseCenter_p[oldPCMSId_p].begin())->second;
	   else if(low==cachedPhaseCenter_p[oldPCMSId_p].end()){
	     --low;
	     retval=low->second;
	   }
	   else{
<<<<<<< HEAD
	     if(fabs(vb.time()(vbrow) - (low->first)) < fabs(vb.time()(vbrow) - (upp->first))){
=======
	     if(fabs(timeph - (low->first)) < fabs(timeph - (upp->first))){
>>>>>>> 907665cb
	       retval=low->second;
	     }
	     else{
	       retval=upp->second;
	     }

	   }
	 }
	 //tim.show("retrieved cache");
	 

	 return retval;



 }

 //utility to reject consecutive similar value for sorting
 void VisBufferUtil::rejectConsecutive(const Vector<Double>& t, Vector<Double>& retval){
     uInt n=t.nelements();
     if(n >0){
       retval.resize(n);
       retval[0]=t[0];
     }
     else
       return;
     Int prev=0;
     for (uInt k=1; k < n; ++k){
       if(t[k] != retval(prev)){
    	   ++prev;

    	   retval[prev]=t[k];
       }
     }
     retval.resize(prev+1, true);

   }
void VisBufferUtil::rejectConsecutive(const Vector<Double>& t, Vector<Double>& retval, Vector<Int>& indx){
    uInt n=t.nelements();
    if(n >0){
      retval.resize(n);
      indx.resize(n);
      retval[0]=t[0];
      indx[0]=0;
    }
    else
      return;
    Int prev=0;
    for (uInt k=1; k < n; ++k){ 
      if(t[k] != retval(prev)){
	++prev;
	//retval.resize(prev+1, true);
	retval[prev]=t[k];
	//indx.resize(prev+1, true);
	indx[prev]=k;
      }
    }
    retval.resize(prev+1, true);
    indx.resize(prev+1, true);
    
  }

// helper function to swap the y and z axes of a Cube
 void   VisBufferUtil::swapyz(Cube<Complex>& out, const Cube<Complex>& in)
{
  IPosition inShape=in.shape();
  uInt nxx=inShape(0),nyy=inShape(2),nzz=inShape(1);
  //resize breaks  references...so out better have the right shape 
  //if references is not to be broken
  if(out.nelements()==0)
    out.resize(nxx,nyy,nzz);
  Bool deleteIn,deleteOut;
  const Complex* pin = in.getStorage(deleteIn);
  Complex* pout = out.getStorage(deleteOut);
  uInt i=0, zOffset=0;
  for (uInt iz=0; iz<nzz; ++iz, zOffset+=nxx) {
    Int yOffset=zOffset;
    for (uInt iy=0; iy<nyy; ++iy, yOffset+=nxx*nzz) {
      for (uInt ix=0; ix<nxx; ++ix){ 
	pout[i++] = pin[ix+yOffset];
      }
    }
  }
  out.putStorage(pout,deleteOut);
  in.freeStorage(pin,deleteIn);
}

// helper function to swap the y and z axes of a Cube
void VisBufferUtil::swapyz(Cube<Bool>& out, const Cube<Bool>& in)
{
  IPosition inShape=in.shape();
  uInt nxx=inShape(0),nyy=inShape(2),nzz=inShape(1);
  if(out.nelements()==0)
    out.resize(nxx,nyy,nzz);
  Bool deleteIn,deleteOut;
  const Bool* pin = in.getStorage(deleteIn);
  Bool* pout = out.getStorage(deleteOut);
  uInt i=0, zOffset=0;
  for (uInt iz=0; iz<nzz; iz++, zOffset+=nxx) {
    Int yOffset=zOffset;
    for (uInt iy=0; iy<nyy; iy++, yOffset+=nxx*nzz) {
      for (uInt ix=0; ix<nxx; ix++) pout[i++] = pin[ix+yOffset];
    }
  }
  out.putStorage(pout,deleteOut);
  in.freeStorage(pin,deleteIn);
}

 


} //# NAMESPACE CASA - END
<|MERGE_RESOLUTION|>--- conflicted
+++ resolved
@@ -732,19 +732,11 @@
 
 
  }
-<<<<<<< HEAD
-
-   MDirection VisBufferUtil::getPhaseCenter(const vi::VisBuffer2& vb, const Int vbrow){
-     //Timer tim;
-	 
-	 
-=======
  
    MDirection VisBufferUtil::getPhaseCenter(const vi::VisBuffer2& vb, const Double timeo){
      //Timer tim;
 	 
      Double timeph = timeo > 0.0 ? timeo : vb.time()(0); 
->>>>>>> 907665cb
 	 //MDirection outdir;
 	 if(oldPCMSId_p != vb.msId()){
 	   ROMSColumns msc(vb.ms());
@@ -782,22 +774,13 @@
 	 }
 	 //tim.mark();
 	 MDirection retval;
-<<<<<<< HEAD
-	 auto it=cachedPhaseCenter_p[oldPCMSId_p].find(vb.time()(vbrow));
-=======
 	 auto it=cachedPhaseCenter_p[oldPCMSId_p].find(timeph);
->>>>>>> 907665cb
 	 if(it != cachedPhaseCenter_p[oldPCMSId_p].end()){
 	   retval=it->second;
 	 }
 	 else{
-<<<<<<< HEAD
-	   auto upp= cachedPhaseCenter_p[oldPCMSId_p].upper_bound(vb.time()(vbrow));
-	   auto low= cachedPhaseCenter_p[oldPCMSId_p].lower_bound(vb.time()(vbrow));
-=======
 	   auto upp= cachedPhaseCenter_p[oldPCMSId_p].upper_bound(timeph);
 	   auto low= cachedPhaseCenter_p[oldPCMSId_p].lower_bound(timeph);
->>>>>>> 907665cb
 	   if (upp==cachedPhaseCenter_p[oldPCMSId_p].begin())
 	     retval=(cachedPhaseCenter_p[oldPCMSId_p].begin())->second;
 	   else if(low==cachedPhaseCenter_p[oldPCMSId_p].end()){
@@ -805,11 +788,7 @@
 	     retval=low->second;
 	   }
 	   else{
-<<<<<<< HEAD
-	     if(fabs(vb.time()(vbrow) - (low->first)) < fabs(vb.time()(vbrow) - (upp->first))){
-=======
 	     if(fabs(timeph - (low->first)) < fabs(timeph - (upp->first))){
->>>>>>> 907665cb
 	       retval=low->second;
 	     }
 	     else{
