--- conflicted
+++ resolved
@@ -9,14 +9,6 @@
 if is_CASA6:
     from casatasks import listobs, listpartition, flagdata, flagmanager, partition, setjy, split
     from casatools import ctsys, msmetadata, ms, agentflagger, table
-<<<<<<< HEAD
-
-=======
-    ### for testhelper import
-    import sys
-    #sys.path.append(os.path.abspath(os.path.dirname(__file__)))
-    #import testhelper as th
->>>>>>> 2c8f033c
     from casatasks.private import partitionhelper as ph   ##### <----<<< this dependency should be removed
 
     msmdt_local = msmetadata()
@@ -31,10 +23,6 @@
     from taskinit import msmdtool, mstool, aftool, tbtool
 
     from parallel.parallel_task_helper import ParallelTaskHelper
-<<<<<<< HEAD
-=======
-    #import testhelper as th
->>>>>>> 2c8f033c
     import partitionhelper as ph
 
     msmdt_local = msmdtool()
@@ -43,23 +31,10 @@
     aft_local = aftool()
     tbt_local = tbtool()
 
-<<<<<<< HEAD
     datapath = os.environ.get('CASAPATH').split()[0] + \
                        "/casatestdata/unittest/partition/"
 
-=======
-    datapath_gaincal = os.environ.get('CASAPATH').split()[0] + \
-                       "/data/regression/unittest/gaincal/"
-    datapath_flagdata = os.environ.get('CASAPATH').split()[0] + \
-                    "/data/regression/unittest/flagdata/"
-    datapath_mstransform = os.environ.get('CASAPATH').split()[0] + \
-                           "/data/regression/unittest/mstransform/"
-    datapath_partition = os.environ.get('CASAPATH').split()[0] + \
-                         '/data/regression/unittest/partition/'
-
 from casatestutils import testhelper as th
->>>>>>> 2c8f033c
-
 ''' Unit Tests for task partition'''
 
 # jagonzal (CAS-4287): Add a cluster-less mode to by-pass parallel processing for MMSs as requested 
