--- conflicted
+++ resolved
@@ -349,15 +349,9 @@
 
     // Return the row Ids from the original ms. If the ms used is a subset of
     // another ms then rowIds() return the row ids of the original ms.
-<<<<<<< HEAD
-    virtual casacore::RowNumbers& rowIds();
-
-    virtual const casacore::RowNumbers& rowIds() const;;
-=======
     virtual casacore::Vector<casacore::rownr_t>& rowIds();
 
     virtual const casacore::Vector<casacore::rownr_t>& rowIds() const;;
->>>>>>> 52ae56e6
 
     //</group>
 
