--- conflicted
+++ resolved
@@ -1480,17 +1480,13 @@
     theIFT->setSpwChanSelection(chanSel_p);
     */
 
-<<<<<<< HEAD
     // Set pseudo-I if requested.
     if(pseudoI==true)
-      {
-	os << "Turning on Pseudo-I gridding" << LogIO::POST;
-	theFT->setPseudoIStokes(true);
-	theIFT->setPseudoIStokes(true);
-      }
-=======
-
->>>>>>> 2631e96c
+    {
+      os << "Turning on Pseudo-I gridding" << LogIO::POST;
+      theFT->setPseudoIStokes(true);
+      theIFT->setPseudoIStokes(true);
+    }
 
   }
 
