--- conflicted
+++ resolved
@@ -43,7 +43,14 @@
         except (ImportError, ModuleNotFoundError):
             pass
 
-<<<<<<< HEAD
+        try:
+            from casampi.MPIEnvironment import MPIEnvironment
+            _importmpi = True
+            if not MPIEnvironment.is_mpi_enabled:
+                __bypass_parallel_processing = 1
+        except ImportError:
+            print("MPIEnvironment not Enabled")
+
         _casa6 = True
 
     except (ImportError, ModuleNotFoundError):
@@ -51,40 +58,16 @@
         logging.debug("Import casa6 errors. Trying casa5...")
         from __main__ import default
         from taskinit import tbtool, mstool, iatool
+        from taskinit import *
         from casa_stack_manip import stack_find, find_casa
+
         try:
             from mpi4casa.MPIEnvironment import MPIEnvironment
+            _importmpi = True
             if not MPIEnvironment.is_mpi_enabled:
                 __bypass_parallel_processing = 1
         except ImportError:
             print("MPIEnvironment not Enabled")
-=======
-    try:
-        from casampi.MPIEnvironment import MPIEnvironment
-        _importmpi = True
-        if not MPIEnvironment.is_mpi_enabled:
-            __bypass_parallel_processing = 1
-    except ImportError:
-        print("MPIEnvironment not Enabled")
-
-    _casa6 = True
-
-except (ImportError, ModuleNotFoundError):
-    # CASA 5
-    logging.debug("Import casa6 errors. Trying casa5...")
-    from __main__ import default
-    from taskinit import tbtool, mstool, iatool
-    from taskinit import *
-    from casa_stack_manip import stack_find, find_casa
-
-    try:
-        from mpi4casa.MPIEnvironment import MPIEnvironment
-        _importmpi = True
-        if not MPIEnvironment.is_mpi_enabled:
-            __bypass_parallel_processing = 1
-    except ImportError:
-        print("MPIEnvironment not Enabled")
->>>>>>> e5173b50
 
         casa = find_casa()
         if casa.has_key('state') and casa['state'].has_key('init_version') and casa['state']['init_version'] > 0:
@@ -122,20 +105,10 @@
     """
     Return the number of engines (iPython cluster) or the number of servers (MPI cluster)
     """
-<<<<<<< HEAD
     import_casamods()
-    if _casa5:
-        if (__bypass_parallel_processing == 0):
-            return len(MPIEnvironment.mpi_server_rank_list()) + 1
-        else:
-            return None
-    # TODO Wait For MPI in casa6
-    if _casa6:
-=======
     if (__bypass_parallel_processing == 0) and (_importmpi):
         return len(MPIEnvironment.mpi_server_rank_list()) 
     else:
->>>>>>> e5173b50
         return None
 
 def add_to_dict(self, output=None, dataset="TestData", status=False, **kwargs):
