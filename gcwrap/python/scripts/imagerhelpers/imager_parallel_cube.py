import os
import commands
import math
import shutil
import string
import time
import re;
from taskinit import *
import copy

from imagerhelpers.imager_base import PySynthesisImager
from imagerhelpers.parallel_imager_helper import PyParallelImagerHelper

'''
An implementation of parallel cube imaging, using synthesisxxxx tools.

Major and minor cycles are parallelized across frequency, by running separate
PySynthesisImagers independently per frequency chunk.
Iteration control is not synchronized,  interactive mask drawing can't be done.
Reference concatenation of all the image products is done at the end.

There are N PySynthesisImager objects, each with their own 
synthesisimager, deconvolvers, normalizers and iterbot. 
   
'''

#############################################
# Parallelize both the major and minor cycle for Cube imaging
# Run a separate instance of PySynthesisImager on each node.
#### ( later, use the live-object interface of ImStore to reference-break the cubes )
#### For nprocesses > nnodes, run the whole 'clean' loop multiple times. 
#############################################
class PyParallelCubeSynthesisImager():

    def __init__(self,params=None):

        self.params=params

        allselpars = params.getSelPars()
        allimagepars = params.getImagePars()
        self.allinimagepars = copy.deepcopy(allimagepars)
        self.allgridpars = params.getGridPars()
        self.allnormpars = params.getNormPars()
        self.weightpars = params.getWeightPars()
        self.decpars = params.getDecPars()
        self.iterpars = params.getIterPars()
        alldataimpars={}
         
        self.PH = PyParallelImagerHelper()
        self.NN = self.PH.NN
        self.NF = len(allimagepars.keys())
        self.listOfNodes = self.PH.getNodeList();
        ## Partition both data and image coords the same way.
        #self.allselpars = self.PH.partitionCubeDataSelection(allselpars)
        #self.allimpars = self.PH.partitionCubeDeconvolution(allimagepars)

        # to define final image coordinates, run selecdata and definemage
        self.SItool = casac.synthesisimager()
        #print "allselpars=",allselpars
        origspw={}
        for mss in sorted( allselpars.keys() ): 
<<<<<<< HEAD
#            if(allimagepars['0']['specmode']=='cubedata'):
#                allselpars[mss]['outframe']='Undefined'
=======
#            if(self.allimpars['0']['specmode']=='cubedata'):
#                self.allselpars[mss]['outframe']='Undefined'
            origspw[mss]={'spw':allselpars[mss]['spw']}
>>>>>>> c7adf8e7
            self.SItool.selectdata( allselpars[mss] )
        for fid in sorted( allimagepars.keys() ):
            self.SItool.defineimage( allimagepars[fid], self.allgridpars[fid] )
            # insert coordsys record in imagepars 
            # partionCubeSelection works per field ...
            allimagepars[fid]['csys'] = self.SItool.getcsys()
            if allimagepars[fid]['nchan'] == -1:
                allimagepars[fid]['nchan'] = self.SItool.updatenchan()
            alldataimpars[fid] = self.PH.partitionCubeSelection(allselpars,allimagepars[fid])

        #print "********************** ", alldataimpars.keys()
        #for kk in alldataimpars.keys():
        #    print "KEY : ", kk , " --->", alldataimpars[kk].keys()
            
        # reorganize allselpars and allimpars for partitioned data        
        synu = casac.synthesisutils()
        self.allselpars={}
        self.allimpars={}
        ###print "self.listOfNodes=",self.listOfNodes
        # Repack the data/image parameters per node
        #  - internally it stores zero-based node ids
        #  
        for ipart in self.listOfNodes:
            # convert to zero-based indexing for nodes
            nodeidx = str(ipart-1)
            tnode = str(ipart)
            selparsPerNode= {tnode:{}}
            imparsPerNode= {tnode:{}}
            for fid in allimagepars.iterkeys():
                ###restoring original spw selection just to allow weight density to be the same
                ###ultimately should be passed by MPI if done this way
                for mss in origspw.keys():
                    alldataimpars[fid][nodeidx][mss]['spw']=origspw[mss]['spw']
                for ky in alldataimpars[fid][nodeidx].iterkeys():
###                commenting this as it is resetting the selpars when key is not "msxxx" 
##                    selparsPerNode[tnode]={}
                    if ky.find('ms')==0:
                        # data sel per field
                        selparsPerNode[tnode][ky] = alldataimpars[fid][nodeidx][ky].copy();
                        if alldataimpars[fid][nodeidx][ky]['spw']=='-1':
                            selparsPerNode[tnode][ky]['spw']=''
                        #else:
                        ####using original spw selection for weight calculation
                        #    # remove chan selections (will be adjusted by tuneSelectData)
                        #   newspw=selparsPerNode[tnode][ky]['spw']
                        #  newspwlist = newspw.split(',')
                        #    spwsOnly = ''
                        #    for sp in newspwlist:
                        #        if spwsOnly!='': spwsOnly+=','
                        #        spwsOnly+=sp.split(':')[0]   
                        #       selparsPerNode[tnode][ky]['spw']=spwsOnly

                imparsPerNode[tnode][fid] = allimagepars[fid].copy()
                imparsPerNode[tnode][fid]['csys'] = alldataimpars[fid][nodeidx]['coordsys'].copy()
                imparsPerNode[tnode][fid]['nchan'] = alldataimpars[fid][nodeidx]['nchan']
##                imparsPerNode[tnode][fid]['imagename'] = imparsPerNode[tnode][fid]['imagename'] + '.n'+str(tnode) 
                imparsPerNode[tnode][fid]['imagename'] = self.PH.getpartimagename( imparsPerNode[tnode][fid]['imagename'], ipart )

                # skip this for now (it is not working properly, but should not affect results without this)
                #imparsPerNode[tnode][fid]=synu.updateimpars(imparsPerNode[tnode][fid])
            self.allselpars.update(selparsPerNode)
            self.allimpars.update(imparsPerNode)


            #print "****** SELPARS in init **********", self.allselpars
            #print "****** SELIMPARS in init **********", self.allimpars
        
        joblist=[]
        #### MPIInterface related changes
        #for node in range(0,self.NN):
        for node in self.listOfNodes:
            joblist.append( self.PH.runcmd("from imagerhelpers.input_parameters import ImagerParameters", node) )
            joblist.append( self.PH.runcmd("from imagerhelpers.imager_base import PySynthesisImager", node) )
        self.PH.checkJobs( joblist )

        self.exitflag={}
        joblist=[]
        #### MPIInterface related changes
        #for node in range(0,self.NN):
        for node in self.listOfNodes:
            joblist.append( self.PH.runcmd("paramList = ImagerParameters()", node) )
            joblist.append( self.PH.runcmd("paramList.setSelPars("+str(self.allselpars[str(node)])+")", node) )
            joblist.append( self.PH.runcmd("paramList.setImagePars("+str(self.allimpars[str(node)])+")", node) )

            joblist.append( self.PH.runcmd("paramList.setGridPars("+str(self.allgridpars)+")", node) )
            joblist.append( self.PH.runcmd("paramList.setWeightPars("+str(self.weightpars)+")", node) )
            joblist.append( self.PH.runcmd("paramList.setDecPars("+str(self.decpars)+")", node) )
            joblist.append( self.PH.runcmd("paramList.setIterPars("+str(self.iterpars)+")", node) )
            joblist.append( self.PH.runcmd("paramList.setNormPars("+str(self.allnormpars)+")", node) )

            joblist.append( self.PH.runcmd("paramList.checkParameters()", node) )

            joblist.append( self.PH.runcmd("imager = PySynthesisImager(params=paramList)", node) )

            self.exitflag[str(node)] = False

        self.PH.checkJobs( joblist )

    def initializeImagers(self):
        joblist=[]
        for node in self.listOfNodes:
            joblist.append( self.PH.runcmd("imager.initializeImagers()", node) )
        self.PH.checkJobs( joblist )

    def initializeDeconvolvers(self):
        joblist=[]
        for node in self.listOfNodes:
            joblist.append( self.PH.runcmd("imager.initializeDeconvolvers()", node) )
        self.PH.checkJobs( joblist )

    def initializeNormalizers(self):
        joblist=[]
        for node in self.listOfNodes:
            joblist.append( self.PH.runcmd("imager.initializeNormalizers()", node) )
        self.PH.checkJobs( joblist )

    def setWeighting(self):
        ## Set weight parameters and accumulate weight density (natural)
        joblist=[];
        for node in self.listOfNodes:
            ## Set weighting pars
            joblist.append( self.PH.runcmd("imager.setWeighting()", node ) )
        self.PH.checkJobs( joblist )


    def initializeIterationControl(self):
        joblist=[]
        for node in self.listOfNodes:
            joblist.append( self.PH.runcmd("imager.initializeIterationControl()", node) )
        self.PH.checkJobs( joblist )

    def makePSF(self):
        joblist=[]
        for node in self.listOfNodes:
            joblist.append( self.PH.runcmd("imager.makePSF()", node) )
        self.PH.checkJobs( joblist )

    def runMajorMinorLoops(self):
        joblist=[]
        for node in self.listOfNodes:
            joblist.append( self.PH.runcmd("imager.runMajorMinorLoops()", node) )
        self.PH.checkJobs( joblist )

    def runMajorCycle(self):
        joblist=[]
        for node in self.listOfNodes:
            if self.exitflag[str(node)]==False:
                joblist.append( self.PH.runcmd("imager.runMajorCycle()", node) )
        self.PH.checkJobs( joblist )

    def runMinorCycle(self):
        joblist=[]
        for node in self.listOfNodes:
            if self.exitflag[str(node)]==False:
                joblist.append( self.PH.runcmd("imager.runMinorCycle()", node) )
        self.PH.checkJobs( joblist )

    ## Merge the results from all pieces. Maintain an 'active' list of nodes...
    def hasConverged(self):

        joblist=[]
        for node in self.listOfNodes:
            if self.exitflag[str(node)]==False:
                joblist.append( self.PH.runcmd("rest = imager.hasConverged()", node) )
        self.PH.checkJobs( joblist )

#        self.PH.runcmdcheck("rest = imager.hasConverged()")

        retval = True
        for node in self.listOfNodes:
            if self.exitflag[str(node)]==False:
                rest = self.PH.pullval("rest", node )
                retval = retval and rest[node]
                self.exitflag[str(node)] = rest[node]
                casalog.post("Node " + str(node) + " converged : " + str(rest[node]) , "INFO")

        return retval

    def updateMask(self):

        joblist=[]
        for node in self.listOfNodes:
            if self.exitflag[str(node)]==False:
                joblist.append( self.PH.runcmd("maskchanged = imager.updateMask()", node) )
        self.PH.checkJobs( joblist )

#        self.PH.runcmdcheck("maskchanged = imager.updateMask()")

        retval = False
        for node in self.listOfNodes:
            if self.exitflag[str(node)]==False:
                rest = self.PH.pullval("maskchanged", node )
                retval = retval or rest[node]
                casalog.post("Node " + str(node) + " maskchanged : ", str(rest[node]) , "INFO")

        return retval

    def predictModel(self):
        joblist=[]
        for node in self.listOfNodes:
            joblist.append( self.PH.runcmd("imager.predictmodel()", node) )
        self.PH.checkJobs( joblist )

    def restoreImages(self):
        joblist=[]
        for node in self.listOfNodes:
            joblist.append( self.PH.runcmd("imager.restoreImages()", node) )
        self.PH.checkJobs( joblist )

    def pbcorImages(self):
        joblist=[]
        for node in self.listOfNodes:
            joblist.append( self.PH.runcmd("imager.pbcorImages()", node) )
        self.PH.checkJobs( joblist )

    def makePB(self):
        joblist=[]
        for node in self.listOfNodes:
            joblist.append( self.PH.runcmd("imager.makePB()", node) )
        self.PH.checkJobs( joblist )

    def concatImages(self, type='virtualnomove'):
        import subprocess
        imtypes=['image','psf','model','residual','mask','pb', 'image.pbcor', 'weight', 'sumwt']
        for immod in range(0,self.NF):
            for ext in imtypes:
                subimliststr="'"
                concatimname=self.allinimagepars[str(immod)]['imagename']+'.'+ ext
                distpath = os.getcwd()
                fullconcatimname = distpath+'/'+concatimname
                for node in self.listOfNodes:
                    #rootimname=self.allinimagepars[str(immod)]['imagename']+'.n'+str(node)
                    #fullimname =  self.PH.getpath(node) + '/' + rootimname 
                    fullimname = self.PH.getpartimagename( self.allinimagepars[str(immod)]['imagename']  , node )
                    if (os.path.exists(fullimname+'.'+ext)):
                        subimliststr+=fullimname+'.'+ext+' '
                subimliststr+="'"
                if subimliststr!="''":
                    # parent images need to be cleaned up for restart=T
                    if self.allinimagepars[str(immod)]['restart'] and os.path.exists(fullconcatimname):
                        try:
                            casalog.post("Cleaning up the existing "+fullconcatimname,"DEBUG")
                            shutil.rmtree(fullconcatimname)
                        except:
                            casalog.post("Cleaning up the existing file named "+fullconcatimname,"DEBUG")
                            os.remove(fullconcatimname)
                    # set tempclose = false to avoid a long accessing issue
                    cmd = 'imageconcat inimages='+subimliststr+' outimage='+"'"+fullconcatimname+"'"+' type='+type+' tempclose=false'      
                    # run virtual concat
                    ret=os.system(cmd)
                    if ret!=0:
                        casalog.post("concatenation of "+concatimname+" failed","WARN")
             


    def getSummary(self):
        joblist=[]
        for node in self.listOfNodes:
            joblist.append( self.PH.runcmd("summ = imager.getSummary("+str(node)+")", node) )
        self.PH.checkJobs( joblist )

        fullsumm={}
        for node in self.listOfNodes:
             summ = self.PH.pullval("summ", node )
             fullsumm["node"+str(node)] = summ

        return fullsumm

    def deleteTools(self):
        joblist=[]
        for node in self.listOfNodes:
            joblist.append( self.PH.runcmd("imager.deleteTools()", node) )
        self.PH.checkJobs( joblist )

#############################################<|MERGE_RESOLUTION|>--- conflicted
+++ resolved
@@ -59,14 +59,9 @@
         #print "allselpars=",allselpars
         origspw={}
         for mss in sorted( allselpars.keys() ): 
-<<<<<<< HEAD
-#            if(allimagepars['0']['specmode']=='cubedata'):
-#                allselpars[mss]['outframe']='Undefined'
-=======
 #            if(self.allimpars['0']['specmode']=='cubedata'):
 #                self.allselpars[mss]['outframe']='Undefined'
             origspw[mss]={'spw':allselpars[mss]['spw']}
->>>>>>> c7adf8e7
             self.SItool.selectdata( allselpars[mss] )
         for fid in sorted( allimagepars.keys() ):
             self.SItool.defineimage( allimagepars[fid], self.allgridpars[fid] )
