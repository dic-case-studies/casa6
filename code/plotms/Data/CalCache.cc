//# CalCache.cc: Specialized PlotMSCache for filling CalTables
//# Copyright (C) 2009
//# Associated Universities, Inc. Washington DC, USA.
//#
//# This library is free software; you can redistribute it and/or modify it
//# under the terms of the GNU Library General Public License as published by
//# the Free Software Foundation; either version 2 of the License, or (at your
//# option) any later version.
//#
//# This library is distributed in the hope that it will be useful, but WITHOUT
//# ANY WARRANTY; without even the implied warranty of MERCHANTABILITY or
//# FITNESS FOR A PARTICULAR PURPOSE.  See the GNU Library General Public
//# License for more details.
//#
//# You should have received a copy of the GNU Library General Public License
//# along with this library; if not, write to the Free Software Foundation,
//# Inc., 675 Massachusetts Ave, Cambridge, MA 02139, USA.
//#
//# Correspondence concerning AIPS++ should be addressed as follows:
//#        Internet email: aips2-request@nrao.edu.
//#        Postal address: AIPS++ Project Office
//#                        National Radio Astronomy Observatory
//#                        520 Edgemont Road
//#                        Charlottesville, VA 22903-2475 USA
//#
//# $Id: $
#include <plotms/Data/CalCache.h>
#include <plotms/Data/PlotMSIndexer.h>
#include <plotms/Data/PlotMSAtm.h>
#include <plotms/PlotMS/PlotMS.h>
#include <plotms/Threads/ThreadCommunication.h>

#include <casa/OS/Timer.h>
#include <casa/OS/HostInfo.h>
#include <casa/OS/Memory.h>
#include <casa/Quanta/MVTime.h>
#include <casa/System/Aipsrc.h>
#include <casa/Utilities/Sort.h>
#include <casa/Arrays/ArrayMath.h>
#include <tables/Tables/Table.h>
#include <lattices/Lattices/ArrayLattice.h>
#include <synthesis/CalTables/CTColumns.h>
#include <synthesis/MeasurementComponents/VisCalGlobals.h>
#include <synthesis/MeasurementComponents/BPoly.h>
#include <synthesis/MeasurementComponents/GSpline.h>

using namespace casacore;

namespace casa {

CalCache::CalCache(PlotMSApp* parent):
  PlotMSCacheBase(parent),
  divZero_(False),
  ci_p(nullptr),
  wci_p(nullptr),
  basis_("unknown"),
  parsAreComplex_(False),
  msname_("")
{
}

CalCache::~CalCache() {}


String CalCache::polname(Int ipol) {
  if (polnRatio_) return "/";
  if (basis_=="Linear")
    return ( (ipol%2==0) ? String("X") : String("Y") );
  else if (basis_=="Circular")
    return ( (ipol%2==0) ? String("R") : String("L") );
  else { // "unknown", or antenna positions
    if (calType_=="KAntPos Jones") {
        switch(ipol) {
            case 0: return "X";
            case 1: return "Y";
            case 2: return "Z";
            default: return (String::toString(ipol));
        }
    } else {
        return ( String::toString(ipol) );
    }
  }
}

void CalCache::setFilename(String filename) { 
    filename_ = filename;
    Table tab(filename);
    calType_= tab.tableInfo().subType();
    if ((calType_=="T Jones") && (tab.keywordSet().isDefined("CAL_DESC")))
      throw AipsError(calType_ + " tables in the old cal table format are unsupported in plotms.");
}

//*********************************
// protected method implementations

void CalCache::loadIt(vector<PMS::Axis>& loadAxes,
    vector<PMS::DataColumn>& /*loadData*/,
    ThreadCommunication* thread) {

  // this also sets calType_:
  setFilename(filename_);

  // Trap unsupported modes: cal types, averaging, transforms, poln ratio
<<<<<<< HEAD
  if (calType_[0]=='A' || calType_[0]=='M' || 
     (calType_[0]=='X' && calType_.contains("Mueller"))) {
=======
  if (calType_[0]=='M' || (calType_[0]=='X' && calType_.contains("Mueller"))) {
>>>>>>> 53be7ce8
    throw AipsError("Cal table type " + calType_ + " is unsupported in plotms. Please continue to use plotcal.");
  }

  logLoad("Plotting a " + calType_ + " calibration table.");
  // Warn that averaging and transformations will be ignored
  if (averaging().anyAveraging())
    logWarn("CalCache::loadIt",
      "Averaging ignored: not supported for calibration tables");
  if (transformations().anyTransform())
    logWarn("CalCache::loadIt",
      "Transformations ignored: not supported for calibration tables");
  // poln ratio
  polnRatio_ = false;
  if (selection_.corr()=="/") {
    if (calType_=="BPOLY" || calType_[0] == 'T' || calType_[0] == 'F')
      throw(AipsError("Polarization ratio plots not supported for " + calType_ + " tables."));
    else
      polnRatio_ = true;
  }

  antnames_.resize();
  stanames_.resize();
  antstanames_.resize();
  fldnames_.resize();
  positions_.resize();

  vector<PMS::DataColumn> loadData(loadAxes.size());
  for (uInt i=0; i<loadData.size(); ++i) 
    loadData[i] = PMS::DEFAULT_DATACOLUMN;

  if (calType_=="BPOLY") {
    loadBPoly(loadAxes, loadData, thread);
  } else if (calType_=="GSPLINE") {
    checkAxes(loadAxes);  // check for invalid axis before proceeding
    loadGSpline(loadAxes, loadData, thread);
  } else {
    loadNewCalTable(loadAxes, loadData, thread);
  }
}

// ======================== NewCalTable ==========================

void CalCache::loadNewCalTable(vector<PMS::Axis>& loadAxes,
    vector<PMS::DataColumn>& loadData, ThreadCommunication* thread) {
  // Get various names, properties from cal table
  TableLock lock(TableLock::AutoNoReadLocking);
  NewCalTable* ct = new NewCalTable(filename_, lock, Table::Old, Table::Plain);
  basis_ = ct->polBasis();
  parsAreComplex_ = ct->isComplex();
  ROCTColumns ctCol(*ct);
  antnames_ = ctCol.antenna().name().getColumn();
  stanames_ = ctCol.antenna().station().getColumn();
  antstanames_ = antnames_ + String("@") + stanames_;
  fldnames_ = ctCol.field().name().getColumn();
  positions_ = ctCol.antenna().position().getColumn();    
  nAnt_ = ctCol.antenna().nrow();

  // Apply selection to get selected cal table
  NewCalTable* selct = new NewCalTable();
  Vector<Vector<Slice> > chansel;
  Vector<Vector<Slice> > corrsel;
  selection_.apply(*ct, *selct, chansel, corrsel);

  Bool readonly(True); // no write access for loading cache
  setUpCalIter(*selct, readonly);
  countChunks(*ci_p, loadAxes, loadData, thread);
  loadCalChunks(*ci_p, loadAxes, thread);

  // delete NCT and iter to release table locks
  if (ct != nullptr) {
    delete ct;
    ct = nullptr;
  }
  if (selct != nullptr) {
    delete selct;
    selct = nullptr;
  }
  if (ci_p != nullptr) {
    delete ci_p;
    ci_p = nullptr;
  }
}

void CalCache::setUpCalIter(NewCalTable& selct, Bool readonly) {
  Int nsortcol(4);
  Block<String> columns(nsortcol);
  columns[0]="SCAN_NUMBER";
  columns[1]="FIELD_ID";   
  columns[2]="SPECTRAL_WINDOW_ID";
  columns[3]="TIME";

  if (readonly) {
    // Readonly version, for caching
    ci_p = new ROCTIter(selct, columns);
    wci_p = nullptr;
  } else {
    // Writable, e.g. for flagging
    wci_p = new CTIter(selct, columns);
    ci_p = wci_p;  // const access
  }
}
      
void CalCache::countChunks(ROCTIter& ci,
    vector<PMS::Axis>& loadAxes,
    vector<PMS::DataColumn>& loadData,
    ThreadCommunication* thread) {
  // for NewCalTable
  if (thread!=nullptr) {
    thread->setStatus("Establishing cache size.  Please wait...");
    thread->setAllowedOperations(false,false,false);
  }

  // Count number of chunks.
  int chunk(0);
  ci.reset();
  while (!ci.pastEnd()) {
    ++chunk;
    ci.next0();
  }
  setCache(chunk, loadAxes, loadData);
}

void CalCache::loadCalChunks(ROCTIter& ci,
     const vector<PMS::Axis> loadAxes,
     ThreadCommunication* thread) {
  // for NewCalTable
  // permit cancel in progress meter:
  if(thread != nullptr)
    thread->setAllowedOperations(false,false,true);
  logLoad("Loading chunks......");

  Int chunk(0), lastscan(0), thisscan(0), lastspw(-1), thisspw(0);
  chshapes_.resize(4,nChunk_);
  goodChunk_.resize(nChunk_);
  goodChunk_.set(False);
  double progress;

  // Reset iterator
  ci.reset();
  while (!ci.pastEnd()) {
      // If a thread is given, check if the user canceled.
      if(thread != nullptr && thread->wasCanceled()) {
        dataLoaded_ = false;
        return;
      }
      // If a thread is given, update it.
      if(thread != nullptr && (nChunk_ <= (int)THREAD_SEGMENT ||
         chunk % THREAD_SEGMENT == 0)) {
          thread->setStatus("Loading chunk " + String::toString(chunk) +
              " / " + String::toString(nChunk_) + ".");
      }
      
      // Discern npar/nchan shape
      IPosition pshape(ci.flag().shape());
      size_t nPol;
      String pol = selection_.corr();
      if (pol=="" || pol=="RL" || pol=="XY") { // no selection
        nPol = pshape[0];
        // half the data for EVLASWP table is swp, half is tsys
        if (calType_.contains("EVLASWP")) nPol = pshape[0]/2;
        pol = "";
      } else { // poln selection using calParSlice
        String paramAxis = toVisCalAxis(PMS::AMP);
        if (polnRatio_)  // pick one!
            nPol = getParSlice(paramAxis, "R").length();
        else 
            nPol = getParSlice(paramAxis, pol).length();
      }

      // Cache the data shapes
      chshapes_(0,chunk) = nPol;
      chshapes_(1,chunk) = pshape[1];
      chshapes_(2,chunk) = ci.nrow();
      chshapes_(3,chunk) = nAnt_;
      goodChunk_(chunk) = True;

      for(unsigned int i = 0; i < loadAxes.size(); i++) {
        loadCalAxis(ci, chunk, loadAxes[i], pol);
        // print atm stats once per scan
        if (loadAxes[i]==PMS::ATM || loadAxes[i]==PMS::TSKY) {
            thisscan = ci.thisScan();
            if (thisscan != lastscan) {
                printAtmStats(thisscan);
                lastscan = thisscan;
            }
            thisspw = ci.thisSpw();
            if (thisspw != lastspw) {
                uInt vectorsize = ( loadAxes[i]==PMS::ATM ?
                    (*atm_[chunk]).nelements() :
                    (*tsky_[chunk]).nelements());
                if (vectorsize==1) {
                    logWarn("load_cache", "Setting " + 
                        PMS::axis(loadAxes[i]) + " for spw " +
                        String::toString(thisspw) +
                        " to zero because it has only one channel.");
                }
                lastspw = thisspw;
            }
        }
      }
        chunk++;
        ci.next();
      
        // If a thread is given, update it.
        if(thread != nullptr && (nChunk_ <= (int)THREAD_SEGMENT ||
            chunk % THREAD_SEGMENT == 0)) {
            progress = ((double)chunk+1) / nChunk_;
            thread->setProgress((unsigned int)((progress * 100) + 0.5));
        }
  }
  if (divZero_)
    logWarn("CalCache::loadIt", "Caught divide-by-zero exception in ratio plots; result(s) set to 1.0 and flagged");
}

void CalCache::loadCalAxis(ROCTIter& cti, Int chunk, PMS::Axis axis, String pol) {
    // for NewCalTable  
    Slice parSlice1 = Slice();
    Slice parSlice2 = Slice();
    if (PMS::axisNeedsCalSlice(axis)) {
        String calAxis = toVisCalAxis(axis);
        if (polnRatio_) {
            parSlice1 = getParSlice(calAxis, "R");
            parSlice2 = getParSlice(calAxis, "L");
        } else {
            parSlice1 = getParSlice(calAxis, pol);
        }
    }
    switch(axis) {
        case PMS::SCAN: // assumes scan unique
            scan_(chunk) = cti.thisScan();
            break;
        case PMS::FIELD:
            field_(chunk) = cti.thisField();
            break;
        case PMS::TIME: // assumes time unique 
            time_(chunk) = cti.thisTime();
            break;
        /*        
        case PMS::TIME_INTERVAL: // assumes timeInterval unique in VB
            timeIntr_(chunk) = cti.interval()(0); 
            break;
        */
        case PMS::SPW:
            spw_(chunk) = cti.thisSpw();
            break;
        case PMS::CHANNEL: 
            cti.chan(*chan_[chunk]);
            break;
        case PMS::FREQUENCY: {
            // TBD: Convert freq to desired frame
            cti.freq(*freq_[chunk]);
            (*freq_[chunk])/=1.0e9; // in GHz
            break;
        }
        /*
        case PMS::VELOCITY: {
            // Convert freq in the vb to velocity
            vbu_.toVelocity(*vel_[chunk], vb, transformations_.frame(),
            MVFrequency(transformations_.restFreqHz()),
            transformations_.veldef());
            (*vel_[chunk]) /= 1.0e3;  // in km/s
            break;
        }
        */
        case PMS::CORR: {
            corr_[chunk]->resize(chshapes_(0,chunk));
            if (pol=="" || pol=="RL" || pol=="XY") {
                indgen(*corr_[chunk]);
            } else if (pol== "R" || pol=="X") { 
                corr_[chunk]->resize(1);
                corr_[chunk]->set(0);
            } else if (pol== "L" || pol=="Y") { 
                corr_[chunk]->resize(1);
                corr_[chunk]->set(1);
            } else if (pol=="/") {
                corr_[chunk]->resize(1);
                corr_[chunk]->set(-1); // ???
            }
            break;
        }
        case PMS::ANTENNA1:
            *antenna1_[chunk] = cti.antenna1(); 
            break;
        case PMS::ANTENNA2:
            *antenna2_[chunk] = cti.antenna2(); 
            break;
        case PMS::BASELINE: {
            Vector<Int> a1(cti.antenna1());
            Vector<Int> a2(cti.antenna2());
            baseline_[chunk]->resize(cti.nrow());
            Vector<Int> bl(*baseline_[chunk]);
            for (Int irow=0;irow<cti.nrow();++irow) {
                if (a1(irow)<0) a1(irow)=chshapes_(3,0);
                if (a2(irow)<0) a2(irow)=chshapes_(3,0);
                bl(irow) = (chshapes_(3,0)+1)*a1(irow) -
                    (a1(irow)*(a1(irow) + 1))/2 + a2(irow);
            }
            break;
        }
        case PMS::ANTPOS: {
            if (!calType_.startsWith("KAntPos"))
                throw(AipsError( "ANTPOS has no meaning for this table"));
            Cube<Float> fArray = cti.fparam();
            *antpos_[chunk] = fArray(parSlice1, Slice(), Slice());
            break;
        }
        case PMS::GAMP:
        case PMS::AMP: {
            if (parsAreComplex()) {
                Cube<Complex> cArray = cti.cparam();
                if (polnRatio_) {
                    Array<Float> ampRatio = amplitude(cArray(parSlice1, Slice(),
                        Slice()) / cArray(parSlice2, Slice(), Slice()));
                    checkRatioArray(ampRatio, chunk);
                    *amp_[chunk] = ampRatio;
                } else {
                    *amp_[chunk] = amplitude(cArray(parSlice1, Slice(), Slice()));
                }
            } else {
                Cube<Float> fArray = cti.fparam();
                if (polnRatio_) {
                    Array<Float> ampRatio = fArray(parSlice1, Slice(), Slice()) /
                        fArray(parSlice2, Slice(), Slice());
                    checkRatioArray(ampRatio, chunk);
                    *amp_[chunk] = ampRatio;
                } else {        
                    *amp_[chunk] = fArray(parSlice1, Slice(), Slice());
                }
                if (calType_[0] == 'F') // TEC table
                    (*amp_[chunk]) /= Float(1e+16);
            }
            break;
        }
        case PMS::GPHASE:
        case PMS::PHASE: {
            if (parsAreComplex()) {
                Cube<Complex> cArray = cti.cparam();
                if (polnRatio_) {
                    Array<Float> phaseRatio = phase(cArray(parSlice1, Slice(),
                        Slice()) / cArray(parSlice2, Slice(), Slice()));
                    checkRatioArray(phaseRatio, chunk);
                    *pha_[chunk] = phaseRatio;
                } else {
                    *pha_[chunk] = phase(cArray(parSlice1, Slice(), Slice()));
                }
                (*pha_[chunk]) *= Float(180.0/C::pi);
            } else {
                throw(AipsError("phase has no meaning for this table"));
            }
            break;
        }
        case PMS::GREAL:   
        case PMS::REAL: {
            if (parsAreComplex()) {
                Cube<Complex> cArray = cti.cparam();
                if (polnRatio_) {
                    Array<Float> realRatio = real(cArray(parSlice1, Slice(),
                        Slice()) / cArray(parSlice2, Slice(), Slice()));
                    checkRatioArray(realRatio, chunk);
                    *real_[chunk] = realRatio;
                } else {        
                    *real_[chunk] = real(cArray(parSlice1, Slice(), Slice()));
                }
            } else {  // allow float for single dish cal tables
                Cube<Float> fArray = cti.fparam();
                if (polnRatio_) {
                    Array<Float> ampRatio = fArray(parSlice1, Slice(), Slice()) / fArray(parSlice2, Slice(), Slice());
                    checkRatioArray(ampRatio, chunk);
                    *real_[chunk] = ampRatio;
                } else {        
                    *real_[chunk] = fArray(parSlice1, Slice(), Slice());
                }
            }
            break;
        }
        case PMS::GIMAG:
        case PMS::IMAG: {
            if (parsAreComplex()) {
                Cube<Complex> cArray = cti.cparam();
                if (polnRatio_) {
                    Array<Float> imagRatio = imag(cArray(parSlice1, Slice(),
                        Slice()) / cArray(parSlice2, Slice(), Slice()));
                    checkRatioArray(imagRatio, chunk);
                    *imag_[chunk] = imagRatio;
                } else {        
                    *imag_[chunk] = imag(cArray(parSlice1, Slice(), Slice()));
                }
            } else
                throw(AipsError("imag has no meaning for this table"));
            break;
        }
        case PMS::DELAY:{
            if (!parsAreComplex()) {
                Cube<Float> fArray = cti.fparam();
                if (polnRatio_) {
                    Array<Float> delayRatio = fArray(parSlice1, Slice(), Slice())
                        - fArray(parSlice2, Slice(), Slice());
                    checkRatioArray(delayRatio, chunk);
                    *par_[chunk] = delayRatio;
                } else {
                    *par_[chunk] = fArray(parSlice1, Slice(), Slice());
                }
            } else
                throw(AipsError( "delay has no meaning for this table"));
            break;
        }
        case PMS::OPAC: {
            if (!parsAreComplex() && calType_.contains("Opac")) {
                Cube<Float> fArray = cti.fparam();
                *par_[chunk] = fArray(parSlice1, Slice(), Slice());
            } else
                throw(AipsError( "opacity has no meaning for this table"));
            break;
        }
        case PMS::SWP: {   // "SPGAIN" in plotcal
            if ( !parsAreComplex() && calType_.contains("EVLASWPOW")) {
                Cube<Float> fArray = cti.fparam();
                if (polnRatio_) {
                    Array<Float> swpRatio = fArray(parSlice1, Slice(), Slice()) /
                        fArray(parSlice2, Slice(), Slice());
                    checkRatioArray(swpRatio, chunk);
                    *par_[chunk] = swpRatio;
                } else {
                    *par_[chunk] = fArray(parSlice1, Slice(), Slice());
                }
            } else
                throw( AipsError( "SwPower has no meaning for this table"));
            break;
        }
        case PMS::TSYS: {
            if ((!parsAreComplex()) &&
                (calType_.contains("EVLASWPOW") || calType_.contains("TSYS"))) {
                Cube<Float> fArray = cti.fparam();
                if (polnRatio_) {
                    Array<Float> tsysRatio = fArray(parSlice1, Slice(), Slice()) /
                        fArray(parSlice2, Slice(), Slice());
                    checkRatioArray(tsysRatio, chunk);
                    *par_[chunk] = tsysRatio;
                } else {
                    *par_[chunk] = fArray(parSlice1, Slice(), Slice());
                }
            } else
                throw(AipsError( "Tsys has no meaning for this table"));
            break;
        }
        case PMS::SNR: {
            if (polnRatio_) {
                Array<Float> snrRatio = cti.snr()(parSlice1, Slice(), Slice()) /
                    cti.snr()(parSlice2, Slice(), Slice());
                checkRatioArray(snrRatio, chunk);
                *snr_[chunk] = snrRatio;
            } else {
                *snr_[chunk] = cti.snr()(parSlice1, Slice(), Slice());
            }
            break;
        }
        case PMS::TEC: {
            if ( !parsAreComplex() && calType_[0]=='F') {
                Cube<Float> fArray = cti.fparam();
                *par_[chunk] = (fArray(parSlice1, Slice(), Slice()))/1e+16;
            } else
                throw(AipsError( "TEC has no meaning for this table"));
            break;
        }
        case PMS::FLAG: {
            if (polnRatio_)
                *flag_[chunk] = cti.flag()(parSlice1, Slice(), Slice()) |
                    cti.flag()(parSlice2, Slice(), Slice());
            else
                *flag_[chunk] = cti.flag()(parSlice1, Slice(), Slice());
            break;
        }
        /*
        case PMS::WT: {
            *wt_[chunk] = cti.weightMat();
            break;
        }
        case PMS::AZ0:
        case PMS::EL0: {
            Vector<Double> azel;
            cti.azel0Vec(cti.time()(0),azel);
            az0_(chunk) = azel(0);
            el0_(chunk) = azel(1);
            break;
        }
        case PMS::HA0: 
            ha0_(chunk) = cti.hourang(cti.time()(0))*12/C::pi;  // in hours
            break;
        case PMS::PA0: {
          pa0_(chunk) = cti.parang0(cti.time()(0))*180.0/C::pi; // in degrees
          if (pa0_(chunk)<0.0) pa0_(chunk)+=360.0;
          break;
        }
        */
        case PMS::ANTENNA: {
            antenna_[chunk]->resize(nAnt_);
            indgen(*antenna_[chunk]);
        break;
        }
        /*
        case PMS::AZIMUTH:
        case PMS::ELEVATION: {
            Matrix<Double> azel;
            cti.azelMat(cti.time()(0),azel);
            *az_[chunk] = azel.row(0);
            *el_[chunk] = azel.row(1);
            break;
        }
        case PMS::PARANG:
            *parang_[chunk] = cti.feed_pa(cti.time()(0))*(180.0/C::pi); //degrees
            break;
        case PMS::ROW: {
            *row_[chunk] = cti.rowIds();
            break;
        }
        */
        case PMS::OBSERVATION: {
          (*obsid_[chunk]).resize(1);
          *obsid_[chunk] = cti.thisObs();
          break;
        }
        case PMS::INTENT: {
          // metadata axis that always gets loaded so don't want to throw exception
          break;
        }
        case PMS::ATM:
        case PMS::TSKY: { 
          casacore::Int spw = cti.thisSpw();
          casacore::Int scan = cti.thisScan();
          casacore::Vector<casacore::Double> freqsGHz = cti.freq()/1e9;
          casacore::Vector<casacore::Double> curve(1, 0.0);
          bool isAtm = (axis==PMS::ATM);
          if (plotmsAtm_) {
              curve.resize();    
              curve = plotmsAtm_->calcOverlayCurve(spw, scan, freqsGHz, isAtm);
          }
          if (isAtm)
              *atm_[chunk] = curve;
          else
              *tsky_[chunk] = curve;
          break;
        }
        default:
          throw(AipsError("Axis choice not supported for Cal Tables"));
          break;
    }
}

void CalCache::flagToDisk(const PlotMSFlagging& flagging,
    Vector<Int>& flchunks, Vector<Int>& flrelids,
    Bool flag, PlotMSIndexer* indexer, int dataIndex ) {
  
  // Sort the flags by chunk:
  Sort sorter;
  sorter.sortKey(flchunks.data(),TpInt);
  sorter.sortKey(flrelids.data(),TpInt);
  Vector<uInt> order;
  uInt nflag;
  nflag = sorter.sort(order,flchunks.nelements());

  stringstream ss;

  // Make the VisIterator writable, with selection revised as appropriate
  NewCalTable* ct = new NewCalTable(filename_, Table::Update, Table::Plain);
  NewCalTable* selct = new NewCalTable();
  Vector<Vector<Slice> > chansel;
  Vector<Vector<Slice> > corrsel;
  selection_.apply(*ct, *selct, chansel, corrsel);

  Bool readonly(False); // write access for flagging
  setUpCalIter(*selct, readonly);
  ci_p->reset();

  Int iflag(0);
  for (Int ichk=0;ichk<nChunk_;++ichk) {
    if (ichk!=flchunks(order[iflag]) && !ci_p->pastEnd())
      // nothing to flag this chunk, just advance
      ci_p->next();
    else {
      // This chunk requires flag-setting
      Int ifl(iflag);
      
      // Get bits we need from the table
      Cube<Bool> ctflag;
      Vector<Int> channel,a1,a2;
      ci_p->flag(ctflag);
      ci_p->chan(channel);
      ci_p->antenna1(a1);
      ci_p->antenna2(a2);

      // Apply poln selection
      Int npar;
      String pol = selection_.corr();
      if (pol=="" || pol=="RL" || pol=="XY" || pol=="/") { // both axes
        npar = ctflag.shape()(0);
      } else { // poln selection using calParSlice
        String paramAxis = toVisCalAxis(PMS::FLAG);
        npar = getParSlice(paramAxis, pol).length();
      }    
      Int nchan = channel.nelements();
      Int nrow = ci_p->nrow();

      if (True) {
        Int currChunk=flchunks(order[iflag]);
        Double time=getTime(currChunk,0);
        Double cttime=ci_p->time()(0);
        Int spw=Int(getSpw(currChunk,0));
        Int ctspw=ci_p->thisSpw();
        Int field=Int(getField(currChunk,0));
        Int ctfld=ci_p->thisField();
        ss << "Time diff:  " << time-cttime << " " << time  << " " << cttime << "\n";
        ss << "Spw diff:   " << spw-ctspw   << " " << spw   << " " << ctspw  << "\n";
        ss << "Field diff: " << field-ctfld << " " << field << " " << ctfld  << "\n";
      }

      // Apply all flags in this chunk to this VB
      ifl=iflag;
      while (ifl<Int(nflag) && flchunks(order[ifl])==ichk) {
        Int currChunk=flchunks(order[ifl]);
        Int irel=flrelids(order[ifl]);
        Slice par1,chan,bsln;
        Slice par2 = Slice();

        // Set flag range on par axis:
        if (netAxesMask_[dataIndex](0) && !flagging.corrAll()) {
          // A specific single par
          if (pol=="" || pol=="RL" || pol=="XY") {  // flag both axes
            Int ipar=indexer->getIndex1000(currChunk,irel);
            par1 = Slice(ipar,1,1);
          } else if (polnRatio_) {
            par1 = getParSlice(toVisCalAxis(PMS::AMP), "R");
            par2 = getParSlice(toVisCalAxis(PMS::AMP), "L");
          } else {
            par1 = getParSlice(toVisCalAxis(PMS::AMP), pol);
          }
        } else {
          // all on par axis
          par1 = Slice(0,npar,1);
        }

        // Set Flag range on channel axis:
        if (netAxesMask_[dataIndex](1) && !flagging.channel()) {
          // A single specific channel
          Int ichan=indexer->getIndex0100(currChunk,irel);
          chan=Slice(ichan,1,1);
        } else {
          // Extend to all channels
          chan=Slice(0,nchan,1);
        }

        // Set Flags on the baseline axis:
        Int thisA1=Int(getAnt1(currChunk,indexer->getIndex0010(currChunk,irel)));
        Int thisA2=Int(getAnt2(currChunk,indexer->getIndex0010(currChunk,irel)));
        if (netAxesMask_[dataIndex](2) &&
            !flagging.antennaBaselinesBased() &&
            thisA1>-1 ) {
          // i.e., if baseline is an explicit data axis,
          //       full baseline extension is OFF
          //       and the first antenna in the selected point is > -1
          // Do some variety of detailed per-baseline flagging
          for (Int irow=0;irow<nrow;++irow) {
            if (thisA2>-1) {
              // match a baseline exactly
              if (a1(irow)==thisA1 &&
                  a2(irow)==thisA2) {
                ctflag(par1,chan,Slice(irow,1,1)) = flag;
                if (par2.length() > 0)
                  ctflag(par2,chan,Slice(irow,1,1)) = flag;
                break;  // found the one baseline, escape from for loop
              }
            } else {
              // either antenna matches the one specified antenna
              //  (don't break because there will be more than one)
              if (a1(irow)==thisA1 ||
                  a2(irow)==thisA1) {
                ctflag(par1,chan,Slice(irow,1,1)) = flag;
                if (par2.length() > 0)
                  ctflag(par2,chan,Slice(irow,1,1)) = flag;
              }
            }
          }
        } else {
          // Set flags for all baselines, because the plot
          //  is ordinarily implicit in baseline, we've turned on baseline
          //  extension, or we've avaraged over all baselines
          bsln=Slice(0,nrow,1);
          ctflag(par1,chan,bsln) = flag;
          if (par2.length() > 0)
            ctflag(par2,chan,bsln) = flag;
        }

      ++ifl;
      } // while
      
      // Put the flags back into the MS
      wci_p->setflag(ctflag);
      
      // Advance to the next vb
      if (!ci_p->pastEnd())
        ci_p->next();
      else
        // we are done, so escape chunk loop
        break;

      // step over the flags we've just done
      iflag=ifl;
      
      // Escape if we are already finished
      if (uInt(iflag)>=nflag) break;
    } // flaggable chunk
  } // ichk

  // Delete the NCTs and VisIter so lock is released
  if (ct != nullptr) {
    delete ct;
    ct = nullptr;
  }
  if (selct != nullptr) {
    delete selct;
    selct = nullptr;
  }
  if (wci_p != nullptr) {
    delete wci_p;
    wci_p = nullptr;
  }
  ci_p = nullptr;

  logFlag(ss.str());
}

// ======================== end NewCalTable ==========================

// ======================== CalTable ==========================

void CalCache::countChunks(Int nchunks, vector<PMS::Axis>& loadAxes,
    vector<PMS::DataColumn>& loadData, ThreadCommunication* thread) {
  // for CalTable
  if (thread!=nullptr) {
    thread->setStatus("Establishing cache size.  Please wait...");
    thread->setAllowedOperations(false,false,false);
  }
  setCache(nchunks, loadAxes, loadData);
}

void CalCache::setMSname(String msname) {
  // set msname_ (with path) if valid
  Path filepath(filename_);
  String path(filepath.dirName());
  if (!path.empty()) path += "/";
  msname_ = path + msname;
  if (msname.empty() || !Table::isReadable(msname_))
    throw(AipsError("Associated MS is not available, cannot plot solutions."));
}

void CalCache::getNamesFromMS() {
  // Set antenna and field names for Locate.
  MSMetaInfoForCal msmeta(msname_);
  msmeta.antennaNames(antnames_);
  antstanames_ = antnames_;
  msmeta.fieldNames(fldnames_);
  nAnt_ = msmeta.nAnt();
}

void CalCache::setUpLoad(ThreadCommunication* thread, Slice& parSlice) {
  // common setup for CalTables
  // permit cancel in progress meter:
  if(thread != nullptr)
    thread->setAllowedOperations(false,false,true);
  logLoad("Loading chunks......");

  // initial chunk info
  chshapes_.resize(4,nChunk_);
  goodChunk_.resize(nChunk_);
  goodChunk_.set(False);

  // get selected npol
  String polSelection(selection_.corr());
  String paramAxis(toVisCalAxis(PMS::AMP));
  // getParSlice() checks for valid axis and pol sel
  if (polnRatio_) {  // just pick one for length
    parSlice = getParSlice(paramAxis, "R");
  } else { 
    parSlice = getParSlice(paramAxis, polSelection);
  }
}

void CalCache::getCalDataAxis(PMS::Axis axis, Cube<Complex>& viscube,
    Int chunk) {
  // Get axes derived from calculated data cube; 
  // poln selection (parSlice) already applied to viscube
  switch(axis) {
    case PMS::GAMP:
    case PMS::AMP: {
      Cube<Float> ampcube = amplitude(viscube);
      if (polnRatio_) checkRatioArray(ampcube, chunk);
      *amp_[chunk] = ampcube;
      break;
    }
    case PMS::GPHASE:
    case PMS::PHASE: {
      Cube<Float> phasecube = phase(viscube);
      if (polnRatio_) checkRatioArray(phasecube, chunk);
      *pha_[chunk] = phasecube;
      (*pha_[chunk]) *= Float(180.0/C::pi);
      break;
    }
    case PMS::GREAL:
    case PMS::REAL: {
      Cube<Float> realcube = real(viscube);
      if (polnRatio_) checkRatioArray(realcube, chunk);
      *real_[chunk] = realcube;
      break;
    }
    case PMS::GIMAG:
    case PMS::IMAG: {
      Cube<Float> imagcube = imag(viscube);
      if (polnRatio_) checkRatioArray(imagcube, chunk);
      *imag_[chunk] = imagcube;
      break;
    }
    default:
      throw(AipsError("Axis choice not supported for Cal Tables"));
      break;
  }
}

// ======================== end CalTable ==========================

// ======================== BPOLY ==========================
void CalCache::loadBPoly(vector<PMS::Axis>& loadAxes,
    vector<PMS::DataColumn>& loadData, ThreadCommunication* thread) {
  // set up BPoly table from filename and load cache
  BJonesPolyTable ct = BJonesPolyTable(filename_);
  BJonesPolyTable selct(ct);
  Vector<Vector<Slice> > chansel;
  Vector<Vector<Slice> > corrsel;
  selection_.apply(ct, selct, chansel, corrsel);

  ROBJonesPolyMCol mainCol(selct);
  ROCalDescColumns calDescCol(selct);
  String msname(calDescCol.msName()(0));
  setMSname(msname); // add path
  getNamesFromMS(); // field and antenna

  // count and load chunks
  Int nrow = selct.nRowMain(); // iterate per row to load cache
  countChunks(nrow, loadAxes, loadData, thread); // set up cache size
  loadCalChunks(mainCol, calDescCol, nrow, loadAxes, chansel, thread); 
}

void CalCache::loadCalChunks(ROBJonesPolyMCol& mcol, ROCalDescColumns& dcol,
    Int nrow, const vector<PMS::Axis> loadAxes, Vector<Vector<Slice> >& chansel,
    ThreadCommunication* thread) {
  Slice parslice;
  setUpLoad(thread, parslice);
  bool selectchan(!chansel.empty());

  // freq info from ms
  Vector< Vector<Double> > mschanfreqs;
  getChanFreqsFromMS(mschanfreqs);

  MSMetaInfoForCal msmeta(msname_);
  BJonesPoly* bpoly = new BJonesPoly(msmeta);
  Record rec;  // for solving params
  rec.define("caltable", filename_);
  bpoly->setSpecify(rec);  // solves and makes data & flag cubes

  // These change when spw changes
  Int lastSpw(-1), nChan(0);
  Vector<Double> chanFreqs; // per spw/chansel
  Vector<Int> chanNums;     // per spw/chansel
  Vector<Slice> spwChanSel; // chansel per spw

  // load axes: each row of main table is a "chunk"
  for (Int row = 0; row < nrow; row++) {
    // retrieve bpoly solutions per spw and ant1
    Int calDescId = mcol.calDescId()(row);
    Vector<Int> spwIds = dcol.spwId()(calDescId);
    Int spw = spwIds(0);
    Int ant1 = mcol.antenna1()(row);
    bool isComplexSel(selectchan);

    if (spw != lastSpw) { // only do this once per spw
      // get chanfreqs and chan nums for spw and channel selection
      chanFreqs.resize();
      chanFreqs = mschanfreqs(spw);
      nChan = chanFreqs.nelements();
      chanNums.resize(chanFreqs.nelements());
      indgen(chanNums);
      if (selectchan) {
        spwChanSel.resize();
        spwChanSel = chansel(spw);
        // complex selection has more than one slice
        isComplexSel = (spwChanSel.size()>1);
        // apply selection to chanfreqs and update number of channels
        getSelFreqsForSpw(spwChanSel, chanFreqs, chanNums);
        nChan = chanFreqs.nelements();
      }
      lastSpw = spw;
    }

    // Cache the data shapes
    chshapes_(0,row) = parslice.length();
    chshapes_(1,row) = nChan;
    chshapes_(2,row) = 1;  // one row at a time
    chshapes_(3,row) = 1;  // one antenna per row
    goodChunk_(row) = True;

    // use ant1 id for cube slicer (for vis, flag, snr)
    Slicer cubeSlicer;
    if ((!selectchan) || isComplexSel) {
      cubeSlicer = Slicer(parslice, Slice(), Slice(ant1));
    } else {
      cubeSlicer = Slicer(parslice, spwChanSel(0), Slice(ant1)); 
    }

    // load axes for each row
    for(unsigned int i = 0; i < loadAxes.size(); i++) {
      PMS::Axis axis = loadAxes[i];
      if (PMS::axisIsData(axis)) {
        Cube<Complex> cpar, viscube;
        bpoly->solveAllCPar(spw, cpar);
        viscube = cpar(cubeSlicer);  // slice poln, chan, ant1
        // get amp, phase, real, imag from viscube
        if (isComplexSel) {
          // process chan slices
          Cube<Complex> selViscube;
          getSelectedCube(viscube, spwChanSel, selViscube);
          getCalDataAxis(axis, selViscube, row);
        } else {
          getCalDataAxis(axis, viscube, row);
        }
      } else {
        switch(axis) {
          case PMS::FLAG: {
            Cube<Bool> parOK, flagcube;
            bpoly->solveAllParOK(spw, parOK);
            // OK=true means flag=false
            flagcube = !(parOK(cubeSlicer)); // slice poln, chan, ant1
            if (isComplexSel) {
              // process chan slices
              Cube<Bool> selFlagcube;
              getSelectedCube(flagcube, spwChanSel, selFlagcube);
              *flag_[row] = selFlagcube;
            } else {
              *flag_[row] = flagcube;
            }
            break;
          }
          case PMS::SNR: {
            Cube<Float> parSNR, snrcube;
            bpoly->solveAllParSNR(spw, parSNR);
            snrcube = parSNR(cubeSlicer); // slice poln, chan, ant1
            if (isComplexSel) {
              // process chan slices
              Cube<Float> selSNRcube;
              getSelectedCube(snrcube, spwChanSel, selSNRcube);
              *snr_[row] = selSNRcube;
            } else {
              *snr_[row] = snrcube;
            }
            break;
          }
          case PMS::CHANNEL: {
            *chan_[row] = chanNums;
            break;
          }
          case PMS::FREQUENCY: {
            // TBD: Convert freq to desired frame
            *freq_[row] = chanFreqs;
            (*freq_[row]) /= 1.0e9; // in GHz
            break;
          }
          default: 
            loadCalAxis(mcol, dcol, row, axis);
         }
      }
    }

    // If a thread is given, update it.
    if(thread != nullptr) {
      double progress = ((double)row) / nrow;
      thread->setProgress((unsigned int)((progress * 100) + 0.5));
    }
  }
}

void CalCache::loadCalAxis(ROSolvableVisJonesMCol& mcol,
    ROCalDescColumns& dcol, Int chunk, PMS::Axis axis) {
  switch(axis) {
    case PMS::SCAN:
      scan_(chunk) = mcol.scanNo()(chunk);
      break;
    case PMS::FIELD:
      field_(chunk) = mcol.fieldId()(chunk);
      break;
    case PMS::TIME: 
      time_(chunk) = mcol.time()(chunk);
      break;
    case PMS::TIME_INTERVAL:
      timeIntr_(chunk) = mcol.interval()(chunk);
      break;
    case PMS::SPW: {
      Int calDescId = mcol.calDescId()(chunk);
      Vector<Int> spws = dcol.spwId()(calDescId);
      spw_(chunk) = spws(0);
      break;
    }
    case PMS::CORR: {
      corr_[chunk]->resize(chshapes_(0,chunk));
      String pol = selection_.corr();
      if (pol=="" || pol=="RL" || pol=="XY") {
        indgen(*corr_[chunk]);
      } else {
        Int poln = ((pol=="R" || pol=="X") ? 0 : 1);
        corr_[chunk]->resize(1);
        corr_[chunk]->set(poln);
      }
      break;
    }
    case PMS::ANTENNA1: { // holds a Vector of antenna ids
      Vector<Int> ant1(1, mcol.antenna1()(chunk));
      *antenna1_[chunk] = ant1;
      break;
    }
    case PMS::ROW: {
      Vector<uInt> rows(1, chunk);
      *row_[chunk] = rows;
      break;
    }
    case PMS::OBSERVATION: {
      Vector<Int> obsIds(1, mcol.obsId()(chunk));
      *obsid_[chunk] = obsIds;
      break;
    }
    case PMS::FEED1: { 
      Vector<Int> feedIds(1, mcol.feed1()(chunk));
      *feed1_[chunk] = feedIds;
      break;
    }
    case PMS::ANTENNA: { // same as antenna1 (for iteraxis)
      Vector<Int> ant1(1, mcol.antenna1()(chunk));
      *antenna_[chunk] = ant1;
      break;
    }
    // handled in loadCalChunks
    case PMS::CHANNEL:
    case PMS::FREQUENCY:
    case PMS::SNR:
    case PMS::FLAG: {
      break;
    }
    // handled in loadCalChunks/getCalDataAxis
    case PMS::GAMP:
    case PMS::AMP:
    case PMS::GPHASE:
    case PMS::PHASE:
    case PMS::GREAL:
    case PMS::REAL:
    case PMS::GIMAG:
    case PMS::IMAG: {
      break;
    }
    // specialized for certain cal types
    case PMS::ANTENNA2:
    case PMS::BASELINE:
    case PMS::DELAY:
    case PMS::OPAC:
    case PMS::SWP:   // "SPGAIN" in plotcal
    case PMS::TSYS:
    case PMS::TEC:
    case PMS::INTENT: { 
      String axisName(PMS::axis(axis));
      throw(AipsError(axisName + " has no meaning for this table"));
      break;
    }
    // not supported:
    //case PMS::VELOCITY:
    //case PMS::WT: 
    //case PMS::AZ0:
    //case PMS::EL0:
    //case PMS::HA0: 
    //case PMS::PA0: 
    //case PMS::AZIMUTH:
    //case PMS::ELEVATION:
    //case PMS::PARANG:
    default:
      throw(AipsError("Axis choice not supported for Cal Tables"));
      break;
  } // switch
}

void CalCache::getChanFreqsFromMS(Vector< Vector<Double> >& mschanfreqs) {
  // shape is (nchan, nspw)
  MeasurementSet ms(msname_);
  ROMSColumns mscol(ms);
  uInt nspw = mscol.spectralWindow().nrow();
  mschanfreqs.resize(nspw);
  for (uInt spw=0; spw<nspw; ++spw) {
    mschanfreqs(spw) = mscol.spectralWindow().chanFreq().get(spw);
  }
}

void CalCache::getSelFreqsForSpw(Vector<Slice>& chanSel,
    Vector<Double>& chanFreqs, Vector<Int>& chanNums) {
  // Apply spw and channel selection to mschanfreqs and generate channel numbers.
  // Return values in chanFreqs and chanNums Vectors
  Vector<Double> selChanFreqs;
  Vector<Int> selChanNums;
  for (uInt i=0; i<chanSel.size(); ++i) {
    Slice chanSlice = chanSel(i);
    Vector<Double> concatChanFreqs =
        concatenateArray(selChanFreqs, chanFreqs(chanSlice));
    selChanFreqs.resize();
    selChanFreqs = concatChanFreqs;
    Vector<Int> concatChanNums = concatenateArray(selChanNums, chanNums(chanSlice));
    selChanNums.resize();
    selChanNums = concatChanNums;
  }
  chanFreqs.resize();
  chanFreqs = selChanFreqs;
  chanNums.resize();
  chanNums = selChanNums;
}

template<class T>
void CalCache::getSelectedCube(const Cube<T>& inputCube, const Vector<Slice>& chanSlices,
    Cube<T>& outputCube) {
  // Concatenate channel-sliced arrays
  // Reorder cube to make channel last axis for concatenate
  Cube<T> reorderedCube = reorderArray(inputCube, IPosition(3,0,2,1));
  Cube<T> selectedCube;
  for (uInt islice=0; islice < chanSlices.size(); ++islice) {
    Slicer chanSlicer = Slicer(Slice(), Slice(), chanSlices(islice));
    Cube<T> concatCube = concatenateArray(selectedCube, reorderedCube(chanSlicer));
    selectedCube.resize();
    selectedCube = concatCube;
  }
  // reorder back to (npol, nchan, nant)
  outputCube = reorderArray(selectedCube, IPosition(3,0,2,1)); 
}

// ======================== end BPOLY ==========================

// ======================== GSPLINE ==========================
void CalCache::loadGSpline(vector<PMS::Axis>& loadAxes,
    vector<PMS::DataColumn>& loadData, ThreadCommunication* thread) {
  GJonesSplineTable ct = GJonesSplineTable(filename_);
  GJonesSplineTable selct(ct);
  if (!selection_.timerange().empty()) {
    logWarn("PlotMS::load_cache",
        "Time selection not supported for GSPLINE calibration tables");
    selection_.setTimerange("");
  }
  // chansel not applicable, corrsel done with parSlice
  Vector<Vector<Slice> > chansel, corrsel;
  selection_.apply(ct, selct, chansel, corrsel);
  Vector<Int> selAnts = selection_.getSelectedAntennas1();

  ROGJonesSplineMCol mainCol(selct);
  ROCalDescColumns calDescCol(selct);
  String msname(calDescCol.msName()(0));
  setMSname(msname);  // add path
  getNamesFromMS(); // field and antenna

  // count and load chunks
  Int nsample(1000); // make time samples to load cache
  countChunks(nsample, loadAxes, loadData, thread);
  loadCalChunks(mainCol, calDescCol, nsample, loadAxes, selAnts, thread);
}

void CalCache::loadCalChunks(ROGJonesSplineMCol& mcol, ROCalDescColumns& dcol,
    Int nsample, const vector<PMS::Axis> loadAxes, Vector<int>& selectedAnts,
    ThreadCommunication* thread) {
  // GSPLINE does not load per chunk or row as in other cal tables. 
  // Its "chunks" are per-time sample, generated from SPLINE_KNOTS_AMP/PHASE.
  // Therefore:
  //   Scalar columns are read once and all values plotted per time sample.
  //   Columns that normally have one value per chunk (field, spw, scan, time,
  //   and interval) will use the value in the column if all are the same; 
  //   else multiple values result in setting the value to -1 (for locate).
  //   The exception is field, which plots the field used for solutions.
  Slice parslice, parslice2;
  setUpLoad(thread, parslice);
  Int nPol = parslice.length();  // for chunk shapes
  if (polnRatio_) 
    parslice2 = getParSlice(toVisCalAxis(PMS::AMP), "L");

  // load main table metadata once; use vector/value for every timestamp
  // field
  Vector<Int> fields(mcol.fieldId().getColumn());
  Int nItems = GenSort<Int>::sort(fields, Sort::Ascending, Sort::NoDuplicates);
  Int firstField(fields(0));
  Int fieldForSolve = (firstField < 0 ? 0 : firstField);
  Int fieldForCache = (nItems>1 ? -1 : firstField);
  // spw
  Array<Int> spws(dcol.spwId().getColumn());
  nItems = GenSort<Int>::sort(spws, Sort::Ascending, Sort::NoDuplicates);
  Int firstSpw(spws(IPosition(2,0,0)));
  Int spwForSolve = (firstSpw < 0 ? 0 : firstSpw);
  Int spwForCache = (nItems>1 ? -1 : firstSpw);
  // scan
  Vector<Int> scans(mcol.scanNo().getColumn());
  nItems = GenSort<Int>::sort(scans, Sort::Ascending, Sort::NoDuplicates);
  Int firstScan(scans(0));
  Int scanForSolve(firstScan < 0 ? 0 : firstScan);
  Int scanForCache = (nItems>1 ? -1 : firstScan);
  // antenna1
  Vector<Int> ant1(selectedAnts);  // use selected antenna1
  Int nSelAnts = ant1.size();
  Int nAnt(nSelAnts);
  if (nAnt == 0) {  // no ant1 selection, get from main table
    ant1 = mcol.antenna1().getColumn();
    nItems = GenSort<Int>::sort(ant1, Sort::Ascending, Sort::NoDuplicates);
    ant1.resize(nItems, true);
    nAnt = nItems;
  }

  // obsid
  Vector<Int> obsid(mcol.obsId().getColumn());
  nItems = GenSort<Int>::sort(obsid, Sort::Ascending, Sort::NoDuplicates);
  obsid.resize(nItems, true);
  Int obsForSolve(obsid(0) < 0 ? 0 : obsid(0));
  // feed1
  Vector<Int> feed1(mcol.feed1().getColumn());
  nItems = GenSort<Int>::sort(feed1, Sort::Ascending, Sort::NoDuplicates);
  feed1.resize(nItems, true);
  // interval
  Vector<Double> intervals(mcol.interval().getColumn());
  nItems = GenSort<Double>::sort(intervals, Sort::Ascending, Sort::NoDuplicates);
  intervals.resize(nItems, true);
  Double interval = (nItems>1 ? -1 : intervals(0));
  // poln
  Vector<Int> polns(parslice.length());
  if (polnRatio_) {
    polns = -1;
  } else {
    Int start(parslice.start()), inc(parslice.inc());
    indgen(polns, start, inc);
  }

  // set up gspline
  MSMetaInfoForCal msmeta(msname_);
  GJonesSpline* gspline = new GJonesSpline(msmeta);
  String mode(mcol.polyMode()(0));
  Record rec;  // for solving params
  rec.define("table", filename_);
  rec.define("apmode", mode);
  gspline->setApply(rec); // set up calbuffer for calcPar
  gspline->setSolve(rec); // set mode

  // get first row for chosen field
  uInt row;
  Vector<Int> fieldcol(mcol.fieldId().getColumn());
  for (row=0; row<fieldcol.size(); ++row)
    if (fieldcol(row) == fieldForSolve) break;

  MFrequency refFreq = mcol.refFreqMeas()(row)(IPosition(3,0,0,0));
  Double refFreqHz = refFreq.get("Hz").getValue();
  Vector<Double> freq(1, refFreqHz);    // for setMeta

  // Create 1000 time samples from spline knots: see PlotCal::virtualGSpline
  Vector<Double> splineKnots, times(nsample);
  // get splineKnots for that row
  if (mode.contains("AMP") || mode.contains("A&P")) {
    splineKnots = mcol.splineKnotsAmp()(row);
  } else if (mode.contains("PHAS") || mode.contains("A&P")) {
    splineKnots = mcol.splineKnotsPhase()(row);
  }
  // make samples based on spline knots
  Double dt((max(splineKnots)-min(splineKnots)) / Double(nsample));
  Double mintime(splineKnots(0) + (dt/2.0));
  for (Int sample=0; sample<nsample; sample++) {
    times(sample) = mintime + sample*dt;
  }

  // Now ready to load cache
  for (Int sample=0; sample<nsample; sample++) {
    // set time and field for calcPar
    Double time = times(sample);
    gspline->setMeta(obsForSolve, scanForSolve, time, spwForSolve, freq, fieldForSolve);
    gspline->doCalcPar();

    // Cache the data shapes
    chshapes_(0,sample) = nPol;
    chshapes_(1,sample) = 1; // nChan
    chshapes_(2,sample) = nAnt;
    chshapes_(3,sample) = 1; 
    goodChunk_(sample) = True;
    // load axes for each row
    for(unsigned int i = 0; i < loadAxes.size(); i++) {
      PMS::Axis axis = loadAxes[i];
      // slice viscube for poln selection
      Slicer slicer1(Slicer(parslice, Slice(), Slice()));
      if (PMS::axisIsData(axis)) { // amp, phase, real, imag 
        Cube<Complex> cpar, viscube;
        cpar = gspline->currCPar(); 
        viscube = cpar(slicer1);
        if (polnRatio_) {
          Slicer slicer2(Slicer(parslice2, Slice(), Slice()));
          viscube /= cpar(slicer2);
        }
        if (nAnt == nSelAnts)  // get selected rows 
          getSelectedCube(viscube, selectedAnts);
        getCalDataAxis(axis, viscube, sample);
      } else {
        switch(axis) {
          case PMS::SCAN:
            scan_(sample) = scanForCache;
            break;
          case PMS::FIELD:
            field_(sample) = fieldForCache;
            break;
          case PMS::TIME: 
            time_(sample) = time;
            break;
          case PMS::TIME_INTERVAL:
            timeIntr_[sample] = interval;
            break;
          case PMS::SPW:
            spw_(sample) = spwForCache;
            break;
          case PMS::CORR: {
            corr_[sample]->resize(nPol);
            String pol = selection_.corr();
            if (pol=="" || pol=="RL" || pol=="XY") {
              indgen(*corr_[sample]);
            } else if (pol=="/") {
              corr_[sample]->resize(1);
              corr_[sample]->set(-1);
            } else {  // R/X or L/Y
              Int poln = ((pol=="R" || pol=="X") ? 0 : 1);
              corr_[sample]->resize(1);
              corr_[sample]->set(poln);
            }
            break;
          }
          case PMS::ANTENNA1:
            *antenna1_[sample] = ant1;
            break;
          case PMS::ANTENNA:
            *antenna_[sample] = ant1;
            break;
          case PMS::FLAG: {
            Cube<Bool> parOK = gspline->currParOK();
            // OK=true means flag=false
            Cube<Bool> flagcube(!parOK(slicer1));
            if (polnRatio_) {
              Slicer slicer2(Slicer(parslice2, Slice(), Slice()));
              flagcube &= !parOK(slicer2);
            }
            if (nAnt == nSelAnts)  // get selected rows 
              getSelectedCube(flagcube, selectedAnts);
            *flag_[sample] = flagcube;
            break;
          }
          case PMS::ROW: {
            Vector<uInt> sampleRow(nAnt, sample);
            *row_[sample] = sampleRow;
            break;
          }
          case PMS::OBSERVATION:
            *obsid_[sample] = obsid;
            break;
          case PMS::FEED1:
            *feed1_[sample] = feed1;
            break;
          default:  // invalid axes weeded out in checkAxes
            break;
          }
      }
    }

    // If a thread is given, update it.
    if(thread != nullptr) {
      double progress = ((double)sample) / nsample;
      thread->setProgress((unsigned int)((progress * 100) + 0.5));
    }
  }
  if (divZero_)
    logWarn("CalCache::loadIt", "Caught divide-by-zero exception in ratio plots; result(s) set to 1.0 and flagged");
}

void CalCache::checkAxes(const vector<PMS::Axis>& loadAxes) {
  // trap user-requested axes that are invalid for GSPLINE
  for(unsigned int i = 0; i < loadAxes.size(); i++) {
    PMS::Axis axis(loadAxes[i]);
    switch (axis) {
      case PMS::SCAN:
      case PMS::FIELD:
      case PMS::TIME:
      case PMS::SPW:
      case PMS::TIME_INTERVAL:
      case PMS::CORR:
      case PMS::ANTENNA1:
      case PMS::ANTENNA:  // same as antenna1
      case PMS::AMP:
      case PMS::GAMP:
      case PMS::PHASE:
      case PMS::GPHASE:
      case PMS::REAL:
      case PMS::GREAL:
      case PMS::IMAG:
      case PMS::GIMAG:
      case PMS::FLAG:
      case PMS::OBSERVATION:
      case PMS::FEED1: {
        // allowed
        break;
      }
      case PMS::CHANNEL:
      case PMS::FREQUENCY:
      case PMS::SNR: {
        String msg("GSPLINE plotting does not support " + PMS::axis(axis) + " axis");
        if (axis==PMS::ANTENNA) msg += "; use ANTENNA1";
        throw(AipsError(msg));
        break;
      }
      case PMS::ANTENNA2:
      case PMS::BASELINE:
      case PMS::ROW:
      case PMS::DELAY:
      case PMS::OPAC:
      case PMS::SWP:
      case PMS::TSYS:
      case PMS::TEC:
      case PMS::INTENT: {
        String msg(PMS::axis(axis) + " has no meaning for this table");
        throw(AipsError(msg));
        break;
      }
      default:
        throw(AipsError("Axis choice not supported for Cal Tables"));
        break;
    }
  }
}

template<class T>
void CalCache::getSelectedCube(Cube<T>& inputCube, const Vector<Int> selectedRows) {
  // replaces input cube with cube selected by rows in vector
  Cube<T> selectedCube;
  for (uInt irow=0; irow<selectedRows.size(); ++irow) {
    Slice rowSlice = Slice(selectedRows(irow));
    Slicer rowSlicer = Slicer(Slice(), Slice(), rowSlice);
    Cube<T> concatCube = concatenateArray(selectedCube, inputCube(rowSlicer));
    selectedCube.resize();
    selectedCube = concatCube;
  }
  inputCube.resize();
  inputCube = selectedCube;
}

// ======================== end GSPLINE ==========================


String CalCache::toVisCalAxis(PMS::Axis axis) {
    switch (axis) {
        // FLAG and SNR have same shape as AMP 
        // and should be sliced the same way
        case PMS::AMP:
        case PMS::GAMP:
        case PMS::FLAG:
        case PMS::SNR:
            if (calType_.contains("EVLASWP")) return "GAINAMP";
            if (calType_.contains("TSYS")) return "TSYS";
            if (calType_[0] == 'K' && !calType_.startsWith("KAntPos")) 
                return "DELAY";
            if (calType_[0] == 'F') return "TEC";
            if (calType_ == "TOpac") return "OPAC";
            return "AMP";
            break;
        case PMS::PHASE:
        case PMS::GPHASE:
            return "PHASE";
            break;
        case PMS::REAL:
        case PMS::GREAL:
            return "REAL";
            break;
        case PMS::IMAG:
        case PMS::GIMAG:
            return "IMAG";
            break;
        default:
            return PMS::axis(axis);
            break;
    }
}

Slice CalCache::getParSlice(String axis, String polnSel) {
    Slice parSlice = Slice();
    try {
        parSlice = viscal::calParSlice(filename_, axis, polnSel);
    } catch(AipsError& err) {
        if (err.getMesg().contains("Unsupported value type")) {
            // Message a bit vague at top level, add some explanation
            String errMsg = err.getMesg() + ". Invalid axis or polarization selection for cal table type.";
            throw(AipsError(errMsg));
        } else { // unsupported cal type
            throw(AipsError(err));
        }
    }
    return parSlice;
}

void CalCache::checkRatioArray(Array<Float>& array, Int chunk) {
    Cube<Float> ratioCube;
    ratioCube.reference(array);
    Cube<Bool> flags;
    flags.reference(*flag_[chunk]);

    IPosition cubeShape = ratioCube.shape();
    for (uInt i=0; i<cubeShape[0]; ++i) {
        for (uInt j=0; j<cubeShape[1]; ++j) {
            for (uInt k=0; k<cubeShape[2]; ++k) {
                if (isInf(ratioCube(i,j,k))) {
                    ratioCube(i,j,k) = 1.0;
                    flags(i,j,k) = True;
                    divZero_ = True;
                }
            }
        }
    }
}

}<|MERGE_RESOLUTION|>--- conflicted
+++ resolved
@@ -101,12 +101,7 @@
   setFilename(filename_);
 
   // Trap unsupported modes: cal types, averaging, transforms, poln ratio
-<<<<<<< HEAD
-  if (calType_[0]=='A' || calType_[0]=='M' || 
-     (calType_[0]=='X' && calType_.contains("Mueller"))) {
-=======
   if (calType_[0]=='M' || (calType_[0]=='X' && calType_.contains("Mueller"))) {
->>>>>>> 53be7ce8
     throw AipsError("Cal table type " + calType_ + " is unsupported in plotms. Please continue to use plotcal.");
   }
 
