//# SIIterBot.cc: This file contains the implementation of the SIIterBot class.
//#
//#  CASA - Common Astronomy Software Applications (http://casa.nrao.edu/)
//#  Copyright (C) Associated Universities, Inc. Washington DC, USA 2011, All rights reserved.
//#  Copyright (C) European Southern Observatory, 2011, All rights reserved.
//#
//#  This library is free software; you can redistribute it and/or
//#  modify it under the terms of the GNU Lesser General Public
//#  License as published by the Free software Foundation; either
//#  version 2.1 of the License, or (at your option) any later version.
//#
//#  This library is distributed in the hope that it will be useful,
//#  but WITHOUT ANY WARRANTY, without even the implied warranty of
//#  MERCHANTABILITY or FITNESS FOR A PARTICULAR PURPOSE.  See the GNU
//#  Lesser General Public License for more details.
//#
//#  You should have received a copy of the GNU Lesser General Public
//#  License along with this library; if not, write to the Free Software
//#  Foundation, Inc., 59 Temple Place, Suite 330, Boston,
//#  MA 02111-1307  USA
//# $Id: $

#include <synthesis/ImagerObjects/SIIterBot.h>
#include <casadbus/session/DBusSession.h>
#include <casadbus/utilities/Conversion.h>

/* Include file for the lock guard */
#include <mutex>

/* Records Interface */
#include <casa/Containers/Record.h>
#include <math.h>						// For FLT_MAX

using namespace casacore;
namespace casa { //# NAMESPACE CASA - BEGIN

	////////////////////////////////////
	/// SIIterBot_callback implementation ///
	////////////////////////////////////
	void SIIterBot_callback::interactionRequired( bool val ) {
		std::lock_guard<std::recursive_mutex> guard(mutex); 
		if ( adaptor != 0 )
			adaptor->interactionRequired(val);
	}

	void SIIterBot_callback::addHandler( SIIterBot_adaptor *adapt ) {
		std::lock_guard<std::recursive_mutex> guard(mutex); 
		if ( adaptor == 0 )
			adaptor = adapt;
		
	}
	void SIIterBot_callback::removeHandler( SIIterBot_adaptor *adapt ) {
		std::lock_guard<std::recursive_mutex> guard(mutex); 
		if ( adaptor == adapt )
			adaptor = 0;
	}

  
	////////////////////////////////////
	/// SIIterBot_state implementation ///
	////////////////////////////////////
  
	// All SIIterBot_states must have 'type' and 'name' defined.
	SIIterBot_state::SIIterBot_state( SHARED_PTR<SIIterBot_callback> cb ) :
						itsDescription("no description is currently available..."),
						itsMinPsfFraction(0.05),
						itsMaxPsfFraction(0.8),
						itsMaxPsfSidelobe(0.0),
						itsPeakResidual(0.0),
						itsPrevPeakResidual(-1.0),
						itsInitPeakResidual(0.0),
						itsMinPeakResidual(1e+9),
						itsMinorCyclePeakResidual(0.0),
						itsPeakResidualNoMask(0.0),
						itsPrevPeakResidualNoMask(-1.0),
						itsMinPeakResidualNoMask(1e+9),
                                                itsNsigma(0.0),
                                                itsNsigmaThreshold(0.0),
						itsMadRMS(0.0),
						itsMaskSum(-1.0),
						itsPrevMajorCycleCount(0),
						itsControllerCount(0),
						itsNiter(0),
						itsCycleNiter(0),
						itsInteractiveNiter(0),
						itsThreshold(0),
						itsCycleThreshold(0.0),
						itsInteractiveThreshold(0.0),
						itsIsCycleThresholdAuto(true),
						itsIsThresholdAuto(false),
						itsCycleFactor(1.0),
						itsLoopGain(0.1),
						itsStopFlag(false),
						itsPauseFlag(false),
						itsInteractiveMode(false),
						itsUpdatedModelFlag(false),
						itsIterDone(0),
						itsInteractiveIterDone(0),
						itsMaxCycleIterDone(0),
						itsMajorDone(0),
                                                itsStopCode(0),
						itsNSummaryFields(6),
						itsSummaryMinor(IPosition(2,6,0)),
						itsSummaryMajor(IPosition(1,0)),
						callback(cb)
	{
		LogIO os( LogOrigin("SIIterBot_state",__FUNCTION__,WHERE) );
	}
    
	SIIterBot_state::~SIIterBot_state() {
	  //		fprintf( stderr, ">>>>>>\t\tSIIterBot_state::~SIIterBot_state(0x%p)\n", this );
	  //		fflush( stderr );
	}

	bool SIIterBot_state::interactiveInputRequired( ) {
		std::lock_guard<std::recursive_mutex> guard(recordMutex); 
		return ( itsInteractiveMode &&
				 ( itsMaxCycleIterDone+itsInteractiveIterDone>=itsInteractiveNiter ||
				   itsPeakResidual <= itsInteractiveThreshold ||
				   itsPauseFlag ) );
	}

	void SIIterBot_state::waitForInteractiveInput() {
		/* Check that we have at least one controller */
		if (getNumberOfControllers() == 0) {
			/* Spawn a Viewer set up for interactive */
		}
		cout << "UU : setup interaction" << endl;
		std::unique_lock<std::mutex> lock(interactionMutex);
		if(!interactionPending) {
			interactionPending = true;
			pushDetails( );
			if ( callback )
				callback->interactionRequired(interactionPending);
		}
		cout << "UU : about to wait" << endl;
		/* Wait on Condition variable */
		while (interactionPending) {
			interactionCond.wait(lock);
		}

		cout << "UU : returned from wait" << endl;
		if (updateNeeded) {
			updateNeeded = false;
			if ( callback )
				callback->interactionRequired(false);
			pushDetails();
		}
	}

	int SIIterBot_state::cleanComplete(Bool lastcyclecheck){
		std::lock_guard<std::recursive_mutex> guard(recordMutex);    

		LogIO os( LogOrigin("SIIterBot_state",__FUNCTION__,WHERE) );

		//		printOut("FromcleanComplete ", false);

		int stopCode=0;

		Float usePeakRes;
		if(lastcyclecheck==True){usePeakRes = itsMinorCyclePeakResidual; }
		else{usePeakRes = itsPeakResidual; }
                os<<"cleanComplete::: itsCycleThreshold="<<itsCycleThreshold<<LogIO::POST;
                
		//		cout << "itsMajorDone="<<itsMajorDone<<" itsIterDone="<<itsIterDone<< " itsInitPeakResidual="<<itsInitPeakResidual<<" itsPeakResidual="<<itsPeakResidual <<" itsPrevPeakResidual : " <<  itsPrevPeakResidual << " itsStopFlag="<<itsStopFlag<<endl;

		if( itsPeakResidual>0 && itsPrevPeakResidual>0 && 
		    fabs(itsPeakResidual - itsPrevPeakResidual)/fabs(itsPrevPeakResidual) > 2.0 )
		  {
		    os << "[WARN] Peak residual (within the mask) increased from " << itsPrevPeakResidual << " to " << itsPeakResidual << LogIO::POST;
		  }
                os <<"itsThreshold="<<itsThreshold<<" itsNsigmaThreshold===="<<itsNsigmaThreshold<<LogIO::POST;
                os <<"usePeakRes="<<usePeakRes<<" itsPeakResidual="<<itsPeakResidual<<LogIO::POST;
                os <<"itsIterDone="<<itsIterDone<<" itsNiter="<<itsNiter<<LogIO::POST;

		/// This may interfere with some other criterion... check.
		if ( itsMajorDone==0 && itsIterDone==0 ) { stopCode=0; }
		else if ( itsIterDone >= itsNiter || 
		     itsPeakResidual <= itsThreshold ||
                     itsPeakResidual <= itsNsigmaThreshold ||
		     itsStopFlag )
		  {
		    //		    os << "Reached global stopping criteria : ";

		    if( itsIterDone >= itsNiter ) { stopCode=1; }
		    //os << "Numer of iterations. "; // (" << itsIterDone << ") >= limit (" << itsNiter << ")" ;
		    if( usePeakRes <= itsThreshold ) {stopCode=2;}
		    //if ( usePeakRes <= itsThreshold ) {
                      // (itsThreshold >= itsNsigmaThreshold) {stopCode=2;}
                      //if (itsThreshold >= itsNsigmaThreshold) {stopCode=2;}
                      //else { if(itsNsigmaThreshold!=0.0) stopCode=8;} // for nsigma=0.0 this mode is turned off.
                    //}
                    else if ( usePeakRes <= itsNsigmaThreshold ) {
                      if (itsNsigmaThreshold!=0.0) { stopCode=8; } // for nsigma=0.0 this mode is turned off
                    }
                    
		    //os << "Peak residual (" << itsPeakResidual << ") <= threshold(" << itsThreshold << ")";
		    if( itsStopFlag ) {stopCode=3;}
		      //os << "Forced stop. ";
		    //		    os << LogIO::POST;

		    //return true;
		  }
		else // not converged yet... but....if nothing has changed in this round... also stop
		  {
		    
		    if (itsMaskSum==0.0)
		      {
			//cout << "(7) Mask is all zero.Stopping" << endl;
			stopCode = 7;
		      }
		    // Nothing has changed across the last set of minor cycle iterations and major cycle.
		    else if( itsIterDone>0 && 
			     //itsMaskSum>0.0 &&
			     			     (itsMajorDone>itsPrevMajorCycleCount) && 
			     fabs(itsPrevPeakResidual - itsPeakResidual)<1e-10) 
		      {stopCode = 4;}
		    
                    // another non-convergent condition: diverging (relative increase is more than 3 times across one major cycle)
                    else if ( itsIterDone > 0 && 
			      fabs(itsPeakResidualNoMask-itsPrevPeakResidualNoMask)/fabs(itsPrevPeakResidualNoMask)  > 3.0) 
                      {
			//cout << "(5) Peak res (no mask) : " << itsPeakResidualNoMask 
			//     << "  Dev from prev peak res " << itsPrevPeakResidualNoMask << endl; 
			stopCode = 5;}

		    // divergence check, 3 times increase from the minimum peak residual so far (across all previous major cycles).
		    else if ( itsIterDone > 0 && 
			      (fabs(itsPeakResidualNoMask)-itsMinPeakResidualNoMask)/itsMinPeakResidualNoMask  > 3.0 )
                      {
			//cout << "(6) Peak res (no mask): " << itsPeakResidualNoMask 
			//    <<  "    Dev from min peak res " << itsMinPeakResidualNoMask << endl; 
			stopCode = 6;
		      }
		    
		  }

		/*
		if( lastcyclecheck==False)
		  {
		    cout << "*****" << endl;
		    cout << "Peak residual : " << itsPeakResidual << "  No Mask : " << itsPeakResidualNoMask << endl;
		    cout << "Prev Peak residual : " << itsPrevPeakResidual << "  No Mask : " << itsPrevPeakResidualNoMask << endl;
		    cout << "Min Peak residual : " << itsMinPeakResidual << "  No Mask : " << itsMinPeakResidualNoMask << endl;
		  }
		*/

		//		os << "Peak residual : " << itsPeakResidual << " and " << itsIterDone << " iterations."<< LogIO::POST;
		//cout << "cleancomp : stopcode : " << stopCode << endl;

		//cout << "peak res : " << itsPeakResidual << "   itsminPR : " << itsMinPeakResidual << endl;

		if( lastcyclecheck==False)
		  {
		    if( fabs(itsPeakResidual) < itsMinPeakResidual ) 
		      {itsMinPeakResidual = fabs(itsPeakResidual);}
		    
		    itsPrevPeakResidual = itsPeakResidual;


		    if( fabs(itsPeakResidualNoMask) < itsMinPeakResidualNoMask ) 
		      {itsMinPeakResidualNoMask = fabs(itsPeakResidualNoMask);}
		    
		    itsPrevPeakResidualNoMask = itsPeakResidualNoMask;

		    itsPrevMajorCycleCount = itsMajorDone;

		  }
		
		itsStopCode=stopCode;
		return stopCode;
	}


	Record SIIterBot_state::getMinorCycleControls(){
		LogIO os( LogOrigin("SIIterBot_state",__FUNCTION__,WHERE) );
		std::lock_guard<std::recursive_mutex> guard(recordMutex);    

		/* If autocalc, compute cyclethresh from peak res, cyclefactor and psf sidelobe 
		   Otherwise, the user has explicitly set it (interactively) for this minor cycle */
		if( itsIsCycleThresholdAuto == true ) { 
		  updateCycleThreshold(); 
		  //cout << "Updating cyc thresh" << endl; 
		}
		//		else { 
		//		  cout << "NOT updating cyc thresh" << endl; 
		//		}
		itsIsCycleThresholdAuto = true; /* Reset this, for the next round */

		/* Now that we have set the threshold, zero the peak residual 
		   so it can be found again after the minor cycles */
		//	itsInitPeakResidual = itsPeakResidual;
		//	itsPeakResidual = 0;


		/* This returns a record suitable for initializing the minor cycle
		   controls. */
		Record returnRecord;

		/* The minor cycle will stop based on the cycle parameters. */
		Int maxCycleIterations = itsCycleNiter;
		Float cycleThreshold     = itsCycleThreshold;
                os<<"SIIterBot getMinorCycleControls cycleThreshold="<<cycleThreshold<<LogIO::POST;
		maxCycleIterations = min(maxCycleIterations, itsNiter - itsIterDone);
		cycleThreshold = max(cycleThreshold, itsThreshold);
<<<<<<< HEAD
                os<<"SIIterBot getMinorCycleControls cycleThreshold="<<cycleThreshold<<LogIO::POST;
=======
                Bool thresholdReached = (cycleThreshold==itsThreshold)? True : False;
>>>>>>> 2b7a78b7
		/*
		if (itsInteractiveMode) {
			maxCycleIterations = min(maxCycleIterations, itsInteractiveNiter);
			cycleThreshold = max(cycleThreshold, itsInteractiveThreshold);
		}
		*/
		returnRecord.define( RecordFieldId("cycleniter"),  maxCycleIterations);
		returnRecord.define( RecordFieldId("cyclethreshold"), cycleThreshold);
		returnRecord.define( RecordFieldId("loopgain"), itsLoopGain);
<<<<<<< HEAD
		returnRecord.define( RecordFieldId("nsigma"), itsNsigma);
=======
                returnRecord.define( RecordFieldId("thresholdreached"), thresholdReached);
>>>>>>> 2b7a78b7

		return returnRecord;
	}

	void SIIterBot_state::mergeCycleInitializationRecord(Record& initRecord){
		std::lock_guard<std::recursive_mutex> guard(recordMutex);  
    
		itsPeakResidual = max( itsPeakResidual,
							   initRecord.asFloat(RecordFieldId("peakresidual")) );
		itsMaxPsfSidelobe =  max( itsMaxPsfSidelobe, initRecord.asFloat(RecordFieldId("maxpsfsidelobe")) );

		itsPeakResidualNoMask = max( itsPeakResidualNoMask, initRecord.asFloat(RecordFieldId("peakresidualnomask")));
		itsMadRMS = max( itsMadRMS, initRecord.asFloat(RecordFieldId("madrms")) );
                
                // for debug
                //if (initRecord.isDefined("nsigma")) 
                //{
                //  cerr<<"SIIterBot_state:mergeCycleInitRec::initRecord.asFloat(RecordFieldId(nsigma))="<<initRecord.asFloat(RecordFieldId("nsigma"))<<endl;
                //}
                //else {
                // cerr<<"nsigma is NOT DEFINED in initRecord!!!"<<endl;
                //}

                cerr<<"SIIterBot_state:mergeCycleInitRec::initRecord.asFloat(RecordFieldId(nsigmathreshold))="<<initRecord.asFloat(RecordFieldId("nsigmathreshold"))<<endl;
                cerr<<"SIIterBot_state:mergeCycleInitRec:: before itsNsigmaThresh="<<itsNsigmaThreshold<<endl;
                itsNsigmaThreshold = max(itsNsigmaThreshold, initRecord.asFloat(RecordFieldId("nsigmathreshold")));
                //cerr<<"SIIterBot_state:mergeCycleInitRec::initRecord.asFloat(nsigmathreshold)="<<initRecord.asFloat(RecordFieldId("nsigmathreshold"))<<endl;
                cerr<<"SIIterBot_state:mergeCycleInitRec:: after itsNsigmaThresh="<<itsNsigmaThreshold<<endl;
		
		///itsMaskSum += initRecord.asFloat(RecordFieldId("masksum"));
		/*
		  It has been reset to -1.0.
		  If no masks have changed, it should remain at -1.0
		  If any mask has changed, the sum will come in, and should be added to this.
		 */
		Float thismasksum = initRecord.asFloat(RecordFieldId("masksum"));
		if( thismasksum != -1.0 )
		  {
		    if ( itsMaskSum == -1.0 ) itsMaskSum = thismasksum;
		    else itsMaskSum += thismasksum;
		  }

		if ( itsPrevPeakResidual == -1.0 ) itsPrevPeakResidual = itsPeakResidual;
		if ( itsPrevPeakResidualNoMask == -1.0 ) itsPrevPeakResidualNoMask = itsPeakResidualNoMask;

	}


	void SIIterBot_state::mergeCycleExecutionRecord( Record& execRecord ){
		std::lock_guard<std::recursive_mutex> guard(recordMutex);  

		LogIO os( LogOrigin("SIIterBot_state",__FUNCTION__,WHERE) );

		mergeMinorCycleSummary( execRecord.asArrayDouble( RecordFieldId("summaryminor")) );

		itsIterDone += execRecord.asInt(RecordFieldId("iterdone"));

		itsMaxCycleIterDone = max( itsMaxCycleIterDone, execRecord.asInt(RecordFieldId("maxcycleiterdone")) );

		itsMinorCyclePeakResidual = max( itsPeakResidual, execRecord.asFloat(RecordFieldId("peakresidual")) );
  
		itsUpdatedModelFlag |=execRecord.asBool( RecordFieldId("updatedmodelflag") );

		os << "Completed " << itsIterDone << " iterations." << LogIO::POST;
		//with peak residual "<< itsPeakResidual << LogIO::POST;
	}

	void SIIterBot_state::mergeMinorCycleSummary( const Array<Double>& summary ){
		std::lock_guard<std::recursive_mutex> guard(recordMutex);  
    
		IPosition cShp = itsSummaryMinor.shape();
		IPosition nShp = summary.shape();

		if( cShp.nelements() != 2 || cShp[0] != itsNSummaryFields ||
			nShp.nelements() != 2 || nShp[0] != itsNSummaryFields ) 
			throw(AipsError("Internal error in shape of global minor-cycle summary record"));

		itsSummaryMinor.resize( IPosition( 2, itsNSummaryFields, cShp[1]+nShp[1] ) ,true );

		for (unsigned int row = 0; row < nShp[1]; row++) {
			// iterations done
			itsSummaryMinor( IPosition(2,0,cShp[1]+row) ) = itsIterDone + summary(IPosition(2,0,row));  
			// peak residual
			itsSummaryMinor( IPosition(2,1,cShp[1]+row) ) = summary(IPosition(2,1,row)); 
			// model flux
			itsSummaryMinor( IPosition(2,2,cShp[1]+row) ) = summary(IPosition(2,2,row));
			// cycle threshold
			itsSummaryMinor( IPosition(2,3,cShp[1]+row) ) = summary(IPosition(2,3,row)); 
			// mapper id
			itsSummaryMinor( IPosition(2,4,cShp[1]+row) ) = summary(IPosition(2,4,row)); 
			// chunk id (channel/stokes)
			itsSummaryMinor( IPosition(2,5,cShp[1]+row) ) = summary(IPosition(2,5,row)); 
		}
	}
  
#ifdef INTERACTIVE_ITERATION
	void SIIterBot_state::controlUpdate( const std::map<std::string,DBus::Variant>& updatedParams ) {
		Record controlRecord=dbus::toRecord(updatedParams);
		setControlsFromRecord(controlRecord);
		{
			std::lock_guard<std::mutex> lock(interactionMutex);
			updateNeeded=true;
		}
	}
#endif

	void SIIterBot_state::interactionComplete() {
	  cout << "UU : Interaction completed" << endl;
		changePauseFlag(false);
		itsInteractiveIterDone = 0;    
		{
			std::lock_guard<std::mutex> lock(interactionMutex);
			interactionPending=false;
			updateNeeded=true;
		}
		interactionCond.notify_all();
	}

	std::string SIIterBot_state::getDescription( ) {
		std::lock_guard<std::recursive_mutex> guard(descriptionMutex);
		return itsDescription;
	}

	void SIIterBot_state::setDescription( const std::string &value ) {
		std::lock_guard<std::recursive_mutex> guard(descriptionMutex);    
		itsDescription = value;
	}

#ifdef INTERACTIVE_ITERATION
	std::map<std::string,DBus::Variant> SIIterBot_state::getDetails( ) {
		return dbus::fromRecord(getDetailsRecord());
	}
#endif

	void SIIterBot_state::pushDetails() {
#ifdef INTERACTIVE_ITERATION
/*FIXME    detailUpdate(fromRecord(getDetailsRecord())); */
#endif
	}

	void SIIterBot_state::pushSummary( ) {
		//std::lock_guard<std::recursive_mutex> guard(countMutex);
		std::cout << __FUNCTION__ << "executing" << std::endl;
		//    summaryUpdate();
	}

	DBus::Variant SIIterBot_state::getSummary( ) {
		std::cout << __FUNCTION__ << " executing" << std::endl;
		return DBus::Variant( );
	}

	int SIIterBot_state::getNumberOfControllers( ) {
		std::lock_guard<std::recursive_mutex> guard(recordMutex);    
		return itsControllerCount;
	}

	bool SIIterBot_state::incrementController( ) {
		std::lock_guard<std::recursive_mutex> guard(recordMutex);    
		itsControllerCount++;
		return true;
	}

	bool SIIterBot_state::decrementController( ) {
		std::lock_guard<std::recursive_mutex> guard(recordMutex);    
		itsControllerCount--;
		return true;
	} 

  /* ------------ End of runtime parameter getters -------- */

	void SIIterBot_state::incrementMajorCycleCount( ) {
		std::lock_guard<std::recursive_mutex> guard(recordMutex);
		itsPrevMajorCycleCount = itsMajorDone;
		itsMajorDone++;

		/* Interactive iteractions update */ 
		itsInteractiveIterDone += itsMaxCycleIterDone;
		
		resetMinorCycleInitInfo();
	}

	void SIIterBot_state::resetMinorCycleInitInfo( ) {
		/* Get ready to do the minor cycle */
		itsPeakResidual = 0;
		itsPeakResidualNoMask = 0;
		itsMaxPsfSidelobe = 0;
		itsMaxCycleIterDone = 0;
		itsMaskSum = -1.0;
	}

	Int SIIterBot_state::getMajorCycleCount( ) {
		std::lock_guard<std::recursive_mutex> guard(recordMutex);
		return itsMajorDone;
	}
  
	Record SIIterBot_state::getSummaryRecord( ) {
		LogIO os( LogOrigin("SIIterBot_state",__FUNCTION__,WHERE) );
		std::lock_guard<std::recursive_mutex> guard(recordMutex);
		Record returnRecord = getDetailsRecord();
		returnRecord.define( RecordFieldId("summaryminor"), itsSummaryMinor);
		returnRecord.define( RecordFieldId("summarymajor"), itsSummaryMajor);
		return returnRecord;
	}

  // TODO : Optimize this storage and resizing ? Or call this only now and then... ?

	void SIIterBot_state::addSummaryMajor( ) {
		std::lock_guard<std::recursive_mutex> guard(recordMutex);

		IPosition shp = itsSummaryMajor.shape();
		if( shp.nelements() != 1 ) 
			throw(AipsError("Internal error in shape of major-cycle summary record"));

		itsSummaryMajor.resize( IPosition( 1, shp[0]+1 ) , true );
		itsSummaryMajor( IPosition(1, shp[0] ) ) = itsIterDone;
	}
  
	void SIIterBot_state::updateCycleThreshold( ) {
		std::lock_guard<std::recursive_mutex> guard(recordMutex);    
    
		Float psffraction = itsMaxPsfSidelobe * itsCycleFactor;
    
		psffraction = max(psffraction, itsMinPsfFraction);
		psffraction = min(psffraction, itsMaxPsfFraction);
    
                //cerr<<"updateCycleThresh: itsMaxPsfSidelobe="<<itsCycleFactor<<" itsMinPsfFraction="<<itsMinPsfFraction<<" itsMaxPsfFraction="<<itsMaxPsfFraction<<endl;
                //cerr<<"updateCycleThresh: itsCycleFactor="<<itsCycleFactor<<" psffraction="<<psffraction<<endl;
                //cerr<<"updateCycleThresh: itsPeakRes ="<<itsPeakResidual<<endl;
		itsCycleThreshold = itsPeakResidual * psffraction;
                //cerr<<"updateCycleThresh: itsCycleThreshold ="<<itsCycleThreshold<<endl;
		pushDetails();
	}

//   Float SIIterBot_state::getMaxPsfSidelobe()
//   {
//     std::lock_guard<std::recursive_mutex> guard(recordMutex);    
//     return itsMaxPsfSidelobe;
//   }

//   void SIIterBot_state::setMaxPsfSidelobe(Float maxSidelobe)
//   {
//     std::lock_guard<std::recursive_mutex> guard(recordMutex);    
//     itsMaxPsfSidelobe = maxSidelobe;
//   }

//   Float SIIterBot_state::getMaxPsfFraction()
//   {
//     std::lock_guard<std::recursive_mutex> guard(recordMutex);    
//     return itsMaxPsfFraction;
//   }

//   void SIIterBot_state::setMaxPsfFraction(Float maxPsfFraction)
//   {
//     std::lock_guard<std::recursive_mutex> guard(recordMutex);    
//     itsMaxPsfFraction = maxPsfFraction;
//   }

//   Float SIIterBot_state::getMinPsfFraction()
//   {
//     std::lock_guard<std::recursive_mutex> guard(recordMutex);    
//     return itsMinPsfFraction;
//   }

//   void SIIterBot_state::setMinPsfFraction(Float minPsfFraction)
//   {
//     std::lock_guard<std::recursive_mutex> guard(recordMutex);    
//     itsMinPsfFraction = minPsfFraction;
//   }

	Record SIIterBot_state::getDetailsRecord(){
		LogIO os( LogOrigin("SIIterBot_state",__FUNCTION__,WHERE) );
		std::lock_guard<std::recursive_mutex> guard(recordMutex);
		Record returnRecord;

		/* Control Variables */
		returnRecord.define(RecordFieldId("niter"), itsNiter);
		returnRecord.define(RecordFieldId("cycleniter"), itsCycleNiter);
		returnRecord.define(RecordFieldId("interactiveniter"),itsInteractiveNiter);

		returnRecord.define( RecordFieldId("threshold"),  itsThreshold);    
		if( itsIsCycleThresholdAuto == true )  updateCycleThreshold();
		itsIsCycleThresholdAuto = true; /* Reset this, for the next round */

		returnRecord.define( RecordFieldId("cyclethreshold"),itsCycleThreshold);
		returnRecord.define( RecordFieldId("interactivethreshold"), itsInteractiveThreshold);  

		returnRecord.define( RecordFieldId("loopgain"),  itsLoopGain);
		returnRecord.define( RecordFieldId("cyclefactor"), itsCycleFactor);

		/* Status Reporting Variables */
		returnRecord.define( RecordFieldId("iterdone"),  itsIterDone);
		returnRecord.define( RecordFieldId("cycleiterdone"),  itsMaxCycleIterDone);
		returnRecord.define( RecordFieldId("interactiveiterdone"), 
							 itsInteractiveIterDone + itsMaxCycleIterDone);
    
		returnRecord.define( RecordFieldId("nmajordone"),  itsMajorDone);
		returnRecord.define( RecordFieldId("maxpsfsidelobe"), itsMaxPsfSidelobe);
		returnRecord.define( RecordFieldId("maxpsffraction"), itsMaxPsfFraction);
		returnRecord.define( RecordFieldId("minpsffraction"), itsMinPsfFraction);
		returnRecord.define( RecordFieldId("interactivemode"), itsInteractiveMode);

		returnRecord.define( RecordFieldId("stopcode"), itsStopCode);

		/* report clean's state */
		returnRecord.define( RecordFieldId("cleanstate"), itsStopFlag ? "stopped" :
		                                                  itsPauseFlag ? "paused" : "running" );
		return returnRecord;
	}

	void SIIterBot_state::changeNiter( Int niter ) {
		std::lock_guard<std::recursive_mutex> guard(recordMutex);    
		itsNiter = niter;
		//cout << "UUU : change niter : " << niter << endl;
	}

	void SIIterBot_state::changeCycleNiter( Int cycleniter ) {
		std::lock_guard<std::recursive_mutex> guard(recordMutex);
		if (cycleniter <= 0)  
			itsCycleNiter = itsNiter;
		else
			itsCycleNiter = cycleniter;
	}

	void SIIterBot_state::changeInteractiveNiter( Int interactiveNiter ) {
		std::lock_guard<std::recursive_mutex> guard(recordMutex);    
		itsInteractiveNiter = interactiveNiter;
	}

	void SIIterBot_state::changeThreshold( Float threshold ) {
		std::lock_guard<std::recursive_mutex> guard(recordMutex);    

		if( threshold == -1.0 ) {
		  itsThreshold = 0.0;
		  itsIsThresholdAuto = true;
		}
		else { 
		  itsThreshold = threshold; 
		  itsIsThresholdAuto = false;
		}
	}

	void SIIterBot_state::changeCycleThreshold( Float cyclethreshold ) {
		std::lock_guard<std::recursive_mutex> guard(recordMutex);
		itsCycleThreshold = cyclethreshold;
		itsIsCycleThresholdAuto = false;
	}

	void SIIterBot_state::changeInteractiveThreshold( Float interactivethreshold ) {
		std::lock_guard<std::recursive_mutex> guard(recordMutex);
		itsInteractiveThreshold = interactivethreshold;
	}

	void SIIterBot_state::changeLoopGain( Float loopgain ) {
		std::lock_guard<std::recursive_mutex> guard(recordMutex);
		itsLoopGain = loopgain;
	}

	void SIIterBot_state::changeCycleFactor( Float cyclefactor ) {
		std::lock_guard<std::recursive_mutex> guard(recordMutex);    
		itsCycleFactor = cyclefactor;
	}

	void SIIterBot_state::changeInteractiveMode( const bool& interactiveEnabled ) {
		std::lock_guard<std::recursive_mutex> guard(recordMutex);    
		itsInteractiveMode = interactiveEnabled;
	}

	void SIIterBot_state::changePauseFlag( const bool& pauseEnabled ){
		std::lock_guard<std::recursive_mutex> guard(recordMutex);    
		itsPauseFlag = pauseEnabled;
		cout << "UUU : changed pause flag to " << pauseEnabled << endl;
	}

	void SIIterBot_state::changeStopFlag(const bool& stopEnabled){
		std::lock_guard<std::recursive_mutex> guard(recordMutex);    
		itsStopFlag = stopEnabled;
	}

	void SIIterBot_state::changeMinPsfFraction( Float minpsffraction ) {
		std::lock_guard<std::recursive_mutex> guard(recordMutex);    
		itsMinPsfFraction = minpsffraction;
	}

	void SIIterBot_state::changeMaxPsfFraction( Float maxpsffraction ) {
		std::lock_guard<std::recursive_mutex> guard(recordMutex);    
		itsMaxPsfFraction = maxpsffraction;
	}

	void SIIterBot_state::changeNsigma( Float nsigma) {
		std::lock_guard<std::recursive_mutex> guard(recordMutex);    
		itsNsigma = nsigma;
	}

	void SIIterBot_state::setControlsFromRecord( Record &recordIn ) {
		LogIO os( LogOrigin("SIIterBot_state",__FUNCTION__,WHERE) );
		std::lock_guard<std::recursive_mutex> guard(recordMutex);

		/* Note it is important that niter get set first as we catch
		   negative values in the cycleniter, and set it equal to niter */
		if (recordIn.isDefined("niter"))
			changeNiter(recordIn.asInt( RecordFieldId("niter")));

		if (recordIn.isDefined("cycleniter"))
			changeCycleNiter(recordIn.asInt( RecordFieldId("cycleniter")));

		if (recordIn.isDefined("interactiveniter"))
			changeInteractiveNiter( recordIn.asInt(RecordFieldId("interactiveniter")) );
    
		if (recordIn.isDefined("threshold")) 
		    changeThreshold( readThreshold( recordIn, "threshold" ) );
		
		if (recordIn.isDefined("cyclethreshold")){ 
		    changeCycleThreshold( readThreshold( recordIn, "cyclethreshold" ) );
                }
		if (recordIn.isDefined("interactivethreshold")) 
			changeInteractiveThreshold(recordIn.asFloat(RecordFieldId("interactivethreshold")));

		if (recordIn.isDefined("loopgain")) 
			changeLoopGain(recordIn.asDouble( RecordFieldId("loopgain")));;

		if (recordIn.isDefined("cyclefactor"))
			changeCycleFactor(recordIn.asFloat( RecordFieldId("cyclefactor")));

		if (recordIn.isDefined("interactive"))
			changeInteractiveMode(recordIn.asBool(RecordFieldId("interactive")));

		if (recordIn.isDefined("minpsffraction"))
			changeMinPsfFraction(recordIn.asFloat( RecordFieldId("minpsffraction")));

		if (recordIn.isDefined("maxpsffraction")) {
			changeMaxPsfFraction(recordIn.asFloat( RecordFieldId("maxpsffraction")));
                }
		if (recordIn.isDefined("nsigma"))
			changeNsigma(recordIn.asFloat( RecordFieldId("nsigma")));

		//		printOut("After Setting : ", false);

	}

        Float SIIterBot_state::readThreshold( Record recordIn, String id )  {
		LogIO os( LogOrigin("SIIterBot_state",__FUNCTION__,WHERE) );
		std::lock_guard<std::recursive_mutex> guard(recordMutex);    
		// Threshold can be a variant, either Float or String(with units).
		Float fthresh=0.0;
		// If a number, treat it as a number in units of Jy.
		if( recordIn.dataType(id) == TpFloat || 
		    recordIn.dataType(id) == TpDouble || 
		    recordIn.dataType(id) == TpInt )
		  { fthresh = recordIn.asFloat( RecordFieldId(id)); }
		// If a string, try to convert to a Quantity
		else if( recordIn.dataType(id) == TpString )
		  {
		    Quantity thresh; 
		    // If it cannot be converted to a Quantity.... complain, and use zero.
		    if( ! casacore::Quantity::read( thresh, recordIn.asString( RecordFieldId(id) ) ) )
		      {os << LogIO::WARN << "Cannot parse threshold value. Setting to zero." << LogIO::POST;  
			fthresh=0.0;}
		    // If converted to Quantity, get value in Jy. 
		    // ( Note : This does not check for wrong units, e.g. if the user says '100m' ! )
		    else { fthresh = thresh.getValue(Unit("Jy")); }
		  }
		// If neither valid datatype, print a warning and use zero.
		else {os << LogIO::WARN << id << " is neither a number nor a string Quantity. Setting to zero." << LogIO::POST;
		  fthresh=0.0; }

		return fthresh;
	}
  
	/* Print out contents of the IterBot. For debugging. */
	void SIIterBot_state::printOut( String prefix, Bool verbose ) {
		if( verbose == true ) {
			cout << prefix << " : " 
				 << " ItsNiter=" << itsNiter
				 << " itsCycleNiter=" << itsCycleNiter
				 << " itsInteractiveNiter=" << itsInteractiveNiter
				 << " itsThreshold=" << itsThreshold
				 << " itsCycleThreshold=" << itsCycleThreshold
				 << " itsInteractiveThreshold=" << itsInteractiveThreshold
				 << " itsCycleFactor=" << itsCycleFactor
				 << " itsLoopGain=" << itsLoopGain
				 << " itsStopFlag=" << itsStopFlag
				 << " itsPauseFlag=" << itsPauseFlag
				 << " itsInteractiveMode=" << itsInteractiveMode
				 << " itsUpdatedModelFlag=" << itsUpdatedModelFlag
				 << " itsPeakResidual=" << itsPeakResidual
				 << " itsMaxPsfSidelobe=" << itsMaxPsfSidelobe
				 << " itsMinPsfFraction=" << itsMinPsfFraction
				 << " itsMaxPsfFraction=" << itsMaxPsfFraction
				 << " itsIterdone=" << itsIterDone
				 << " itsInteractiveIterDone=" << itsInteractiveIterDone
				 << " itsMaxCycleIterDone=" << itsMaxCycleIterDone
				 << " itsMajorDone=" << itsMajorDone
			         << " itsStopCode=" << itsStopCode 
				 << endl;
		} else {
			cout << prefix << " : " 
				 << " ItsNiter=" << itsNiter
				 << " itsCycleNiter=" << itsCycleNiter
				 << " itsThreshold=" << itsThreshold
				 << " itsCycleThreshold=" << itsCycleThreshold
				 << " itsStopFlag=" << itsStopFlag
				 << " itsPeakResidual=" << itsPeakResidual
				 << " itsIterdone=" << itsIterDone
				 << endl;
		}

	}

	SIIterBot_adaptor::SIIterBot_adaptor( SHARED_PTR<SIIterBot_state> s, const std::string &bus_name, const std::string &object_path) :
#ifdef INTERACTIVE_ITERATION
				dbus::address(bus_name),
				DBus::ObjectAdaptor( DBusSession::instance().connection( ), object_path ),
#endif
				state(s) {
#ifdef INTERACTIVE_ITERATION
		state->acceptCallbacks(this);
#else
                (void)bus_name;
		(void)object_path;
#endif
	}

	SIIterBot_adaptor::~SIIterBot_adaptor() {
		fprintf( stderr, ">>>>>>\t\tSIIterBot_adaptor::~SIIterBot_adaptor(0x%p)\n", this );
		fflush( stderr );
#ifdef INTERACTIVE_ITERATION
		state->denyCallbacks(this);
		disconnect();
		
#endif
	}

} //# NAMESPACE CASA - END
<|MERGE_RESOLUTION|>--- conflicted
+++ resolved
@@ -303,11 +303,8 @@
                 os<<"SIIterBot getMinorCycleControls cycleThreshold="<<cycleThreshold<<LogIO::POST;
 		maxCycleIterations = min(maxCycleIterations, itsNiter - itsIterDone);
 		cycleThreshold = max(cycleThreshold, itsThreshold);
-<<<<<<< HEAD
                 os<<"SIIterBot getMinorCycleControls cycleThreshold="<<cycleThreshold<<LogIO::POST;
-=======
                 Bool thresholdReached = (cycleThreshold==itsThreshold)? True : False;
->>>>>>> 2b7a78b7
 		/*
 		if (itsInteractiveMode) {
 			maxCycleIterations = min(maxCycleIterations, itsInteractiveNiter);
@@ -317,11 +314,8 @@
 		returnRecord.define( RecordFieldId("cycleniter"),  maxCycleIterations);
 		returnRecord.define( RecordFieldId("cyclethreshold"), cycleThreshold);
 		returnRecord.define( RecordFieldId("loopgain"), itsLoopGain);
-<<<<<<< HEAD
+                returnRecord.define( RecordFieldId("thresholdreached"), thresholdReached);
 		returnRecord.define( RecordFieldId("nsigma"), itsNsigma);
-=======
-                returnRecord.define( RecordFieldId("thresholdreached"), thresholdReached);
->>>>>>> 2b7a78b7
 
 		return returnRecord;
 	}
