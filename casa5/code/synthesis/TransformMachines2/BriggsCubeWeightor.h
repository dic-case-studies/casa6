//# BriggsCubeWeight.h: Definition for Briggs weighting for cubes
//# Copyright (C) 2018-2019
//# Associated Universities, Inc. Washington DC, USA.
//#
//# This library is free software; you can redistribute it and/or modify it
//# under the terms of the GNU General Public License as published by
//# the Free Software Foundation; either version 3 of the License, or (at your
//# option) any later version.
//#
//# This library is distributed in the hope that it will be useful, but WITHOUT
//# ANY WARRANTY; without even the implied warranty of MERCHANTABILITY or
//# FITNESS FOR A PARTICULAR PURPOSE.  See the GNU General Public
//# License for more details.
//#
//# https://www.gnu.org/licenses/
//#
//# You should have received a copy of the GNU  General Public License
//# along with this library; if not, write to the Free Software Foundation,
//# Inc., 675 Massachusetts Ave, Cambridge, MA 02139, USA.
//#
//# Queries concerning CASA should be submitted at
//#        https://help.nrao.edu
//#
//#        Postal address: CASA Project Manager 
//#                        National Radio Astronomy Observatory
//#                        520 Edgemont Road
//#                        Charlottesville, VA 22903-2475 USA
//#
//#

#ifndef SYNTHESIS_TRANSFORM2_BRIGGSCUBEWEIGHTOR_H
#define SYNTHESIS_TRANSFORM2_BRIGGSCUBEWEIGHTOR_H

#include <synthesis/TransformMachines2/GridFT.h>
#include <scimath/Mathematics/InterpolateArray1D.h>

namespace casacore{
  class RecordInterface;
}
namespace casa{ //# namespace casa

 namespace vi{ class VisBuffer2;
                  class VisibilityIterator2;
  }
namespace refim{ //#	 namespace for refactored imaging code with vi2/vb2
class BriggsCubeWeightor{
  public:

   BriggsCubeWeightor();
   BriggsCubeWeightor(vi::VisibilityIterator2& vi, const casacore::String& rmode,
		       const casacore::Quantity& noise, const casacore::Double robust,
		       const casacore::ImageInterface<casacore::Complex>& templateimage,
                      const casacore::RecordInterface& inrec, const casacore::Double& fracBW,
		       const casacore::Int superUniformBox=0,
		      const casacore::Bool multiField=false);
   //This constructor will require that init be called at a later stage
   BriggsCubeWeightor(const casacore::String& rmode,
		       const casacore::Quantity& noise,
		      const casacore::Double robust, const casacore::Double& fracBW, const
		      casacore::Int superUniformBox=0,
		      const casacore::Bool multiField=false);
    
    void weightUniform(casacore::Matrix<casacore::Float>& imweight, const vi::VisBuffer2& vb);
    //initialize
    // inRec is a record interface from FTMachine that is used to set the state of the weight gridder ftmachines
    //contains frame info etc.
    void init(vi::VisibilityIterator2& vi,const casacore::ImageInterface<casacore::Complex>& templateimage, const casacore::RecordInterface& inRec);
    casacore::String initImgWeightCol(vi::VisibilityIterator2& vi,const casacore::ImageInterface<casacore::Complex>& templateimage, const casacore::RecordInterface& inRec);
	
  private:
    void initializeFTMachine(const casacore::uInt index, const casacore::ImageInterface<casacore::Complex>& templateimage, const casacore::RecordInterface& inrec);
    void cube2Matrix(const casacore::Cube<casacore::Bool>& fcube, casacore::Matrix<casacore::Bool>& fMat);
<<<<<<< HEAD
    casacore::Double calcFractionalBandwidth(const casacore::Vector<casacore::Double>& freqs, int nvischan, const casacore::Matrix<casacore::Bool>& flag);
=======
    casacore::String makeScratchImagingWeightTable(casacore::CountedPtr<casacore::Table>& weightTable, const casacore::String& postfix);
	void getWeightUniform(const casacore::Array<casacore::Float>& wgtDensity, casacore::Matrix<casacore::Float>& imweight, const vi::VisBuffer2& vb);
	void readWeightColumn(casacore::Matrix<casacore::Float>& imweight, const vi::VisBuffer2& vb);
>>>>>>> 70a1a122
    casacore::Block<casacore::CountedPtr<casacore::ImageInterface<casacore::Float> > > grids_p;
    
    casacore::Block<casacore::CountedPtr<refim::GridFT> >  ft_p;
    std::map<casacore::String, casacore::Int> multiFieldMap_p;
    casacore::Block<casacore::Vector<casacore::Float> > f2_p, d2_p;
    casacore::Float uscale_p, vscale_p;
    casacore::Int uorigin_p, vorigin_p;
    casacore::Int nx_p, ny_p;
    casacore::String rmode_p;
    casacore::Quantity noise_p;
    casacore::Double robust_p;
    casacore::Int superUniformBox_p;
    casacore::Bool multiField_p;
    casacore::Bool initialized_p;
    casacore::Double refFreq_p;
    casacore::InterpolateArray1D<casacore::Double,casacore::Complex>::InterpolationMethod freqInterpMethod_p;
    casacore::Bool freqFrameValid_p;
    VisImagingWeight visWgt_p;
<<<<<<< HEAD
    casacore::Double fracBW_p;
=======
    casacore::CountedPtr<casacore::Table> wgtTab_p;
    std::map<std::pair<casacore::uInt, casacore::rownr_t>, casacore::rownr_t> vbrowms2wgtrow_p;
    casacore::String imWgtColName_p;
>>>>>>> 70a1a122
 };
   }//# end namespace refim
} // end namespace casa


#endif

<|MERGE_RESOLUTION|>--- conflicted
+++ resolved
@@ -70,13 +70,11 @@
   private:
     void initializeFTMachine(const casacore::uInt index, const casacore::ImageInterface<casacore::Complex>& templateimage, const casacore::RecordInterface& inrec);
     void cube2Matrix(const casacore::Cube<casacore::Bool>& fcube, casacore::Matrix<casacore::Bool>& fMat);
-<<<<<<< HEAD
-    casacore::Double calcFractionalBandwidth(const casacore::Vector<casacore::Double>& freqs, int nvischan, const casacore::Matrix<casacore::Bool>& flag);
-=======
+
     casacore::String makeScratchImagingWeightTable(casacore::CountedPtr<casacore::Table>& weightTable, const casacore::String& postfix);
 	void getWeightUniform(const casacore::Array<casacore::Float>& wgtDensity, casacore::Matrix<casacore::Float>& imweight, const vi::VisBuffer2& vb);
 	void readWeightColumn(casacore::Matrix<casacore::Float>& imweight, const vi::VisBuffer2& vb);
->>>>>>> 70a1a122
+    
     casacore::Block<casacore::CountedPtr<casacore::ImageInterface<casacore::Float> > > grids_p;
     
     casacore::Block<casacore::CountedPtr<refim::GridFT> >  ft_p;
@@ -95,13 +93,11 @@
     casacore::InterpolateArray1D<casacore::Double,casacore::Complex>::InterpolationMethod freqInterpMethod_p;
     casacore::Bool freqFrameValid_p;
     VisImagingWeight visWgt_p;
-<<<<<<< HEAD
+    
     casacore::Double fracBW_p;
-=======
     casacore::CountedPtr<casacore::Table> wgtTab_p;
     std::map<std::pair<casacore::uInt, casacore::rownr_t>, casacore::rownr_t> vbrowms2wgtrow_p;
     casacore::String imWgtColName_p;
->>>>>>> 70a1a122
  };
    }//# end namespace refim
 } // end namespace casa
