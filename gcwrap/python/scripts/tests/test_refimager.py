--- conflicted
+++ resolved
@@ -1826,48 +1826,22 @@
           report=self.th.checkall(imexist=[self.img+'1.mask', self.img+'2.mask'], imval=[(self.img+'1.mask',1.0,[50,50,0,1]),(self.img+'1.mask',1.0,[50,50,0,2]),(self.img+'1.mask',1.0,[50,50,0,9]),(self.img+'2.mask',1.0,[50,50,0,0]),(self.img+'2.mask',1.0,[50,50,0,4]),(self.img+'2.mask',0.0,[50,50,0,5])])
           self.checkfinal(report)
 
-<<<<<<< HEAD
-#    def test_mask_autobox(self):
-#         # changed to use threshold based automasking 
-#          """ [mask] test_mask_autobox :  Autobox """
-#          self.prepData('refim_twochan.ms')
-#          ret = tclean(vis=self.msfile,imagename=self.img,imsize=100,cell='8.0arcsec',niter=10,deconvolver='hogbom',interactive=0,
-#                       usemask='auto-thresh',parallel=self.parallel)
-=======
 # the option, auto-thresh removed
 #     def test_mask_autobox(self):
 #         # changed to use threshold based automasking 
 #          """ [mask] test_mask_autobox :  Autobox """
 #          self.prepData('refim_twochan.ms')
 #          ret = tclean(vis=self.msfile,imagename=self.img,imsize=100,cell='8.0arcsec',niter=10,deconvolver='hogbom',interactive=0,usemask='auto-thresh')
->>>>>>> c7adf8e7
 #          # temporarily change value test to make it pass until extra masking in final minor cycle is resolved....
 #          #report=self.th.checkall(imexist=[self.img+'.mask'], imval=[(self.img+'.mask',1.0,[50,50,0,0]),(self.img+'.mask',0.0,[50,80,0,0])])
 #          report=self.th.checkall(imexist=[self.img+'.mask'], imval=[(self.img+'.mask',1.0,[50,50,0,0]),(self.img+'.mask',0.0,[50,85,0,0])])
 #          self.checkfinal(report)
 
-<<<<<<< HEAD
-=======
 # the option, auto-thresh removed
->>>>>>> c7adf8e7
 #     def test_mask_autobox_redraw(self):
 #         # changed to use threshold based automasking 
 #          """ [mask] test_mask_autobox_redraw :  Autoboxing with a redraw after each major cycle """
 #          self.prepData('refim_eptwochan.ms')
-<<<<<<< HEAD
-#          ret = tclean(vis=self.msfile,imagename=self.img,imsize=100,cell='8.0arcsec',niter=10,deconvolver='hogbom',interactive=0,
-#                       usemask='auto-thresh',maskthreshold=0.5,parallel=self.parallel)
-#          ret2 = tclean(vis=self.msfile,imagename=self.img+'2',imsize=100,cell='8.0arcsec',niter=20,cycleniter=10,deconvolver='hogbom',
-#                        interactive=0,usemask='auto-thresh',maskthreshold=0.5,parallel=self.parallel)
-          # tweak in automask threshold in the code changed masking extent 2016-03-21
-          #report=self.th.checkall(imexist=[self.img+'.mask'], imval=[(self.img+'.mask',1.0,[50,50,0,0]),(self.img+'.mask',0.0,[60,30,0,0]),(self.img+'2.mask',1.0,[60,30,0,0])])
-          # temporarily change the value test for unmasked region to make it pass (replace with the above when the extra masking issue is resolved...)
-          #report=self.th.checkall(imexist=[self.img+'.mask'], imval=[(self.img+'.mask',1.0,[50,50,0,0]),(self.img+'.mask',0.0,[60,85,0,0]),(self.img+'2.mask',1.0,[60,30,0,0])])
-          #change in behavior due to automask code modification on July 1st,2016
-#          report=self.th.checkall(imexist=[self.img+'.mask'], imval=[(self.img+'.mask',1.0,[50,50,0,0]),(self.img+'.mask',0.0,[60,85,0,0]),(self.img+'2.mask',0.0,[60,30,0,0])])
-#          self.checkfinal(report)
-
-=======
 #          ret = tclean(vis=self.msfile,imagename=self.img,imsize=100,cell='8.0arcsec',niter=10,deconvolver='hogbom',interactive=0,usemask='auto-thresh',maskthreshold=0.5)
 #          ret2 = tclean(vis=self.msfile,imagename=self.img+'2',imsize=100,cell='8.0arcsec',niter=20,cycleniter=10,deconvolver='hogbom',interactive=0,usemask='auto-thresh',maskthreshold=0.5)
 #          # tweak in automask threshold in the code changed masking extent 2016-03-21
@@ -1879,64 +1853,38 @@
 #          self.checkfinal(report)
 
 # the option, auto-thresh removed
->>>>>>> c7adf8e7
 #     def test_mask_autobox_nmask(self):
 #          """ [mask] test_mask_autobox_nmask : Autoboxing with nmask """
 #          # this won't be triggering actual pruning but just to check going into write places
 #          self.prepData('refim_point.ms')
 #          ret = tclean(vis=self.msfile,imagename=self.img,imsize=100,cell='8.0arcsec',niter=10,deconvolver='hogbom',
-<<<<<<< HEAD
-#                       interactive=0,usemask='auto-thresh',nmask=3,parallel=self.parallel)
-#          report=self.th.checkall(imexist=[self.img+'.mask'], imval=[(self.img+'.mask',1.0,[50,50,0,0]),(self.img+'.mask',0.0,[50,85,0,0])])
-#
-#          self.checkfinal(report)
-           
-=======
 #                       interactive=0,usemask='auto-thresh',nmask=3)
 #          report=self.th.checkall(imexist=[self.img+'.mask'], imval=[(self.img+'.mask',1.0,[50,50,0,0]),(self.img+'.mask',0.0,[50,85,0,0])])
 #          self.checkfinal(report)
            
 # the option, auto-thresh2 removed
->>>>>>> c7adf8e7
 #     def test_mask_autobox2_nmask(self):
 #          """ [mask] test_mask_autobox2_nmask : Autoboxing (no binning) with nmask"""
 #          # this won't be triggering actual pruning but just to check going into write places
 #          self.prepData('refim_point.ms')
 #          ret = tclean(vis=self.msfile,imagename=self.img,imsize=100,cell='8.0arcsec',niter=10,deconvolver='hogbom',
-<<<<<<< HEAD
-#                       interactive=0,usemask='auto-thresh2',nmask=3,parallel=self.parallel)
-=======
 #                       interactive=0,usemask='auto-thresh2',nmask=3)
->>>>>>> c7adf8e7
 #          report=self.th.checkall(imexist=[self.img+'.mask'], imval=[(self.img+'.mask',1.0,[50,50,0,0]),(self.img+'.mask',0.0,[50,85,0,0])])
 #          self.checkfinal(report)
 
 
-<<<<<<< HEAD
-#     def test_mask_autobox_pbmask(self):
-#          """ [mask] test_mask_autobox_nmask : Autoboxing  with pbmask"""
-=======
 # the option, auto-thresh removed
 #     def test_mask_autobox_pbmask(self):
 #         """ [mask] test_mask_autobox_nmask : Autoboxing  with pbmask"""
->>>>>>> c7adf8e7
 #          # this won't be triggering actual pruning but just to check going into write places
 #          self.prepData('refim_point.ms')
 #          # change imsize to see the pbmask boundary
 #          ret = tclean(vis=self.msfile,imagename=self.img,imsize=500,cell='8.0arcsec',niter=10,deconvolver='hogbom',
-<<<<<<< HEAD
-#                       interactive=0,usemask='auto-thresh', pbmask=0.2,parallel=self.parallel)
-#          report=self.th.checkall(imexist=[self.img+'.mask'], imval=[(self.img+'.mask',1.0,[250,250,0,0]),(self.img+'.mask',0.0,[250,285,0,0]),(self.img+'.mask',0.0,[360,360])])
-#          self.checkfinal(report)
-
-# This test deprecated. removed autoadjust param.
-=======
 #                       interactive=0,usemask='auto-thresh', pbmask=0.2)
 #          report=self.th.checkall(imexist=[self.img+'.mask'], imval=[(self.img+'.mask',1.0,[250,250,0,0]),(self.img+'.mask',0.0,[250,285,0,0]),(self.img+'.mask',0.0,[360,360])])
 #          self.checkfinal(report)
 
 #     @unittest.skip('Skip. This test deprecated. removed autoadjust param.')
->>>>>>> c7adf8e7
 #     def test_mask_autobox_autoadjust(self):
 #          """ [mask] test_mask_autobox_autoadjust : Autoboxing with autoadjust=T """
 #          self.prepData('refim_point.ms')
@@ -1944,29 +1892,6 @@
 #                       interactive=0,usemask='auto-thresh',autoadjust=True)
 #          report=self.th.checkall(imexist=[self.img+'.mask'], imval=[(self.img+'.mask',1.0,[50,50,0,0]),(self.img+'.mask',0.0,[50,85,0,0])])
 #          self.checkfinal(report)
-<<<<<<< HEAD
-      
-#     def test_mask_pbmask(self):
-#          """ [mask] test_mask_pbmask :  pb mask """
-#
-#     def test_mask_combined_1(self):
-#          """ [mask] test_mask_combined_1 :  string + pbmask """
-#
-#     def test_mask_combined_2(self):
-#          """ [mask] test_mask_combined_2 :  Autobox + pbmask """
-#
-#     def test_mask_outlier(self):
-#          """ [mask] test_mask_outlier : With outlier fields """
-
-#     def test_mask_restart(self):
-#          """ [mask] test_mask_restart : Test that mask reloads upon restart """
-#          self.prepData('refim_twochan.ms')
-#          ret = tclean(vis=self.msfile,imagename=self.img,imsize=100,cell='8.0arcsec',niter=10,deconvolver='hogbom',interactive=0,usemask='auto-thresh',parallel=self.parallel)
-#          ret2 = tclean(vis=self.msfile,imagename=self.img,imsize=100,cell='8.0arcsec',niter=10,deconvolver='hogbom',interactive=0,parallel=self.parallel)
-#          #report=self.th.checkall(imexist=[self.img+'.mask'], imval=[(self.img+'.mask',1.0,[50,50,0,0]),(self.img+'.mask',0.0,[50,80,0,0])])
-#          # temporarily change the value test for unmasked region to make it pass (replace with the above when the extra masking issue is resolved...)
-=======
-
      @unittest.skip('Skip test.')
      def test_mask_pbmask(self):
           """ [mask] test_mask_pbmask :  pb mask """
@@ -1995,7 +1920,6 @@
 #          ret2 = tclean(vis=self.msfile,imagename=self.img,imsize=100,cell='8.0arcsec',niter=10,deconvolver='hogbom',interactive=0)
           #report=self.th.checkall(imexist=[self.img+'.mask'], imval=[(self.img+'.mask',1.0,[50,50,0,0]),(self.img+'.mask',0.0,[50,80,0,0])])
           # temporarily change the value test for unmasked region to make it pass (replace with the above when the extra masking issue is resolved...)
->>>>>>> c7adf8e7
 #          report=self.th.checkall(imexist=[self.img+'.mask'], imval=[(self.img+'.mask',1.0,[50,50,0,0]),(self.img+'.mask',0.0,[50,85,0,0])])
 #          self.checkfinal(report)
 
@@ -2058,28 +1982,16 @@
 
           self.checkfinal(report)
 
-<<<<<<< HEAD
-#     def test_mask_zeroauto(self):
-#          """ [mask] test_mask_zeroauto : Test that an automask-generated zero mask is caught  """
-#          self.prepData('refim_point.ms')
-#          ret = tclean(vis=self.msfile, imagename=self.img,niter=0,interactive=0,usemask='auto-thresh',maskthreshold='40.0Jy',parallel=self.parallel)
-#          ret = tclean(vis=self.msfile, imagename=self.img,niter=10,interactive=0,usemask='auto-thresh',maskthreshold='40.0Jy',parallel=self.parallel)
-=======
 # the option, auto-thresh removed
 #     def test_mask_zeroauto(self):
 #          """ [mask] test_mask_zeroauto : Test that an automask-generated zero mask is caught  """
 #          self.prepData('refim_point.ms')
 #          ret = tclean(vis=self.msfile, imagename=self.img,niter=0,interactive=0,usemask='auto-thresh',maskthreshold='40.0Jy')
 #          ret = tclean(vis=self.msfile, imagename=self.img,niter=10,interactive=0,usemask='auto-thresh',maskthreshold='40.0Jy')
->>>>>>> c7adf8e7
 #
 #          report=self.th.checkall(ret=ret, imexist=[self.img+'.mask'], imval=[(self.img+'.model',0.0,[50,50,0,0]),(self.img+'.mask',0.0,[50,50,0,0])], stopcode=7)
 #
 #          self.checkfinal(report)
-<<<<<<< HEAD
-
-=======
->>>>>>> c7adf8e7
 
      def test_mask_expand_contstokesImask_to_cube(self):
           """ [mask] test_mask_expand_contstokesImask_to_cube : Test for
@@ -2438,14 +2350,9 @@
      def test_widefield_mosaicft_mtmfs(self):
           """ [widefield] Test_Widefield_mosaicft_mtmfs : MT-MFS with mosaicft  stokes I, alpha """
           self.prepData("refim_mawproject.ms")
-<<<<<<< HEAD
           ret = tclean(vis=self.msfile,spw='*',field='*',imagename=self.img,imsize=512,cell='10.0arcsec',phasecenter="J2000 19:59:28.500 +40.44.01.50",
                        niter=60,gridder='mosaicft',deconvolver='mtmfs', conjbeams=False,parallel=self.parallel)
           report=self.th.checkall(imexist=[self.img+'.image.tt0', self.img+'.psf.tt0', self.img+'.weight.tt0'],imval=[(self.img+'.image.tt0',0.9413,[256,256,0,0]),(self.img+'.weight.tt0',0.50546,[256,256,0,0]),(self.img+'.alpha', 0.078076,[256,256,0,0]) ] )
-=======
-          ret = tclean(vis=self.msfile,spw='*',field='*',imagename=self.img,imsize=512,cell='10.0arcsec',phasecenter="J2000 19:59:28.500 +40.44.01.50",niter=60,gridder='mosaicft',deconvolver='mtmfs', conjbeams=False)
-          report=self.th.checkall(imexist=[self.img+'.image.tt0', self.img+'.psf.tt0', self.img+'.weight.tt0'],imval=[(self.img+'.image.tt0',0.9424,[256,256,0,0]),(self.img+'.weight.tt0',0.50591,[256,256,0,0]),(self.img+'.alpha', 0.07367,[256,256,0,0]) ] )
->>>>>>> c7adf8e7
           ## alpha should represent that of the mosaic PB (twice)... and should then converge to zero
           self.checkfinal(report)
           
