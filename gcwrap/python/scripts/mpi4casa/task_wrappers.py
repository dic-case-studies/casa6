#!/usr/bin/env python


from imstat_pg import imstat_pg as imstat
from flagdata_pg import flagdata_pg as flagdata
from flagcmd_pg import flagcmd_pg as flagcmd
from importevla_pg import importevla_pg as importevla
from split_pg import split_pg as split
from oldsplit_pg import oldsplit_pg as oldsplit
from importvla_pg import importvla_pg as importvla
from hanningsmooth_pg import hanningsmooth_pg as hanningsmooth
from oldhanningsmooth_pg import oldhanningsmooth_pg as oldhanningsmooth
from widefield_pg import widefield_pg as widefield
from immoments_pg import immoments_pg as immoments
from uvcontsub_pg import uvcontsub_pg as uvcontsub
from listhistory_pg import listhistory_pg as listhistory
from mosaic_pg import mosaic_pg as mosaic
from importfits_pg import importfits_pg as importfits
from imfit_pg import imfit_pg as imfit
from deconvolve_pg import deconvolve_pg as deconvolve
from simalma_pg import simalma_pg as simalma
from simanalyze_pg import simanalyze_pg as simanalyze
from simobserve_pg import simobserve_pg as simobserve
from importasdm_pg import importasdm_pg as importasdm
from uvmodelfit_pg import uvmodelfit_pg as uvmodelfit
from clearcal_pg import clearcal_pg as clearcal
from delmod_pg import delmod_pg as delmod
from bandpass_pg import bandpass_pg as bandpass
from asdmsummary import  asdmsummary
from listvis_pg import listvis_pg as listvis
from accum_pg import accum_pg as accum
from concat_pg import concat_pg as concat
from listobs_pg import listobs_pg as listobs
from feather_pg import feather_pg as feather
from imregrid_pg import imregrid_pg as imregrid
from listcal_pg import listcal_pg as listcal
from listpartition_pg import listpartition_pg as listpartition
from ft_pg import ft_pg as ft
from importuvfits_pg import importuvfits_pg as importuvfits
from setjy_pg import setjy_pg  as setjy
from clean_pg import clean_pg as clean
from immath_pg import immath_pg as immath
from imhead_pg import imhead_pg as imhead
from gaincal_pg import gaincal_pg as gaincal
from fluxscale_pg import fluxscale_pg as fluxscale
from applycal_pg import applycal_pg as applycal
from exportuvfits_pg import exportuvfits_pg as exportuvfits
from flagmanager_pg import flagmanager_pg as flagmanager
from specfit_pg import specfit_pg  as specfit
from exportfits_pg import exportfits_pg as exportfits
from blcal_pg import blcal_pg as blcal
from uvsub_pg import uvsub_pg as uvsub
from imcontsub_pg import imcontsub_pg as imcontsub
from imstat_pg import imstat_pg as imstat
from clearstat_pg import clearstat_pg as clearstat
from browsetable_pg import browsetable_pg as browsetable
from smoothcal_pg import smoothcal_pg as smoothcal
from imval_pg import imval_pg as imval
from vishead_pg import vishead_pg as vishead
from visstat_pg import visstat_pg as visstat
from calstat_pg import calstat_pg as calstat
from partition_pg import partition_pg as partition
from mstransform_pg import mstransform_pg as mstransform
#from split2_pg import split2_pg as split2
#from hanningsmooth2_pg import hanningsmooth2_pg as hanningsmooth2
from cvel2_pg import cvel2_pg as cvel2
from plotms_pg import plotms_pg as plotms
from tclean_pg import tclean_pg as tclean
from tclean2_pg import tclean2_pg as tclean2
from impbcor_pg import impbcor_pg as impbcor
<<<<<<< HEAD
from accor_pg import accor_pg as accor
from fringefit_pg import fringefit_pg as fringefit
=======
from initweights_pg import initweights_pg as initweights

>>>>>>> 3ab26cfb

# single dish tasks
from sdbaseline_pg import  sdbaseline_pg as sdbaseline
from sdcal_pg import  sdcal_pg as sdcal
from sdfit_pg import  sdfit_pg as sdfit
from sdfixscan_pg import sdfixscan_pg as sdfixscan
from sdgaincal_pg import  sdgaincal_pg as sdgaincal
from sdimaging_pg import sdimaging_pg as sdimaging
from sdsmooth_pg import  sdsmooth_pg as sdsmooth

# EOF<|MERGE_RESOLUTION|>--- conflicted
+++ resolved
@@ -68,13 +68,9 @@
 from tclean_pg import tclean_pg as tclean
 from tclean2_pg import tclean2_pg as tclean2
 from impbcor_pg import impbcor_pg as impbcor
-<<<<<<< HEAD
+from initweights_pg import initweights_pg as initweights
 from accor_pg import accor_pg as accor
 from fringefit_pg import fringefit_pg as fringefit
-=======
-from initweights_pg import initweights_pg as initweights
-
->>>>>>> 3ab26cfb
 
 # single dish tasks
 from sdbaseline_pg import  sdbaseline_pg as sdbaseline
