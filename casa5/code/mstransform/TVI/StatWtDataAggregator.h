//#  CASA - Common Astronomy Software Applications (http://casa.nrao.edu/)
//#  Copyright (C) Associated Universities, Inc. Washington DC, USA 2011, All rights reserved.
//#  Copyright (C) European Southern Observatory, 2011, All rights reserved.
//#
//#  This library is free software; you can redistribute it and/or
//#  modify it under the terms of the GNU Lesser General Public
//#  License as published by the Free software Foundation; either
//#  version 2.1 of the License, or (at your option) any later version.
//#
//#  This library is distributed in the hope that it will be useful,
//#  but WITHOUT ANY WARRANTY, without even the implied warranty of
//#  MERCHANTABILITY or FITNESS FOR A PARTICULAR PURPOSE.  See the GNU
//#  Lesser General Public License for more details.
//#
//#  You should have received a copy of the GNU Lesser General Public
//#  License along with this library; if not, write to the Free Software
//#  Foundation, Inc., 59 Temple Place, Suite 330, Boston,
//#  MA 02111-1307  USA

#ifndef STATWTDATAAGGREGATOR_H_
#define STATWTDATAAGGREGATOR_H_

#include <msvis/MSVis/VisBuffer2.h>
#include <scimath/StatsFramework/ClassicalStatistics.h>

#include <mstransform/TVI/StatWtTypes.h>
#include <mstransform/TVI/StatWtVarianceAndWeightCalculator.h>
#include <casacore/tables/Tables/RowNumbers.h>

#include <map>

namespace casa {

namespace vi {

// Pure virtual base class of various statwt data aggregators. Only StatWt
// needs to use this; developers should not use this code directly.

class StatWtDataAggregator {

public:
    
    StatWtDataAggregator() = delete;

    StatWtDataAggregator(
        ViImplementation2 *const vii,
        const std::map<
            casacore::Int, std::vector<StatWtTypes::ChanBin>
        >& chanBins,
        std::shared_ptr<
            std::map<casacore::uInt, std::pair<casacore::uInt, casacore::uInt>>
        >& samples,
        StatWtTypes::Column column, casacore::Bool noModel,
        const std::map<casacore::uInt, casacore::Cube<casacore::Bool>>&
            chanSelFlags,
        // std::shared_ptr<casacore::Bool>& mustComputeWtSp,
        std::shared_ptr<
            casacore::ClassicalStatistics<casacore::Double,
            casacore::Array<casacore::Float>::const_iterator,
            casacore::Array<casacore::Bool>::const_iterator>
        >& wtStats,
        std::shared_ptr<
            const std::pair<casacore::Double, casacore::Double>
        > wtrange,
        casacore::Bool combineCorr,
        std::shared_ptr<
            casacore::StatisticsAlgorithm<
                casacore::Double,
                casacore::Array<casacore::Float>::const_iterator,
                casacore::Array<casacore::Bool>::const_iterator,
                casacore::Array<casacore::Double>::const_iterator
            >
        >& statAlg, casacore::Int minSamp
    );

    virtual ~StatWtDataAggregator();

    // aggregates the data and computes the weights
    virtual void aggregate() = 0;
    
    casacore::Bool mustComputeWtSp() const;

    void setMustComputeWtSp(std::shared_ptr<casacore::Bool> mcwp);

    // gets data TVI needs
    virtual void weightSpectrumFlags(
        casacore::Cube<casacore::Float>& wtsp,
        casacore::Cube<casacore::Bool>& flagCube, casacore::Bool& checkFlags,
        const casacore::Vector<casacore::Int>& ant1,
        const casacore::Vector<casacore::Int>& ant2,
        const casacore::Vector<casacore::Int>& spws,
        const casacore::Vector<casacore::Double>& exposures,
<<<<<<< HEAD
        const casacore::RowNumbers& rowIDs
=======
        const casacore::Vector<casacore::rownr_t>& rowIDs
>>>>>>> 52ae56e6
    ) const = 0;

    virtual void weightSingleChanBin(
        casacore::Matrix<casacore::Float>& wtmat, casacore::Int nrows
    ) const = 0;

protected:

    ViImplementation2 *const _vii;
    const std::map<casacore::Int, std::vector<StatWtTypes::ChanBin>> _chanBins;
    mutable std::set<casacore::uInt> _processedRowIDs {};
    mutable std::shared_ptr<
        std::map<casacore::uInt, std::pair<casacore::uInt, casacore::uInt>>
    > _samples {};
    std::unique_ptr<StatWtVarianceAndWeightCalculator> _varianceComputer;
    const StatWtTypes::Column _column;
    // TODO you can probably get rid of this in StatWtTVI
    const casacore::Bool _noModel;
    // The _chanSelFlags key is the spw. The value is a Cube for convenience
    // for subchunk computations that require the same shaped cube of flags to
    // be applied. The dimension that counts is the second (zero-based 1) as it
    // has length equal to the number of channels in the spw. A value of True
    // indicates that the channel is "flagged", ie should not be used.
    const std::map<casacore::uInt, casacore::Cube<casacore::Bool>>
        _chanSelFlags;
    std::shared_ptr<casacore::Bool> _mustComputeWtSp {};
    std::shared_ptr<
        casacore::ClassicalStatistics<casacore::Double,
        casacore::Array<casacore::Float>::const_iterator,
        casacore::Array<casacore::Bool>::const_iterator>
    > _wtStats;
    // TODO you can probably get rid of this in StatWtTVI
    std::shared_ptr<const std::pair<casacore::Double, casacore::Double>>
        _wtrange;
    const casacore::Bool _combineCorr;

    // swaps ant1/ant2 if necessary
    static StatWtTypes::Baseline _baseline(
        casacore::uInt ant1, casacore::uInt ant2
    );

    // returns True if this chunk has already been processed. This can happen
    // for the last chunk.
    casacore::Bool _checkFirstSubChunk(
        casacore::Int& spw, casacore::Bool& firstTime,
        const vi::VisBuffer2 * const vb
    ) const;

    const casacore::Cube<casacore::Complex> _dataCube(
        const VisBuffer2 *const vb
    ) const;

    // combines the flag cube with the channel selection flags (if any)
    casacore::Cube<casacore::Bool> _getResultantFlags(
        casacore::Cube<casacore::Bool>& chanSelFlagTemplate,
        casacore::Cube<casacore::Bool>& chanSelFlags,
        casacore::Bool& initChanSelFlags, casacore::Int spw,
        const casacore::Cube<casacore::Bool>& flagCube
    ) const;

    void _updateWtSpFlags(
        casacore::Cube<casacore::Float>& wtsp,
        casacore::Cube<casacore::Bool>& flags, casacore::Bool& checkFlags,
        const casacore::Slicer& slice, casacore::Float wt
    ) const;

};

}

}

#endif 
<|MERGE_RESOLUTION|>--- conflicted
+++ resolved
@@ -90,11 +90,7 @@
         const casacore::Vector<casacore::Int>& ant2,
         const casacore::Vector<casacore::Int>& spws,
         const casacore::Vector<casacore::Double>& exposures,
-<<<<<<< HEAD
-        const casacore::RowNumbers& rowIDs
-=======
         const casacore::Vector<casacore::rownr_t>& rowIDs
->>>>>>> 52ae56e6
     ) const = 0;
 
     virtual void weightSingleChanBin(
