--- conflicted
+++ resolved
@@ -99,13 +99,8 @@
   casacore::Bool setupImagesOnDisk();
   casacore::Bool doImagesExist( casacore::String imagename );
 
-<<<<<<< HEAD
-  SHARED_PTR<SIImageStore> makeImageStore( const casacore::String &imagename );
-  SHARED_PTR<SIImageStore> makeImageStore( const casacore::String &imagename,
-=======
   std::shared_ptr<SIImageStore> makeImageStore( const casacore::String &imagename );
   std::shared_ptr<SIImageStore> makeImageStore( const casacore::String &imagename,
->>>>>>> b306a6c4
                                            const casacore::PagedImage<casacore::Float> &part,
                                            casacore::Bool useweightimage );
 
