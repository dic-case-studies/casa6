--- conflicted
+++ resolved
@@ -424,11 +424,7 @@
       <any type="variant" limittype='string stringArray'/>
       <value type="string"/>
       <allowed kind="enum" type="string">
-<<<<<<< HEAD
-        <value />
-=======
         <value/>
->>>>>>> bbcf96c6
         <value>data</value>
         <value>corrected</value>
         <value>model</value>
