--- conflicted
+++ resolved
@@ -117,15 +117,9 @@
     """
     simutil contains methods to facilitate simulation. 
     To use these, create a simutil instance e.g.
-<<<<<<< HEAD
      CASA> from casatasks.private import simutil
      CASA> u=simutil.simutil()
      CASA> x,y,z,d,padnames,telescope,posobs = u.readantenna("myconfig.cfg")
-=======
-     CASA> from simutil import simutil
-     CASA> u=simutil()
-     CASA> x,y,z,d,padnames,antnames,telescope,posobs = u.readantenna("myconfig.cfg")
->>>>>>> e4a1ece5
     """
     def __init__(self, direction="",
                  centerfreq=qa.quantity("245GHz"),
