//# CalCache.h: CalTable-specific casacore::Data cache for plotms.
//# Copyright (C) 2009
//# Associated Universities, Inc. Washington DC, USA.
//#
//# This library is free software; you can redistribute it and/or modify it
//# under the terms of the GNU Library General Public License as published by
//# the Free Software Foundation; either version 2 of the License, or (at your
//# option) any later version.
//#
//# This library is distributed in the hope that it will be useful, but WITHOUT
//# ANY WARRANTY; without even the implied warranty of MERCHANTABILITY or
//# FITNESS FOR A PARTICULAR PURPOSE.  See the GNU Library General Public
//# License for more details.
//#
//# You should have received a copy of the GNU Library General Public License
//# along with this library; if not, write to the Free Software Foundation,
//# Inc., 675 Massachusetts Ave, Cambridge, MA 02139, USA.
//#
//# Correspondence concerning AIPS++ should be addressed as follows:
//#        Internet email: aips2-request@nrao.edu.
//#        Postal address: AIPS++ Project Office
//#                        National Radio Astronomy Observatory
//#                        520 Edgemont Road
//#                        Charlottesville, VA 22903-2475 USA
//#
//# $Id: $
#ifndef CALCACHE_H_
#define CALCACHE_H_

#include <plotms/Data/PlotMSCacheBase.h>

#include <plotms/PlotMS/PlotMSAveraging.h>
#include <plotms/PlotMS/PlotMSConstants.h>
#include <plotms/PlotMS/PlotMSFlagging.h>
#include <synthesis/CalTables/NewCalTable.h>
#include <synthesis/CalTables/CTIter.h>
#include <synthesis/CalTables/SolvableVJMCol.h>
#include <synthesis/CalTables/CalDescColumns.h>
#include <synthesis/CalTables/BJonesMCol.h>
#include <synthesis/CalTables/GJonesMCol.h>
#include <synthesis/MeasurementComponents/MSMetaInfoForCal.h>
#include <casa/aips.h>
#include <casa/Arrays.h>
#include <casa/Containers/Block.h>

namespace casa {

//# Forward declarations.
class PlotMSApp;
class PlotMSIndexer;

class CalCache : public PlotMSCacheBase {
    
  // Friend class declarations.
  friend class PlotMSIndexer;

public:    
  
  // Constructor which takes parent PlotMS.
  CalCache(PlotMSApp* parent);
  
  // Destructor
  virtual ~CalCache();

  // Identify myself
  PlotMSCacheBase::Type cacheType() const { return PlotMSCacheBase::CAL; };

  // Is the underlying table complex?
  inline casacore::Bool parsAreComplex() { return parsAreComplex_; };

  // Convert poln index->name and name->index
  virtual casacore::String polname(casacore::Int ipol);

  // given filename, get cal type
  void setFilename(casacore::String filename);

protected:

  // CAL-specific loadIt method
  virtual void loadIt(std::vector<PMS::Axis>& loadAxes,
    std::vector<PMS::DataColumn>& loadData,
    ThreadCommunication* thread = nullptr);

private:
    
  // Forbid copy for now
  CalCache(const CalCache&);

  // NewCalTable:
  void loadNewCalTable(std::vector<PMS::Axis>& loadAxes,
    std::vector<PMS::DataColumn>& loadData,
    ThreadCommunication* thread = nullptr);
  void setUpCalIter(
    NewCalTable& selct, PlotMSAveraging& pmsAveraging, Bool readonly);
  void countChunks(ROCTIter& ci, std::vector<PMS::Axis>& loadAxes,
    std::vector<PMS::DataColumn>& loadData, ThreadCommunication* thread);
  void countChunks(ROCTIter& ci, PlotMSAveraging& pmsAveraging,
    casacore::Vector<int>& nIterPerAve, std::vector<PMS::Axis>& loadAxes,
    std::vector<PMS::DataColumn>& loadData, ThreadCommunication* thread);
  void loadCalChunks(ROCTIter& ci, const std::vector<PMS::Axis> loadAxes,
    ThreadCommunication* thread);
  void loadCalChunks(ROCTIter& ci, PlotMSAveraging& pmsAveraging,
    const casacore::Vector<int>& nIterPerAve,
    const std::vector<PMS::Axis> loadAxes, ThreadCommunication* thread);
  void loadCalAxis(ROCTIter& cti, casacore::Int chunk, PMS::Axis axis,
      casacore::String& pol, std::vector<casacore::Slice>& chansel);

  virtual void flagToDisk(const PlotMSFlagging& flagging,
    casacore::Vector<casacore::Int>& chunks,
    casacore::Vector<casacore::Int>& relids, casacore::Bool flag,
    PlotMSIndexer* indexer, int index);

  // Concat array1 and array2, result in array1. For channel selections.
  template<typename T>
  void ConcatArrays(casacore::Array<T>& array1, casacore::Array<T>& array2) {
    if (array1.empty()) {
        array1 = array2;
    } else {
        size_t ndim(array1.shape().size());
        if (ndim == 3) {
            // must have matching shapes except last axis; swap last two
            casacore::IPosition new_order(3, 0, 2, 1);
            casacore::Array<T> reorderArray1 = reorderArray(array1, new_order);
            casacore::Array<T> reorderArray2 = reorderArray(array2, new_order);
            casacore::Array<T> concatArray = concatenateArray(reorderArray1, reorderArray2);

            // swap concat axes back and assign to array1
            array1.resize();
            array1 = reorderArray(concatArray, new_order);
        } else {
            casacore::Array<T> concatArray = concatenateArray(array1, array2);
            array1.resize();
            array1 = concatArray;
        }
    }
  }

  // CalTable:
  void countChunks(casacore::Int nrowMain, std::vector<PMS::Axis>& loadAxes,
    std::vector<PMS::DataColumn>& loadData, ThreadCommunication* thread);
  void setMSname(casacore::String msname); // set msname_; adds path to name
  void getNamesFromMS();                   // for locate
  void setUpLoad(ThreadCommunication* thread, casacore::Slice& parSlice);
<<<<<<< HEAD
  // get type-specific axis for raw viscube data
  void getCalDataAxis(PMS::Axis axis,
    casacore::Cube<casacore::Complex>& viscube, casacore::Int chunk);
=======
  void getCalDataAxis(PMS::Axis axis, casacore::Cube<casacore::Complex>& viscube,
    casacore::Int chunk);  // get axes derived from raw viscube
>>>>>>> 5432f42e

  // BPOLY CalTable:
  void loadBPoly(std::vector<PMS::Axis>& loadAxes,
    std::vector<PMS::DataColumn>& loadData,
    ThreadCommunication* thread = nullptr);
<<<<<<< HEAD
  void loadCalChunks(ROBJonesPolyMCol& mcol, ROCalDescColumns& dcol,
    casacore::Int nrow, const std::vector<PMS::Axis> loadAxes,
    casacore::Vector<casacore::Vector<casacore::Slice> >& chansel,
    ThreadCommunication* thread);
  void loadCalAxis(ROSolvableVisJonesMCol& mcol, ROCalDescColumns& dcol,
    casacore::Int chunk, PMS::Axis axis);
  void getChanFreqsFromMS(
    casacore::Vector<casacore::Vector<casacore::Double>>& mschanfreqs);
  void getSelFreqsForSpw(casacore::Vector<casacore::Slice>& chansel,
    casacore::Vector<casacore::Double>& chanFreqs,
    casacore::Vector<casacore::Int>& chanNums);
  // cube selected by channel:
  template<class T>
  void getSelectedCube(const casacore::Cube<T>& inputCube,
    const casacore::Vector<casacore::Slice>& chanSlices,
    casacore::Cube<T>& outputCube);

  // GSPLINE CalTable:
  void loadGSpline(std::vector<PMS::Axis>& loadAxes,
    std::vector<PMS::DataColumn>& loadData,
    ThreadCommunication* thread = nullptr);
=======
  NewCalTable* virtualBPoly(BJonesPolyTable& polyTable);
  void getChanFreqsFromMS(
    casacore::Vector<casacore::Vector<casacore::Double>>& mschanfreqs);
  Double getChebVal(const Vector<Double>& coeff, const Double& xinit,
    const Double& xfinal, const Double& x);

  // GSPLINE CalTable:
  void loadGSpline(std::vector<PMS::Axis>& loadAxes,
    std::vector<PMS::DataColumn>& loadData, ThreadCommunication* thread = nullptr);
>>>>>>> 5432f42e
  void loadCalChunks(ROGJonesSplineMCol& mcol, ROCalDescColumns& dcol,
    casacore::Int nsample, const std::vector<PMS::Axis> loadAxes,
    casacore::Vector<int>& selectedAnts, ThreadCommunication* thread);
  void checkAxes(const std::vector<PMS::Axis>& loadAxes);
  // cube selected by antenna1:
  template<class T>
  void getSelectedCube(casacore::Cube<T>& inputcube,
<<<<<<< HEAD
    const casacore::Vector<casacore::Int> selectedRows);
=======
    const casacore::Vector<casacore::Int>& selectedRows);
>>>>>>> 5432f42e

  // Utilities for all cal tables:
  // Get axis string for VisCal Slice code
  casacore::String toVisCalAxis(PMS::Axis axis);
  // Check axis and slice param column appropriately
  casacore::Slice getParSlice(casacore::String axis, casacore::String polnSel);
  // Check for divide-by-zero (=inf); set to 1.0 and flag it
  void checkRatioArray(casacore::Array<float>& array, int chunk);
  // Check divide-by-zero in ratio plot (checkRatioArray)
  bool divZero_;

  // NewCalTable iterator pointers and sort columns
  ROCTIter* ci_p;
  CTIter* wci_p;
  casacore::Block<casacore::String> sortColumns_;

  // The polarization basis
  casacore::String basis_;

  // Is parameter column complex?
  casacore::Bool parsAreComplex_;
  casacore::IPosition parshape_;

  // For CalTable (cannot plot BPOLY or GSPLINE without MS)
  casacore::String msname_;
};
typedef casacore::CountedPtr<CalCache> CalCachePtr;


}

#endif /* CALCACHE_H_ */<|MERGE_RESOLUTION|>--- conflicted
+++ resolved
@@ -141,42 +141,14 @@
   void setMSname(casacore::String msname); // set msname_; adds path to name
   void getNamesFromMS();                   // for locate
   void setUpLoad(ThreadCommunication* thread, casacore::Slice& parSlice);
-<<<<<<< HEAD
   // get type-specific axis for raw viscube data
   void getCalDataAxis(PMS::Axis axis,
     casacore::Cube<casacore::Complex>& viscube, casacore::Int chunk);
-=======
-  void getCalDataAxis(PMS::Axis axis, casacore::Cube<casacore::Complex>& viscube,
-    casacore::Int chunk);  // get axes derived from raw viscube
->>>>>>> 5432f42e
 
   // BPOLY CalTable:
   void loadBPoly(std::vector<PMS::Axis>& loadAxes,
     std::vector<PMS::DataColumn>& loadData,
     ThreadCommunication* thread = nullptr);
-<<<<<<< HEAD
-  void loadCalChunks(ROBJonesPolyMCol& mcol, ROCalDescColumns& dcol,
-    casacore::Int nrow, const std::vector<PMS::Axis> loadAxes,
-    casacore::Vector<casacore::Vector<casacore::Slice> >& chansel,
-    ThreadCommunication* thread);
-  void loadCalAxis(ROSolvableVisJonesMCol& mcol, ROCalDescColumns& dcol,
-    casacore::Int chunk, PMS::Axis axis);
-  void getChanFreqsFromMS(
-    casacore::Vector<casacore::Vector<casacore::Double>>& mschanfreqs);
-  void getSelFreqsForSpw(casacore::Vector<casacore::Slice>& chansel,
-    casacore::Vector<casacore::Double>& chanFreqs,
-    casacore::Vector<casacore::Int>& chanNums);
-  // cube selected by channel:
-  template<class T>
-  void getSelectedCube(const casacore::Cube<T>& inputCube,
-    const casacore::Vector<casacore::Slice>& chanSlices,
-    casacore::Cube<T>& outputCube);
-
-  // GSPLINE CalTable:
-  void loadGSpline(std::vector<PMS::Axis>& loadAxes,
-    std::vector<PMS::DataColumn>& loadData,
-    ThreadCommunication* thread = nullptr);
-=======
   NewCalTable* virtualBPoly(BJonesPolyTable& polyTable);
   void getChanFreqsFromMS(
     casacore::Vector<casacore::Vector<casacore::Double>>& mschanfreqs);
@@ -186,7 +158,6 @@
   // GSPLINE CalTable:
   void loadGSpline(std::vector<PMS::Axis>& loadAxes,
     std::vector<PMS::DataColumn>& loadData, ThreadCommunication* thread = nullptr);
->>>>>>> 5432f42e
   void loadCalChunks(ROGJonesSplineMCol& mcol, ROCalDescColumns& dcol,
     casacore::Int nsample, const std::vector<PMS::Axis> loadAxes,
     casacore::Vector<int>& selectedAnts, ThreadCommunication* thread);
@@ -194,11 +165,7 @@
   // cube selected by antenna1:
   template<class T>
   void getSelectedCube(casacore::Cube<T>& inputcube,
-<<<<<<< HEAD
-    const casacore::Vector<casacore::Int> selectedRows);
-=======
     const casacore::Vector<casacore::Int>& selectedRows);
->>>>>>> 5432f42e
 
   // Utilities for all cal tables:
   // Get axis string for VisCal Slice code
