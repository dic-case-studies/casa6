--- conflicted
+++ resolved
@@ -28,17 +28,10 @@
   virtual ~SDDoubleCircleGainCal();
 
   // Return type name as string (ditto)
-<<<<<<< HEAD
 //  virtual casacore::String typeName() {
 //    return "SDGAIN_OTFD";
 //  }
   virtual casacore::String longTypeName() override {
-=======
-  virtual casacore::String typeName() {
-    return "SDGAIN_OTFD";
-  }
-  virtual casacore::String longTypeName() {
->>>>>>> e4504e45
     return "SDGAIN_OTFD (Single Dish gain calibration for double circle fast scan";
   }
 
