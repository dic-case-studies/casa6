--- conflicted
+++ resolved
@@ -3,16 +3,10 @@
 import flaghelper
 
 def statwt(
-<<<<<<< HEAD
-    vis, selectdata, field, spw, intent, array, observation, combine,
-    timebin, slidetimebin, chanbin, minsamp, statalg, fence, center,
-    lside, zscore, maxiter, fitspw, excludechans, wtrange,
-=======
     vis, selectdata, field, spw, intent, array, observation, scan,
     combine, timebin, slidetimebin, chanbin, minsamp, statalg,
-    fence, center, lside, zscore, maxiter, fitspw, wtrange,
->>>>>>> f52d52bd
-    flagbackup, preview, datacolumn
+    fence, center, lside, zscore, maxiter, fitspw, excludechans,
+    wtrange, flagbackup, preview, datacolumn
 ):
     casalog.origin('statwt')
     if not selectdata:
