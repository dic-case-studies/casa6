//# SynthesisImagerVi2.cc: Implementation of SynthesisImager.h
//# Copyright (C) 1997-2016
//# Associated Universities, Inc. Washington DC, USA.
//#
//# This program is free software; you can redistribute it and/or modify it
//# under the terms of the GNU General Public License as published by the Free
//# Software Foundation; either version 2 of the License, or (at your option)
//# any later version.
//#
//# This program is distributed in the hope that it will be useful, but WITHOUT
//# ANY WARRANTY; without even the implied warranty of MERCHANTABILITY or
//# FITNESS FOR A PARTICULAR PURPOSE.  See the GNU General Public License for
//# more details.
//#
//# You should have received a copy of the GNU General Public License along
//# with this program; if not, write to the Free Software Foundation, Inc.,
//# 675 Massachusetts Ave, Cambridge, MA 02139, USA.
//#
//# Correspondence concerning AIPS++ should be addressed as follows:
//#        Internet email: aips2-request@nrao.edu.
//#        Postal address: AIPS++ Project Office
//#                        National Radio Astronomy Observatory
//#                        520 Edgemont Road
//#                        Charlottesville, VA 22903-2475 USA
//#
//# $Id$

#define CFC_VERBOSE false /* Control the verbosity when building CFCache. */

#include <casa/Exceptions/Error.h>
#include <casa/iostream.h>
#include <casa/sstream.h>

#include <casa/Arrays/Matrix.h>
#include <casa/Arrays/ArrayMath.h>
#include <casa/Arrays/ArrayLogical.h>


#include <casa/Logging.h>
#include <casa/Logging/LogIO.h>
#include <casa/Logging/LogMessage.h>
#include <casa/Logging/LogSink.h>
#include <casa/Logging/LogMessage.h>
#include <casa/System/ProgressMeter.h>

#include <casa/OS/DirectoryIterator.h>
#include <casa/OS/File.h>
#include <casa/OS/HostInfo.h>
#include <casa/OS/Path.h>
//#include <casa/OS/Memory.h>

#include <lattices/LRegions/LCBox.h>

#include <measures/Measures/MeasTable.h>

#include <ms/MeasurementSets/MSHistoryHandler.h>
#include <ms/MeasurementSets/MeasurementSet.h>
#include <ms/MSSel/MSSelection.h>


#if ! defined(WITHOUT_DBUS)
#include <synthesis/ImagerObjects/SIIterBot.h>
#endif
#include <synthesis/ImagerObjects/SynthesisImagerVi2.h>

#include <synthesis/ImagerObjects/SynthesisUtilMethods.h>
#include <synthesis/ImagerObjects/SIImageStore.h>
#include <synthesis/ImagerObjects/SIImageStoreMultiTerm.h>

#include <synthesis/MeasurementEquations/VPManager.h>
#include <imageanalysis/Utilities/SpectralImageUtil.h>
#include <msvis/MSVis/MSUtil.h>
#include <msvis/MSVis/VisSetUtil.h>
#include <msvis/MSVis/VisImagingWeight.h>

#include <synthesis/TransformMachines2/GridFT.h>
#include <synthesis/TransformMachines2/WPConvFunc.h>
#include <synthesis/TransformMachines2/WProjectFT.h>
#include <synthesis/TransformMachines2/VisModelData.h>
#include <synthesis/TransformMachines2/AWProjectFT.h>
#include <synthesis/TransformMachines2/HetArrayConvFunc.h>
#include <synthesis/TransformMachines2/MosaicFTNew.h>
#include <synthesis/TransformMachines2/MultiTermFTNew.h>
#include <synthesis/TransformMachines2/AWProjectWBFTNew.h>
#include <synthesis/TransformMachines2/AWConvFunc.h>
#include <synthesis/TransformMachines2/AWConvFuncEPJones.h>
#include <synthesis/TransformMachines2/NoOpATerm.h>
#include <synthesis/TransformMachines2/SDGrid.h>
#include <synthesis/TransformMachines/WProjectFT.h>
#if ! defined(WITHOUT_DBUS)
#include <casadbus/viewer/ViewerProxy.h>
#include <casadbus/plotserver/PlotServerProxy.h>
#endif
#include <casacore/casa/Utilities/Regex.h>
#include <casacore/casa/OS/Directory.h>
#include <msvis/MSVis/VisibilityIteratorImpl2.h>
//#include <casadbus/utilities/BusAccess.h>
//#include <casadbus/session/DBusSession.h>

#include <sys/types.h>
#include <unistd.h>
#include <iomanip>


using namespace std;

using namespace casacore;

namespace casa { //# NAMESPACE CASA - BEGIN

  SynthesisImagerVi2::SynthesisImagerVi2() : SynthesisImager(), vi_p(0), fselections_p(nullptr) {

    mss_p.resize(0);
  }

  SynthesisImagerVi2::~SynthesisImagerVi2(){
    for (uInt k=0; k < mss_p.nelements(); ++k){
      if(mss_p[k])
	delete mss_p[k];
    }
      SynthesisUtilMethods::getResource("End Run");
}

  Bool SynthesisImagerVi2::selectData(const SynthesisParamsSelect& selpars){
 LogIO os( LogOrigin("SynthesisImagerVi2","selectData",WHERE) );
 Bool retval=True;

    SynthesisUtilMethods::getResource("Start Run");

    try
      {

    //Respect the readonly flag...necessary for multi-process access
    MeasurementSet thisms(selpars.msname, TableLock(TableLock::AutoNoReadLocking),
				selpars.readonly ? Table::Old : Table::Update);
    thisms.setMemoryResidentSubtables (MrsEligibility::defaultEligible());

    useScratch_p=selpars.usescratch;
    readOnly_p = selpars.readonly;
    //    cout << "**************** usescr : " << useScratch_p << "     readonly : " << readOnly_p << endl;
    //if you want to use scratch col...make sure they are there
    if(selpars.usescratch && !selpars.readonly){
      VisSetUtil::addScrCols(thisms, true, false, true, false);
      refim::VisModelData::clearModel(thisms);
    }

    if(!selpars.incrmodel && !selpars.usescratch && !selpars.readonly)
      refim::VisModelData::clearModel(thisms, selpars.field, selpars.spw);

    unlockMSs();


    os << "MS : " << selpars.msname << " | ";

    //Some MSSelection 
    //If everything is empty (which is valid) it will throw an exception..below
    //So make sure the main defaults are not empy i.e field and spw
    MSSelection thisSelection;
    if(selpars.field != ""){
      thisSelection.setFieldExpr(selpars.field);
      os << "Selecting on fields : " << selpars.field << " | " ;//LogIO::POST;
    }else
      thisSelection.setFieldExpr("*");
    if(selpars.spw != ""){
	thisSelection.setSpwExpr(selpars.spw);
	os << "Selecting on spw :"<< selpars.spw  << " | " ;//LogIO::POST;
    }else
      thisSelection.setSpwExpr("*");
    
    if(selpars.antenna != ""){
      Vector<String> antNames(1, selpars.antenna);
      // thisSelection.setAntennaExpr(MSSelection::nameExprStr( antNames));
      thisSelection.setAntennaExpr(selpars.antenna);
      os << "Selecting on antenna names : " << selpars.antenna << " | " ;//LogIO::POST;
	
    }            
    if(selpars.timestr != ""){
	thisSelection.setTimeExpr(selpars.timestr);
	os << "Selecting on time range : " << selpars.timestr << " | " ;//LogIO::POST;	
      }
    if(selpars.uvdist != ""){
      thisSelection.setUvDistExpr(selpars.uvdist);
      os << "Selecting on uvdist : " << selpars.uvdist << " | " ;//LogIO::POST;	
    }
    if(selpars.scan != ""){
      thisSelection.setScanExpr(selpars.scan);
      os << "Selecting on scan : " << selpars.scan << " | " ;//LogIO::POST;	
    }
    if(selpars.obs != ""){
      thisSelection.setObservationExpr(selpars.obs);
      os << "Selecting on Observation Expr : " << selpars.obs << " | " ;//LogIO::POST;	
    }
    if(selpars.state != ""){
      thisSelection.setStateExpr(selpars.state);
      os << "Selecting on Scan Intent/State : " << selpars.state << " | " ;//LogIO::POST;	
    }
    // if(selpars.taql != ""){
    // 	thisSelection.setTaQLExpr(selpars.taql);
    // 	os << "Selecting via TaQL : " << selpars.taql << " | " ;//LogIO::POST;	
    // }
    os << "[Opened " << (readOnly_p?"in readonly mode":(useScratch_p?"with scratch model column":"with virtual model column"))  << "]" << LogIO::POST;
    TableExprNode exprNode=thisSelection.toTableExprNode(&thisms);
    if(!(exprNode.isNull()))
      {
	
    
	MeasurementSet thisMSSelected0 = MeasurementSet(thisms(exprNode));
	mss_p.resize(mss_p.nelements()+1, false, true);
	if(selpars.taql != "")
	  {
	    MSSelection mss0;
	    mss0.setTaQLExpr(selpars.taql);
	    os << "Selecting via TaQL : " << selpars.taql << " | " ;//LogIO::POST;	

	    TableExprNode tenWithTaQL=mss0.toTableExprNode(&thisMSSelected0);
	    MeasurementSet thisMSSelected1 = MeasurementSet(thisMSSelected0(tenWithTaQL));
	    //mss4vi_p[mss4vi_p.nelements()-1]=MeasurementSet(thisms(exprNode));
	    mss_p[mss_p.nelements()-1]=new MeasurementSet(thisMSSelected1);
	  }
	else
	  mss_p[mss_p.nelements()-1]=new MeasurementSet(thisMSSelected0);
	  
	os << "  NRows selected : " << (mss_p[mss_p.nelements()-1])->nrow() << LogIO::POST;
	unlockMSs();
      }
    else{
      throw(AipsError("Selection for given MS "+selpars.msname+" is invalid"));
    }
    if((mss_p[mss_p.nelements()-1])->nrow() ==0){
      delete mss_p[mss_p.nelements()-1];
      mss_p.resize(mss_p.nelements()-1, True, True);
      if(mss_p.nelements()==0)
	throw(AipsError("Data selection ended with 0 rows"));
      //Sill have some valid ms's so return false and do not proceed to do 
      //channel selection
      return False;
    }


    
    ///Channel selection
    {
      if(!fselections_p) fselections_p=new FrequencySelections();
      Matrix<Int> chanlist = thisSelection.getChanList(mss_p[mss_p.nelements()-1]);
      Matrix<Double> freqList=thisSelection.getChanFreqList(mss_p[mss_p.nelements()-1]);
      //cerr << std::setprecision(12) << "FreqList " << freqList << endl;
      IPosition shape = freqList.shape();
      uInt nSelections = shape[0];
      ///temporary variable as we carry that for tunechunk...till we get rid of it
      selFreqFrame_p=selpars.freqframe;
      Bool ignoreframe=False;
      MFrequency::Types freqFrame=MFrequency::castType(ROMSColumns(*mss_p[mss_p.nelements()-1]).spectralWindow().measFreqRef()(Int(chanlist(0,0))));
  
      if(selpars.freqframe == MFrequency::REST ||selpars.freqframe == MFrequency::Undefined){	
	selFreqFrame_p=freqFrame;
	ignoreframe=True;
      }
      if(selpars.freqbeg==""){
	   // Going round the problem of CAS-8829
        /*vi::FrequencySelectionUsingChannels channelSelector;

        channelSelector.add(thisSelection, mss_p[mss_p.nelements()-1]);

        fselections_p.add(channelSelector);
        */
        ////////////////////////////
        Double lowfreq;
        Double topfreq;
      Vector<Int> fieldList=thisSelection.getFieldList(mss_p[mss_p.nelements()-1]);
	 // cerr << "chanlist " << chanlist.column(0) << "\n fieldList " << fieldList << endl;
        
	//cerr << "selpars.freqframe " << selpars.freqframe << endl;
        vi::FrequencySelectionUsingFrame channelSelector(selFreqFrame_p);
	///temporary variable as we carry that for tunechunk
		
	Bool selectionValid=False;
    	  for(uInt k=0; k < nSelections; ++k){
	    Bool thisSpwSelValid=False;
	    //The getChanfreqList is wrong for beg and end..going round that too.
	    Vector<Double> freqies=ROMSColumns(*mss_p[mss_p.nelements()-1]).spectralWindow().chanFreq()(Int(chanlist(k,0)));
	    Vector<Double> chanwidth=ROMSColumns(*mss_p[mss_p.nelements()-1]).spectralWindow().chanWidth()(Int(chanlist(k,0)));
            
	    if(freqList(k,3) < 0.0){
	      topfreq=freqies(chanlist(k,1));//-chanwidth(chanlist(k,1))/2.0;
	      lowfreq=freqies(chanlist(k,2));//+chanwidth(chanlist(k,2))/2.0;
	      //lowfreq=freqList(k,2); //+freqList(k,3)/2.0;
	      //topfreq=freqList(k, 1); //-freqList(k,3)/2.0;
	    }
	    else{
	      lowfreq=freqies(chanlist(k,1));//-chanwidth(chanlist(k,1))/2.0;
	      topfreq=freqies(chanlist(k,2));//+chanwidth(chanlist(k,2))/2.0;
	      //lowfreq=freqList(k,1);//-freqList(k,3)/2.0;
	      //topfreq=freqList(k, 2);//+freqList(k,3)/2.0;
	    }
	    
	    if(!ignoreframe){
		
			
          //cerr << "begin " << lowfreq << "  " << topfreq << endl; 
	      //vi::VisibilityIterator2 tmpvi(mss_p, vi::SortColumns(), false); 
	      //VisBufferUtil::getFreqRangeFromRange(lowfreq, topfreq,  freqFrame, lowfreq,  topfreq, tmpvi, selFreqFrame_p);
		  if(MSUtil::getFreqRangeInSpw( lowfreq,
				  topfreq, Vector<Int>(1,chanlist(k,0)), Vector<Int>(1,chanlist(k,1)),
				  Vector<Int>(1, chanlist(k,2)-chanlist(k,1)+1),
				 *mss_p[mss_p.nelements()-1] , 
				  selFreqFrame_p,
						 fieldList, False))
		    {
		      selectionValid=True;
		      thisSpwSelValid=True;
		    }
		    
		    
	    }
	    
	    if(thisSpwSelValid || ignoreframe){
	      andFreqSelection(mss_p.nelements()-1, Int(freqList(k,0)), lowfreq, topfreq, selFreqFrame_p);
	      andChanSelection(mss_p.nelements()-1, Int(chanlist(k,0)), Int(chanlist(k,1)),Int(chanlist(k,2)));
	    }
          }
	  if(! (selectionValid && !ignoreframe)){
	    //os << "Did not match spw selection in the selected ms " << LogIO::WARN << LogIO::POST;
	    retval=False;
	  }
	    //fselections_p->add(channelSelector);
          //////////////////////////////////
      }
      else{

	//////More workaroung CAS-8829
	//MFrequency::Types freqFrame=MFrequency::castType(ROMSColumns(*mss_p[mss_p.nelements()-1]).spectralWindow().measFreqRef()(Int(freqList(0,0))));
    	  Quantity freq;
    	  Quantity::read(freq, selpars.freqbeg);
    	  Double lowfreq=freq.getValue("Hz");
    	  Quantity::read(freq, selpars.freqend);
    	  Double topfreq=freq.getValue("Hz");
    	 
	  ////Work aroun CAS-8829
	  // if(vi_p) 
	    //VisBufferUtil::getFreqRangeFromRange(lowfreq, topfreq,  selpars.freqframe, lowfreq,  topfreq, *vi_p, freqFrame);
	  //cerr << "lowFreq "<< lowfreq << " topfreq " << topfreq << endl;
	  //vi::FrequencySelectionUsingFrame channelSelector((vi_p ? freqFrame :selpars.freqframe));
	  //vi::FrequencySelectionUsingFrame channelSelector(selpars.freqframe);
    	  for(uInt k=0; k < nSelections; ++k){
            //channelSelector.add(Int(freqList(k,0)), lowfreq, topfreq);
	    //andFreqSelection((mss_p.nelements()-1), Int(freqList(k,0)), lowfreq, topfreq, vi_p ?freqFrame : selpars.freqframe);
	    andFreqSelection((mss_p.nelements()-1), Int(freqList(k,0)), lowfreq, topfreq, selFreqFrame_p);
          }
    	  //fselections_p->add(channelSelector);

      }
    }
    writeAccess_p=writeAccess_p && !selpars.readonly;
    createVisSet(writeAccess_p);

    /////// Remove this when the new vi/vb is able to get the full freq range.
    mssFreqSel_p.resize();
    mssFreqSel_p  = thisSelection.getChanFreqList(NULL,true);
   
    //// Set the data column on which to operate
    // TT: added checks for the requested data column existace 
    //    cout << "Using col : " << selpars.datacolumn << endl;
    if( selpars.datacolumn.contains("data") || selpars.datacolumn.contains("obs") ) 
      {    if( thisms.tableDesc().isColumn("DATA") ) { datacol_p = FTMachine::OBSERVED; }
           else { os << LogIO::SEVERE <<"DATA column does not exist" << LogIO::EXCEPTION;}
      }
    else if( selpars.datacolumn.contains("corr") ) { datacol_p = FTMachine::CORRECTED; }
    else { os << LogIO::WARN << "Invalid data column : " << selpars.datacolumn << ". Using corrected (or observed if corrected doesn't exist)" << LogIO::POST;  datacol_p =  FTMachine::CORRECTED;}


    dataSel_p.resize(dataSel_p.nelements()+1, true);

    dataSel_p[dataSel_p.nelements()-1]=selpars;


    unlockMSs();
      }
    catch(AipsError &x)
      {
	unlockMSs();
	throw( AipsError("Error in selectData() : "+x.getMesg()) );
      }

    return retval;



  }
void SynthesisImagerVi2::andChanSelection(const Int msId, const Int spwId, const Int startchan, const Int endchan){
	map<Int, Vector<Int> > spwsel;
	auto it=channelSelections_p.find(msId);
	if(it !=channelSelections_p.end())
		spwsel=it->second;
	auto hasspw=spwsel.find(spwId);
	Vector<Int>chansel(2,-1);
	if(hasspw != spwsel.end()){
		chansel.resize();
		chansel=hasspw->second;
	}
	Int nchan=endchan-startchan+1;
	if(chansel(1)== -1)
		chansel(1)=startchan;
	if(chansel(1) >= startchan){
	  if(nchan > (chansel(1)-startchan+chansel(0))){
			chansel(0)=nchan;
	  }
	  else{
			chansel(0)=chansel(1)-startchan+chansel(0);
	  }
	  chansel(1)=startchan;
	}
	else{
		if((chansel(0) -(startchan - chansel(1)+1)) < nchan){	
		  chansel(0)=nchan+(startchan-chansel(1));
		}
	}
	spwsel[spwId]=chansel;
	channelSelections_p[msId]=spwsel;
	//cerr << "chansel "<< channelSelections_p << endl;
	
}
  void SynthesisImagerVi2::andFreqSelection(const Int msId, const Int spwId,  const Double freqBeg, const Double freqEnd, const MFrequency::Types frame){
    
   
    Int key=msId;
   
    Bool isDefined=False;
    FrequencySelectionUsingFrame frameSel(frame);
    for (uInt k =0; k<freqBegs_p.size(); ++k){ 
      //cerr <<freqBegs_p[k].first  << " == " << key << " && " << freqSpws_p[k].second<< " == " << spwId << " && " << freqBeg << " < " << freqEnds_p[k].second<< " && " << freqEnd << " > " << freqBegs_p[k].second << endl;
	if((freqBegs_p[k].first == key || key <0 ) && (freqSpws_p[k].second==spwId || spwId <0)  && (freqBeg < freqEnds_p[k].second) && (freqEnd > freqBegs_p[k].second)){
	isDefined=True;
	//cerr << k << " inside freqBegs " << freqBegs_p[k].second << "  " << freqBeg << endl;  
	if(freqBegs_p[k].second < freqBeg)
	  freqBegs_p[k].second=freqBeg;
	if(freqEnds_p[k].second > freqEnd)
	  freqEnds_p[k].second=freqEnd;
	if(msId < 0) key=freqBegs_p[k].first;
	//cerr << "modified " <<  freqBegs_p[k].second << "   "  <<  freqEnds_p[k].second << endl;
      }
	///add only those that have the same msid
	if(freqBegs_p[k].first == key){
	  //cerr << "added " << k << " freqBegs " << freqBegs_p[k].second << "  " << freqEnds_p[k].second << endl;  
	  frameSel.add(freqSpws_p[k].second ,  freqBegs_p[k].second, freqEnds_p[k].second);
	}
    }
    if(!isDefined && msId >=0){
      //cerr << "undefined " << key << " freqBegs "  << freqBeg << "  " << freqEnd << endl;  
      freqBegs_p.push_back(make_pair(key, freqBeg));
      freqEnds_p.push_back(make_pair(key, freqEnd));
      freqSpws_p.push_back(make_pair(key, spwId));
      frameSel.add(spwId,  freqBeg, freqEnd);
    }
    CountedPtr<vi::FrequencySelections> copyFsels=fselections_p->clone();
    uInt nMSs=copyFsels->size() <=msId ? msId+1 : copyFsels->size();
    //cerr << "nms " << nMSs << endl;
    fselections_p=new FrequencySelections();
    for (uInt k=0;  k < nMSs ; ++k){
      if(k==uInt(key)){
	fselections_p->add(frameSel);
	//cerr <<"framesel " << frameSel.toString() << endl;
      }
      else{
	const FrequencySelectionUsingFrame& thissel= static_cast<const FrequencySelectionUsingFrame &> (copyFsels->get(k));
	//cerr <<"framesel orig " << thissel.toString() << endl;
	fselections_p->add(thissel);

      }
    }
    
 

  }

  void SynthesisImagerVi2::tuneChunk(const Int gmap){
    

    CoordinateSystem cs=itsMappers.imageStore(gmap)->getCSys();
    IPosition imshape=itsMappers.imageStore(gmap)->getShape();
    /////For some reason imagestore returns 0 channel image sometimes
    ////
    if(imshape(3) < 1) 
      return;
    Double minFreq=SpectralImageUtil::worldFreq(cs, 0.0);
    Double maxFreq=SpectralImageUtil::worldFreq(cs,imshape(3)-1);
   
    if(maxFreq < minFreq){
      Double tmp=minFreq;
      minFreq=maxFreq;
      maxFreq=tmp;
    }
    Int spectralIndex=cs.findCoordinate(Coordinate::SPECTRAL);
    SpectralCoordinate spectralCoord=cs.spectralCoordinate(spectralIndex);
    MFrequency::Types intype=spectralCoord.frequencySystem(True);
    if(!VisBufferUtil::getFreqRangeFromRange(minFreq, maxFreq,  intype, minFreq,  maxFreq, *vi_p, selFreqFrame_p)){
      //Do not retune if conversion did not happen
      return;
    }
      
    maxFreq+=fabs(spectralCoord.increment()(0))/2.0;
    minFreq-=fabs(spectralCoord.increment()(0))/2.0;
    if(minFreq < 0.0) minFreq=0.0;
    
    auto copyFreqBegs=freqBegs_p;
    auto copyFreqEnds=freqEnds_p;
    auto copyFreqSpws=  freqSpws_p;
    
    andFreqSelection(-1, -1, minFreq, maxFreq, selFreqFrame_p);
    
    vi_p->setFrequencySelection (*fselections_p);

    freqBegs_p=copyFreqBegs;
    freqEnds_p=copyFreqEnds;
    freqSpws_p=copyFreqSpws;
    



  }


Bool SynthesisImagerVi2::defineImage(SynthesisParamsImage& impars, 
			   const SynthesisParamsGrid& gridpars)
  {

    LogIO os( LogOrigin("SynthesisImagerVi2","defineImage",WHERE) );
    if(mss_p.nelements() ==0)
      os << "SelectData has to be run before defineImage" << LogIO::EXCEPTION;

    CoordinateSystem csys;
    CountedPtr<refim::FTMachine> ftm, iftm;
    impars_p = impars;
    gridpars_p = gridpars; 
    

    try
      {
	

	os << "Define image coordinates for [" << impars.imageName << "] : " << LogIO::POST;

	
	csys = impars.buildCoordinateSystem( *vi_p, channelSelections_p, mss_p );
	//use the location defined for coordinates frame;
	mLocation_p=impars.obslocation;
	IPosition imshape = impars.shp();

	os << "Impars : start " << impars.start << LogIO::POST;
	os << "Shape : " << imshape << "Spectral : " << csys.spectralCoordinate().referenceValue() << " at " << csys.spectralCoordinate().referencePixel() << " with increment " << csys.spectralCoordinate().increment() << LogIO::POST;

	if( (itsMappers.nMappers()==0) || 
	    (impars.imsize[0]*impars.imsize[1] > itsMaxShape[0]*itsMaxShape[1]))
	  {
	    itsMaxShape=imshape;
	    itsMaxCoordSys=csys;
	  }
        itsNchan = imshape[3];
        itsCsysRec = impars.getcsys();
	/*
	os << "Define image  [" << impars.imageName << "] : nchan : " << impars.nchan 
	   //<< ", freqstart:" << impars.freqStart.getValue() << impars.freqStart.getUnit() 
	   << ", start:" << impars.start
	   <<  ", imsize:" << impars.imsize 
	   << ", cellsize: [" << impars.cellsize[0].getValue() << impars.cellsize[0].getUnit() 
	   << " , " << impars.cellsize[1].getValue() << impars.cellsize[1].getUnit() 
	   << LogIO::POST;
	*/
        // phasecenter
        if (impars.phaseCenterFieldId == -1) {
          // user-specified
          phaseCenter_p = impars.phaseCenter;
        } else if (impars.phaseCenterFieldId >= 0) {
          // FIELD_ID
          auto const msobj = mss_p[0];
          ROMSFieldColumns msfield(msobj->field());
          phaseCenter_p=msfield.phaseDirMeas(impars.phaseCenterFieldId);
        } else {
          // use default FIELD_ID (0)
          auto const msobj = mss_p[0];
          ROMSFieldColumns msfield(msobj->field());
          phaseCenter_p=msfield.phaseDirMeas(0);
        }

      }
    catch(AipsError &x)
      {
	os << "Error in building Coordinate System and Image Shape : " << x.getMesg() << LogIO::EXCEPTION;
      }

	
    try
      {
	os << "Set Gridding options for [" << impars.imageName << "] with ftmachine : " << gridpars.ftmachine << LogIO::POST;

	itsVpTable=gridpars.vpTable;
	itsMakeVP= ( gridpars.ftmachine.contains("mosaicft") ||
		             gridpars.ftmachine.contains("awprojectft") )?False:True;

	createFTMachine(ftm, iftm, gridpars.ftmachine, impars.nTaylorTerms, gridpars.mType, 
			gridpars.facets, gridpars.wprojplanes,
			gridpars.padding,gridpars.useAutoCorr,gridpars.useDoublePrec,
			gridpars.convFunc,
			gridpars.aTermOn,gridpars.psTermOn, gridpars.mTermOn,
			gridpars.wbAWP,gridpars.cfCache,gridpars.doPointing,
			gridpars.doPBCorr,gridpars.conjBeams,
			gridpars.computePAStep,gridpars.rotatePAStep,
			gridpars.interpolation, impars.freqFrameValid, 1000000000,  16, impars.stokes,
			impars.imageName, gridpars.pointingDirCol, gridpars.skyPosThreshold,
			gridpars.convSupport, gridpars.truncateSize, gridpars.gwidth, gridpars.jwidth,
			gridpars.minWeight, gridpars.clipMinMax, impars.pseudoi);

      }
    catch(AipsError &x)
      {
	os << "Error in setting up FTMachine() : " << x.getMesg() << LogIO::EXCEPTION;
      }

    try
      {

	
		appendToMapperList(impars.imageName,  csys,  impars.shp(),
			   ftm, iftm,
			   gridpars.distance, gridpars.facets, gridpars.chanchunks,impars.overwrite,
			   gridpars.mType, gridpars.padding, impars.nTaylorTerms, impars.startModel);
	
	imageDefined_p=true;
      }
    catch(AipsError &x)
      {
	os << "Error in adding Mapper : "+x.getMesg() << LogIO::EXCEPTION;
      }

    return true;
  }


 Bool SynthesisImagerVi2::weight(const String& type, const String& rmode,
			       const Quantity& noise, const Double robust,
			       const Quantity& fieldofview,
			       const Int npixels, const Bool multiField,
			       const String& filtertype, const Quantity& filterbmaj,
			       const Quantity& filterbmin, const Quantity& filterbpa   )
  {
    LogIO os(LogOrigin("SynthesisImagerVi2", "weight()", WHERE));
       try {
    	//Int nx=itsMaxShape[0];
    	//Int ny=itsMaxShape[1];
	 Quantity cellx=Quantity(itsMaxCoordSys.increment()[0], itsMaxCoordSys.worldAxisUnits()[0]);
	 Quantity celly=Quantity(itsMaxCoordSys.increment()[1], itsMaxCoordSys.worldAxisUnits()[1]);
	 os << LogIO::NORMAL // Loglevel INFO
	    << "Set imaging weights : " ; //<< LogIO::POST;
	 
	 if (type=="natural") {
	   os << LogIO::NORMAL // Loglevel INFO
	      << "Natural weighting" << LogIO::POST;
	   imwgt_p=VisImagingWeight("natural");
	 }
      else if (type=="radial") {
	os << "Radial weighting" << LogIO::POST;
    	  imwgt_p=VisImagingWeight("radial");
      }
      else{
	vi_p->originChunks();
	vi_p->origin();
    	  if(!imageDefined_p)
    		  throw(AipsError("Need to define image"));
    	  Int nx=itsMaxShape[0];
    	  Int ny=itsMaxShape[1];
    	  Quantity cellx=Quantity(itsMaxCoordSys.increment()[0], itsMaxCoordSys.worldAxisUnits()[0]);
    	  Quantity celly=Quantity(itsMaxCoordSys.increment()[1], itsMaxCoordSys.worldAxisUnits()[1]);
    	  if(type=="superuniform"){
    		  if(!imageDefined_p) throw(AipsError("Please define image first"));
    		  Int actualNpix=npixels;
    		  if(actualNpix <=0)
    			  actualNpix=3;
    		  os << LogIO::NORMAL // Loglevel INFO
    				  << "SuperUniform weighting over a square cell spanning ["
    				  << -actualNpix
    				  << ", " << actualNpix << "] in the uv plane" << LogIO::POST;
    		  imwgt_p=VisImagingWeight(*vi_p, rmode, noise, robust, nx,
    				  ny, cellx, celly, actualNpix,
    				  actualNpix, multiField);
    	  }
    	  else if ((type=="robust")||(type=="uniform")||(type=="briggs")) {
   		  if(!imageDefined_p) throw(AipsError("Please define image first"));
    		  Quantity actualFieldOfView_x(fieldofview), actualFieldOfView_y(fieldofview) ;
    		  Int actualNPixels_x(npixels),actualNPixels_y(npixels) ;
    		  String wtype;
    		  if(type=="briggs") {
    			  wtype = "Briggs";
    		  }
    		  else {
    			  wtype = "Uniform";
    		  }
    		  if(actualFieldOfView_x.get().getValue()==0.0&&actualNPixels_x==0) {
    			  actualNPixels_x=nx;
    			  actualFieldOfView_x=Quantity(actualNPixels_x*cellx.get("rad").getValue(),"rad");
    			  actualNPixels_y=ny;
    			  actualFieldOfView_y=Quantity(actualNPixels_y*celly.get("rad").getValue(),"rad");
    			  os << LogIO::NORMAL // Loglevel INFO
    					  << wtype
    					  << " weighting: sidelobes will be suppressed over full image"
    					  << LogIO::POST;
    		  }
    		  else if(actualFieldOfView_x.get().getValue()>0.0&&actualNPixels_x==0) {
    			  actualNPixels_x=nx;
    			  actualNPixels_y=ny;
    			  os << LogIO::NORMAL // Loglevel INFO
    					  << wtype
    					  << " weighting: sidelobes will be suppressed over specified field of view: "
			                  << actualFieldOfView_x.get("arcsec").getValue() << " arcsec by " 
			                  << actualFieldOfView_y.get("arcsec").getValue()  << " arcsec" << LogIO::POST;
    		  }
    		  else if(actualFieldOfView_x.get().getValue()==0.0&&actualNPixels_x>0) {
    			  actualFieldOfView_x=Quantity(actualNPixels_x*cellx.get("rad").getValue(),"rad");
    			  actualFieldOfView_y=Quantity(actualNPixels_y*celly.get("rad").getValue(),"rad");
    			  os << LogIO::NORMAL // Loglevel INFO
    					  << wtype
    					  << " weighting: sidelobes will be suppressed over full image field of view: "
			                  << actualFieldOfView_x.get("arcsec").getValue() << " arcsec by " 
    					  << actualFieldOfView_y.get("arcsec").getValue() << " arcsec" << LogIO::POST;
    		  }
    		  else {
    			  os << LogIO::NORMAL // Loglevel INFO
    					  << wtype
    					  << " weighting: sidelobes will be suppressed over specified field of view: "
			                  << actualFieldOfView_x.get("arcsec").getValue() << " arcsec by " 
    					  << actualFieldOfView_y.get("arcsec").getValue() << " arcsec" << LogIO::POST;
    		  }
    		  os << LogIO::DEBUG1
		     << "Weighting used " << actualNPixels_x << " by " << actualNPixels_y << " uv pixels."
		     << LogIO::POST;
    		  Quantity actualCellSize_x(actualFieldOfView_x.get("rad").getValue()/actualNPixels_x, "rad");
    		  Quantity actualCellSize_y(actualFieldOfView_y.get("rad").getValue()/actualNPixels_y, "rad");


		  //		  cerr << "rmode " << rmode << " noise " << noise << " robust " << robust << " npixels " << actualNPixels << " cellsize " << actualCellSize << " multifield " << multiField << endl;
		  //		  Timer timer;
		  //timer.mark();
		  //Construct imwgt_p with old vi for now if old vi is in use as constructing with vi2 is slower 


		  imwgt_p=VisImagingWeight(*vi_p, wtype=="Uniform" ? "none" : rmode, noise, robust,
                                 actualNPixels_x, actualNPixels_y, actualCellSize_x,
                                 actualCellSize_y, 0, 0, multiField);

		  /*
		  if(rvi_p !=NULL){
		    imwgt_p=VisImagingWeight(*rvi_p, rmode, noise, robust,
                                 actualNPixels, actualNPixels, actualCellSize,
                                 actualCellSize, 0, 0, multiField);
		  }
		  else{
		    ////This is slower by orders of magnitude as of 2014/06/25
		    imwgt_p=VisImagingWeight(*vi_p, rmode, noise, robust,
                                 actualNPixels, actualNPixels, actualCellSize,
                                 actualCellSize, 0, 0, multiField);
		  }
		  */
		    //timer.show("After making visweight ");

    	  }
    	  else {
    		  //this->unlock();
    		  os << LogIO::SEVERE << "Unknown weighting " << type
    				  << LogIO::EXCEPTION;
    		  return false;
    	  }
      }
	 
	 //// UV-Tapering
	 //cout << "Taper type : " << filtertype << " : " << (filtertype=="gaussian") <<  endl;
	 if( filtertype == "gaussian" ) {
	   //	   os << "Setting uv-taper" << LogIO::POST;
	   imwgt_p.setFilter( filtertype,  filterbmaj, filterbmin, filterbpa );
	 }
	 vi_p->useImagingWeight(imwgt_p);
      ///////////////////////////////
	 
	     SynthesisUtilMethods::getResource("Set Weighting");

	 ///	 return true;
	 
       }
       catch(AipsError &x)
	 {
	   throw( AipsError("Error in Weighting : "+x.getMesg()) );
	 }
       
       return true;
  }

void SynthesisImagerVi2::appendToMapperList(String imagename,  
					   CoordinateSystem& csys, 
					   IPosition imshape,
					    CountedPtr<refim::FTMachine>& ftm,
					    CountedPtr<refim::FTMachine>& iftm,
					   Quantity distance, 
					   Int facets,
					   Int chanchunks,
					   const Bool overwrite,
					   String mappertype,
					   Float padding,
					   uInt ntaylorterms,
					   Vector<String> startmodel)
    {
      LogIO log_l(LogOrigin("SynthesisImagerVi2", "appendToMapperList(ftm)"));
      //---------------------------------------------
      // Some checks..
      
      if(facets > 1 && itsMappers.nMappers() > 0)
	log_l << "Facetted image has to be the first of multifields" << LogIO::EXCEPTION;

     if(chanchunks<1)
	{
	  log_l << "Automatically calculate chanchunks";
	  log_l << " using imshape : " << imshape << LogIO::POST;

	  // Do calculation here.
	  // This runs once per image field (for multi-field imaging)
	  // This runs once per cube partition, and will see only its own partition's shape
	  chanchunks=1;

          CompositeNumber cn(uInt(imshape[0] * 2));
          // heuristic factors multiplied to imshape based on gridder
          size_t fudge_factor = 15;
          if (ftm->name()=="MosaicFTNew") {
              fudge_factor = 20;
          }
          else if (ftm->name()=="GridFT") {
              fudge_factor = 9;
          }

          Double required_mem = fudge_factor * sizeof(Float);
          for (size_t i = 0; i < imshape.nelements(); i++) {
              // gridding pads image and increases to composite number
              if (i < 2) {
                  required_mem *= cn.nextLargerEven(Int(padding*Float(imshape[i])-0.5));
              }
              else {
                  required_mem *= imshape[i];
              }
          }

          // get number of tclean processes running on the same machine
          size_t nlocal_procs = 1;
          if (getenv("OMPI_COMM_WORLD_LOCAL_SIZE")) {
              std::stringstream ss(getenv("OMPI_COMM_WORLD_LOCAL_SIZE"));
              ss >> nlocal_procs;
          }
          // assumes all processes need the same amount of memory
          required_mem *= nlocal_procs;
          Double usr_memfrac, usr_mem;
          AipsrcValue<Double>::find(usr_memfrac, "system.resources.memfrac", 80.);
          AipsrcValue<Double>::find(usr_mem, "system.resources.memory", -1.);
          Double memory_avail;
          if (usr_mem > 0.) {
              memory_avail = usr_mem * 1024. * 1024.;
          }
          else {
	    memory_avail = Double(HostInfo::memoryFree()) * (usr_memfrac / 100.) * 1024.;
          }
          // compute required chanchunks to fit into the available memory
          chanchunks = (int)std::ceil((Double)required_mem / memory_avail);
          if (imshape.nelements() == 4 && imshape[3] < chanchunks) {
              chanchunks = imshape[3];
              // TODO make chanchunks a divisor of nchannels?
          }
          chanchunks = chanchunks < 1 ? 1 : chanchunks;

	  log_l << "Required memory " << required_mem / nlocal_procs / 1024. / 1024. / 1024.
                 << "\nAvailable memory " << memory_avail / 1024. / 1024 / 1024.
                 << " (rc: memory fraction " << usr_memfrac << "% rc memory " << usr_mem / 1024.
                 << ")\n" << nlocal_procs << " other processes on node\n"
                 << "Setting chanchunks to " << chanchunks << LogIO::POST;
	}

      if( imshape.nelements()==4 && imshape[3]<chanchunks )
	{
	  log_l << LogIO::WARN << "An image with " << imshape[3] << " channel(s) cannot be divided into " << chanchunks << " chunks. Please set chanchunks=1 or choose chanchunks<nchan." << LogIO::EXCEPTION;
	}

      if(chanchunks > 1 && itsMappers.nMappers() > 0)
	log_l << "Channel chunking is currently not supported with multi(outlier)-fields. Please submit a feature request if needed." << LogIO::EXCEPTION;

      if(chanchunks > 1) itsDataLoopPerMapper=true;
      
      AlwaysAssert( ( ( ! (ftm->name()=="MosaicFTNew" && mappertype=="imagemosaic") )  && 
      		      ( ! (ftm->name()=="AWProjectWBFTNew" && mappertype=="imagemosaic") )) ,
		    AipsError );
      //---------------------------------------------

      // Create the ImageStore object
      CountedPtr<SIImageStore> imstor;
      ROMSColumns msc(*(mss_p[0]));
      imstor = createIMStore(imagename, csys, imshape, overwrite,msc, mappertype, ntaylorterms, distance,facets, iftm->useWeightImage(), startmodel );

      // Create the Mappers
      if( facets<2 && chanchunks<2) // One facet. Just add the above imagestore to the mapper list.
	{
	  itsMappers.addMapper(  createSIMapper( mappertype, imstor, ftm, iftm, ntaylorterms) );
	}
      else // This field is facetted. Make a list of reference imstores, and add all to the mapper list.
	{

	  if ( facets>1 && chanchunks==1 )
	    {
	      // Make and connect the list.
	      Block<CountedPtr<SIImageStore> > imstorList = createFacetImageStoreList( imstor, facets );
	      for( uInt facet=0; facet<imstorList.nelements(); facet++)
		{
		  CountedPtr<refim::FTMachine> new_ftm, new_iftm;
		  if(facet==0){ new_ftm = ftm;  new_iftm = iftm; }
		  else{ new_ftm=ftm->cloneFTM();  new_iftm=iftm->cloneFTM(); }
		  itsMappers.addMapper(createSIMapper( mappertype, imstorList[facet], new_ftm, new_iftm, ntaylorterms));
		}
	    }// facets
	  else if ( facets==1 && chanchunks>1 )
	    {
	      // Make and connect the list.
	      Block<CountedPtr<SIImageStore> > imstorList = createChanChunkImageStoreList( imstor, chanchunks );
	      for( uInt chunk=0; chunk<imstorList.nelements(); chunk++)
		{
		  
		  CountedPtr<refim::FTMachine> new_ftm, new_iftm;
		  if(chunk==0){ 
		    new_ftm = ftm;  
		    new_iftm = iftm; }
		  else{ 
		    new_ftm=ftm->cloneFTM();  
		    new_iftm=iftm->cloneFTM(); }
		 
		  itsMappers.addMapper(createSIMapper( mappertype, imstorList[chunk], new_ftm, new_iftm, ntaylorterms));
		}
	    }// chanchunks
	  else
	    {
	      throw( AipsError("Error in requesting "+String::toString(facets)+" facets on a side with " + String::toString(chanchunks) + " channel chunks.  Support for faceting along with channel chunking is not yet available. Please submit a feature-request if you need multiple facets as well as chanchunks. ") );
	    }

	}// facets or chunks

    }

  /////////////////////////
 void SynthesisImagerVi2::runMajorCycle(const Bool dopsf, 
				      const Bool savemodel)
  {
    LogIO os( LogOrigin("SynthesisImagerVi2","runMajorCycle",WHERE) );

    //    cout << "Savemodel : " << savemodel << "   readonly : " << readOnly_p << "   usescratch : " << useScratch_p << endl;

    Bool savemodelcolumn = savemodel && !readOnly_p && useScratch_p;
    Bool savevirtualmodel = savemodel && !readOnly_p && !useScratch_p;

    if( savemodelcolumn ) os << "Saving model column" << LogIO::POST;
    if( savevirtualmodel ) os << "Saving virtual model" << LogIO::POST;

    SynthesisUtilMethods::getResource("Start Major Cycle");

    itsMappers.checkOverlappingModels("blank");

    {
      vi::VisBuffer2* vb=vi_p->getVisBuffer();
      vi_p->originChunks();
      vi_p->origin();
      Double numcoh=0;
      for (uInt k=0; k< mss_p.nelements(); ++k)
	numcoh+=Double(mss_p[k]->nrow());
      ProgressMeter pm(1.0, numcoh, 
			 dopsf?"Gridding Weights and PSF":"Major Cycle", "","","",true);
	Int cohDone=0;


    	if(!dopsf)itsMappers.initializeDegrid(*vb);
    	itsMappers.initializeGrid(*vb,dopsf);
	SynthesisUtilMethods::getResource("After initGrid for all mappers");

    	for (vi_p->originChunks(); vi_p->moreChunks();vi_p->nextChunk())
    	{

	  for (vi_p->origin(); vi_p->more(); vi_p->next())
    		{
		  //if (SynthesisUtilMethods::validate(*vb)==SynthesisUtilMethods::NOVALIDROWS) break; // No valid rows in this VB
		  //		  cerr << "nRows "<< vb->nRow() << "   " << max(vb->visCube()) <<  endl;
		  if (SynthesisUtilMethods::validate(*vb)!=SynthesisUtilMethods::NOVALIDROWS)
		    {
    			if(!dopsf) {
			  { Cube<Complex> mod(vb->nCorrelations(), vb->nChannels(), vb->nRows(), Complex(0.0));
			    vb->setVisCubeModel(mod); 
			  }
			  itsMappers.degrid(*vb, savevirtualmodel );
			  if(savemodelcolumn && writeAccess_p ){			    
			    vi_p->writeVisModel(vb->visCubeModel());
			    //static_cast<VisibilityIteratorImpl2 *> (vi_p->getImpl())->writeVisModel(vb->visCubeModel());

			    // Cube<Complex> tt=vb->visCubeModel();
			    // tt = 20.0;
			    // cout << "Vis:" << tt << endl;
			    // static_cast<VisibilityIteratorImpl2 *> (vi_p->getImpl())->writeVisModel(tt);
			  }
    			}
    			itsMappers.grid(*vb, dopsf, (refim::FTMachine::Type)datacol_p);
			
			cohDone += vb->nRows();
			pm.update(Double(cohDone));
		    }
    		}
    	}

	// cerr << "VI2 data: " << cohDone << endl;
	// exit(0);
    	//cerr << "IN SYNTHE_IMA" << endl;
    	//VisModelData::listModel(rvi_p->getMeasurementSet());
	SynthesisUtilMethods::getResource("Before finalize for all mappers");
    	if(!dopsf) itsMappers.finalizeDegrid(*vb);
    	itsMappers.finalizeGrid(*vb, dopsf);

    }

    itsMappers.checkOverlappingModels("restore");

    unlockMSs();

    SynthesisUtilMethods::getResource("End Major Cycle");

  }// end runMajorCycle

 
  /////////////////////////////////////////////////////////////////////////////////////////////////////////////////////////
  /////////////////////////////////////////////////////////////////////////////////////////////////////////////////////////

  /// The mapper loop is outside the data iterator loop.
  /// This is for cases where the image size is large compared to the RAM and
  /// where data I/O is the relatively minor cost.
  void SynthesisImagerVi2::runMajorCycle2(const Bool dopsf, 
				      const Bool savemodel)
  {
    LogIO os( LogOrigin("SynthesisImagerVi2","runMajorCycle2",WHERE) );

    //    cout << "Savemodel : " << savemodel << "   readonly : " << readOnly_p << "   usescratch : " << useScratch_p << endl;

    Bool savemodelcolumn = savemodel && !readOnly_p && useScratch_p;
    Bool savevirtualmodel = savemodel && !readOnly_p && !useScratch_p;

    if( savemodelcolumn ) os << "Saving model column" << LogIO::POST;
    if( savevirtualmodel ) os << "Saving virtual model" << LogIO::POST;

    itsMappers.checkOverlappingModels("blank");

    Bool resetModel=False;
    if( savemodelcolumn && writeAccess_p)
      {
	resetModel=True;
	os << "Iterating through the model column to reset it to zero" << LogIO::POST;
	vi::VisBuffer2* vb=vi_p->getVisBuffer();
    	vi_p->originChunks();
    	vi_p->origin();
	Double numcoh=0;
	for (uInt k=0; k< mss_p.nelements(); ++k)
	  numcoh+=Double(mss_p[k]->nrow());
	ProgressMeter pm(1.0, numcoh, 
			 dopsf?"Seting model column to zero":"pre-Major Cycle", "","","",True);
	Int cohDone=0;
    	for (vi_p->originChunks(); vi_p->moreChunks();vi_p->nextChunk())
	  {
	    
	    for (vi_p->origin(); vi_p->more(); vi_p->next())
	      {
		if (SynthesisUtilMethods::validate(*vb)!=SynthesisUtilMethods::NOVALIDROWS)
		  {
		    { Cube<Complex> mod(vb->nCorrelations(), vb->nChannels(), vb->nRows(), Complex(0.0));
			    vb->setVisCubeModel(mod); 
		    }
		    vi_p->writeVisModel(vb->visCubeModel());
		    
		  }
		cohDone += vb->nRows();;
		pm.update(Double(cohDone));
	      }
	  }
      }// setting model to zero

    
    for(Int gmap=0;gmap<itsMappers.nMappers();gmap++)
       {
	 os << "Running major cycle for chunk : " << gmap << LogIO::POST;

	 SynthesisUtilMethods::getResource("Start Major Cycle for mapper"+String::toString(gmap));
	 CountedPtr<vi::FrequencySelections> copyFsels=fselections_p->clone();
	 vi::VisBuffer2* vb=vi_p->getVisBuffer();
	 vi_p->originChunks();
	 vi_p->origin();
	 tuneChunk(gmap);
	 Double numcoh=0;
	 for (uInt k=0; k< mss_p.nelements(); ++k)
	   numcoh+=Double(mss_p[k]->nrow());


	 ProgressMeter pm(1.0, numcoh, 
			  dopsf?"Gridding Weights and PSF":"Major Cycle", "","","",true);
	Int cohDone=0;


	itsMappers.getFTM2(gmap, False)->reset();
	itsMappers.getFTM2(gmap, True)->reset();

    	if(!dopsf){
	  itsMappers.initializeDegrid(*vb, gmap);
		  //itsMappers.getMapper(gmap)->initializeDegrid(*vb);
	}
	itsMappers.initializeGrid(*vb,dopsf, gmap);
		//itsMappers.getMapper(gmap)->initializeGrid(*vb,dopsf);

	SynthesisUtilMethods::getResource("After initialize for mapper"+String::toString(gmap));

    	for (vi_p->originChunks(); vi_p->moreChunks();vi_p->nextChunk())
    	{

	  for (vi_p->origin(); vi_p->more(); vi_p->next())
	    {
	      //if (SynthesisUtilMethods::validate(*vb)==SynthesisUtilMethods::NOVALIDROWS) break; // No valid rows in this VB
	      //		  cerr << "nRows "<< vb->nRow() << "   " << max(vb->visCube()) <<  endl;
	      if (SynthesisUtilMethods::validate(*vb)!=SynthesisUtilMethods::NOVALIDROWS)
		{
		  if(!dopsf) {
		    if(resetModel==False) 
		      { 
			Cube<Complex> mod(vb->nCorrelations(), vb->nChannels(), vb->nRows(), Complex(0.0));
			vb->setVisCubeModel(mod); 
		      }
		    itsMappers.degrid(*vb, savevirtualmodel, gmap );
		    //itsMappers.getMapper(gmap)->degrid(*vb); //, savevirtualmodel );
		    if(savemodelcolumn && writeAccess_p ){
		      vi_p->writeVisModel(vb->visCubeModel());
		      //vi_p->writeBackChanges(vb);
		      // static_cast<VisibilityIteratorImpl2 *> (vi_p->getImpl())->writeVisModel(vb->visCubeModel());
		    }

		  }
		  itsMappers.grid(*vb, dopsf, (refim::FTMachine::Type)(datacol_p), gmap);
		  //itsMappers.getMapper(gmap)->grid(*vb, dopsf, datacol_p);
		  cohDone += vb->nRows();
		  pm.update(Double(cohDone));
		}
	    }
    	}
    	//cerr << "IN SYNTHE_IMA" << endl;
    	//VisModelData::listModel(rvi_p->getMeasurementSet());

	SynthesisUtilMethods::getResource("Before finalize for mapper"+String::toString(gmap));
	
    	if(!dopsf) 
	  {
	    itsMappers.finalizeDegrid(*vb,gmap);
	    //itsMappers.getMapper(gmap)->finalizeDegrid();
	  }
	itsMappers.finalizeGrid(*vb, dopsf,gmap);
    	//itsMappers.getMapper(gmap)->finalizeGrid(*vb, dopsf);
	
	//	itsMappers.getMapper(gmap)->releaseImageLocks();
	itsMappers.getMapper(gmap)->imageStore()->releaseComplexGrids();        
	
	SynthesisUtilMethods::getResource("End Major Cycle for mapper"+String::toString(gmap));
	fselections_p=copyFsels;
       }// end of mapper loop
    vi_p->setFrequencySelection(*fselections_p);

    itsMappers.checkOverlappingModels("restore");

    unlockMSs();

    SynthesisUtilMethods::getResource("End Major Cycle");

  }// end runMajorCycle2


  /////////////////////////////////////////////////////////////////////////////////////////////////////////////////////////
  void SynthesisImagerVi2::predictModel(){
    LogIO os( LogOrigin("SynthesisImagerVi2","predictModel ",WHERE) );

    os << "---------------------------------------------------- Predict Model ---------------------------------------------" << LogIO::POST;
    
    Bool savemodelcolumn = !readOnly_p && useScratch_p;
    Bool savevirtualmodel = !readOnly_p && !useScratch_p;

    if( savemodelcolumn ) os << "Saving model column" << LogIO::POST;
    if( savevirtualmodel ) os << "Saving virtual model" << LogIO::POST;

    itsMappers.checkOverlappingModels("blank");


    {
      vi::VisBuffer2* vb = vi_p->getVisBuffer();;
      vi_p->originChunks();
      vi_p->origin();
      Double numberCoh=0;
      for (uInt k=0; k< mss_p.nelements(); ++k)
	numberCoh+=Double(mss_p[k]->nrow());

      ProgressMeter pm(1.0, numberCoh, "Predict Model", "","","",true);
      Int cohDone=0;

      itsMappers.initializeDegrid(*vb);
      for (vi_p->originChunks(); vi_p->moreChunks();vi_p->nextChunk())
	{
	  
	  for (vi_p->origin(); vi_p->more(); vi_p->next())
	    {
	      //if (SynthesisUtilMethods::validate(*vb)==SynthesisUtilMethods::NOVALIDROWS) break; //No valid rows in this MS
	      //if !usescratch ...just save
	      vb->setVisCubeModel(Complex(0.0, 0.0));
	      itsMappers.degrid(*vb, savevirtualmodel);

	      if(savemodelcolumn && writeAccess_p )
		vi_p->writeVisModel(vb->visCubeModel());

	      //cerr << "nRows "<< vb->nRows() << "   " << max(vb->visCubeModel()) <<  endl;

	      cohDone += vb->nRows();
	      pm.update(Double(cohDone));

	    }
	}
      itsMappers.finalizeDegrid(*vb);
    }

    itsMappers.checkOverlappingModels("restore");
    unlockMSs();
   
  }// end of predictModel

  /////////////////////////////////////////////////////////////////////////////////////////////////////////////////////////
  void SynthesisImagerVi2::makeSdImage(Bool dopsf)
  {
    LogIO os( LogOrigin("SynthesisImagerVi2","makeSdImage",WHERE) );

//    Bool dopsf=false;
    if(datacol_p==FTMachine::PSF) dopsf=true;

    {
      vi::VisBuffer2* vb = vi_p->getVisBuffer();;
      vi_p->originChunks();
      vi_p->origin();

      Double numberCoh=0;
      for (uInt k=0; k< mss_p.nelements(); ++k)
        numberCoh+=Double(mss_p[k]->nrow());

      ProgressMeter pm(1.0, numberCoh, "Predict Model", "","","",true);
      Int cohDone=0;

      itsMappers.initializeGrid(*vb,dopsf);
      for (vi_p->originChunks(); vi_p->moreChunks(); vi_p->nextChunk())
      {

        for (vi_p->origin(); vi_p->more(); vi_p->next())
        {
          itsMappers.grid(*vb, dopsf, (refim::FTMachine::Type)datacol_p);
          cohDone += vb->nRows();
          pm.update(Double(cohDone));
        }
      }
      itsMappers.finalizeGrid(*vb, dopsf);

    }

    unlockMSs();

  }// end makeSDImage
  /////////////////////////////////////////////////////////////////////////////////////////////////////////////////////////
  void SynthesisImagerVi2::makeImage(String type, const String& imagename, const String& complexImage, const Int whichModel)
  {
    LogIO os( LogOrigin("SynthesisImager","makeImage",WHERE) );

    
    refim::FTMachine::Type seType(refim::FTMachine::OBSERVED);
    if(type=="observed") {
      seType=refim::FTMachine::OBSERVED;
      os << LogIO::NORMAL // Loglevel INFO
         << "Making dirty image from " << type << " data "
	 << LogIO::POST;
    }
    else if (type=="model") {
      seType=refim::FTMachine::MODEL;
      os << LogIO::NORMAL // Loglevel INFO
         << "Making dirty image from " << type << " data "
	 << LogIO::POST;
    }
    else if (type=="corrected") {
      seType=refim::FTMachine::CORRECTED;
      os << LogIO::NORMAL // Loglevel INFO
         << "Making dirty image from " << type << " data "
	 << LogIO::POST;
    }
    else if (type=="psf") {
      seType=refim::FTMachine::PSF;
      os << "Making point spread function "
	 << LogIO::POST;
    }
    else if (type=="residual") {
      seType=refim::FTMachine::RESIDUAL;
      os << LogIO::NORMAL // Loglevel INFO
         << "Making dirty image from " << type << " data "
	 << LogIO::POST;
    }
    else if (type=="singledish-observed") {
      seType=refim::FTMachine::OBSERVED;
      os << LogIO::NORMAL 
         << "Making single dish image from observed data" << LogIO::POST;
    }
    else if (type=="singledish") {
      seType=refim::FTMachine::CORRECTED;
      os << LogIO::NORMAL 
         << "Making single dish image from corrected data" << LogIO::POST;
    }
    else if (type=="coverage") {
      seType=refim::FTMachine::COVERAGE;
      os << LogIO::NORMAL 
         << "Making single dish coverage function "
	 << LogIO::POST;
    }
    else if (type=="holography") {
      seType=refim::FTMachine::CORRECTED;
      os << LogIO::NORMAL
         << "Making complex holographic image from corrected data "
	 << LogIO::POST;
    }
    else if (type=="holography-observed") {
      seType=refim::FTMachine::OBSERVED;
      os << LogIO::NORMAL 
         << "Making complex holographic image from observed data "
	 << LogIO::POST;
    }

    String imageName=(itsMappers.imageStore(whichModel))->getName();
    String cImageName(complexImage);
    if(complexImage=="") {
      cImageName=imageName+".compleximage";
    }
    Bool keepComplexImage=(complexImage!="")||(type.contains("holography"));
    //cerr << "name " << (itsMappers.getFTM2(whichModel))->name() << endl;
 if(((itsMappers.getFTM2(whichModel))->name())!="MultiTermFTNew"){
   ////Non multiterm case    
    PagedImage<Float> theImage((itsMappers.imageStore(whichModel))->getShape(), (itsMappers.imageStore(whichModel))->getCSys(), imagename);
    PagedImage<Complex> cImageImage(theImage.shape(),
				    theImage.coordinates(),
				    cImageName);
    if(!keepComplexImage)
      cImageImage.table().markForDelete();


    Matrix<Float> weight;
    
    (itsMappers.getFTM2(whichModel))->makeImage(seType, *vi_p, cImageImage, weight);

    if(seType==refim::FTMachine::PSF){
       StokesImageUtil::ToStokesPSF(theImage, cImageImage);
       StokesImageUtil::normalizePSF(theImage);
    }
    else{
      StokesImageUtil::To(theImage, cImageImage);
    }
 }
 else{
   ///Multiterm
   //refim::MultiTermFTNew *theft=static_cast<refim::MultiTermFTNew *>( (itsMappers.getFTM2(whichModel))->cloneFTM());
   refim::MultiTermFTNew *theft=static_cast<refim::MultiTermFTNew *>( (itsMappers.getFTM2(whichModel)).get());
   Int ntaylor= seType==refim::FTMachine::PSF ? theft->psfNTerms() : theft->nTerms();
   if(ntaylor<2)
     throw(AipsError("some issue with muti term setting "));
   Vector<CountedPtr<ImageInterface<Float> > >theImage(ntaylor);
   Vector<CountedPtr<ImageInterface<Complex> > >cImageImage(ntaylor);
   Vector<CountedPtr<Matrix<Float> > >weight(ntaylor);
   for (Int taylor=0; taylor < ntaylor; ++taylor){
     theImage[taylor]=new PagedImage<Float>((itsMappers.imageStore(whichModel))->getShape(), (itsMappers.imageStore(whichModel))->getCSys(), imagename+".tt"+String::toString(taylor));
     cImageImage[taylor]=new PagedImage<Complex> (theImage[taylor]->shape(),
						  theImage[taylor]->coordinates(),
						  cImageName+".tt"+String::toString(taylor));
      if(!keepComplexImage)
	static_cast<PagedImage<Complex> *> (cImageImage[taylor].get())->table().markForDelete();
      weight[taylor]=new Matrix<Float>();

   }
   theft->makeMTImages(seType, *vi_p, cImageImage, weight);
   Float maxpsf=1.0;
   for (Int taylor=0; taylor < ntaylor; ++taylor){
     if(seType==refim::FTMachine::PSF){
       StokesImageUtil::ToStokesPSF(*(theImage[taylor]), *(cImageImage[taylor]));
       if(taylor==0){
	 maxpsf=StokesImageUtil::normalizePSF(*theImage[taylor]);
	 //cerr << "maxpsf " << maxpsf << endl;
       }
       else{
	 ///divide by max;
	 (*theImage[taylor]).copyData((LatticeExpr<Float>)((*theImage[taylor])/maxpsf));
       }
    }
    else{
      StokesImageUtil::To(*(theImage[taylor]), *(cImageImage[taylor]));
    }
   }
   //delete theft;
     
 }
    unlockMSs();

  }// end makeImage
  /////////////////////////////////////////////////////





CountedPtr<SIMapper> SynthesisImagerVi2::createSIMapper(String mappertype,  
							   CountedPtr<SIImageStore> imagestore,
							CountedPtr<refim::FTMachine> ftmachine,
							CountedPtr<refim::FTMachine> iftmachine,
						       uInt /*ntaylorterms*/)
  {
    LogIO os( LogOrigin("SynthesisImagerVi2","createSIMapper",WHERE) );
    
    CountedPtr<SIMapper> localMapper;

    try
      {
	
	if( mappertype == "default" || mappertype == "multiterm" )
	  {
	    localMapper = new SIMapper( imagestore, ftmachine, iftmachine );
	  }
	else if( mappertype == "imagemosaic") // || mappertype == "mtimagemosaic" )
	  {
	    localMapper = new SIMapperImageMosaic( imagestore, ftmachine, iftmachine );
	  }
	else
	  {
	    throw(AipsError("Unknown mapper type : " + mappertype));
	  }

      }
    catch(AipsError &x) {
	throw(AipsError("Error in createSIMapper : " + x.getMesg() ) );
      }
    return localMapper;
  }
  

void SynthesisImagerVi2::unlockMSs()
  {
    LogIO os( LogOrigin("SynthesisImagerVi2","unlockMSs",WHERE) );
    for(uInt i=0;i<mss_p.nelements();i++)
      { 
	os << LogIO::NORMAL2 << "Unlocking : " << (mss_p[i])->tableName() << LogIO::POST;
	MeasurementSet *ms_l = 	const_cast<MeasurementSet* >(mss_p[i]);
	ms_l->unlock(); 
	ms_l->antenna().unlock();
	ms_l->dataDescription().unlock();
	ms_l->feed().unlock();
	ms_l->field().unlock();
	ms_l->observation().unlock();
	ms_l->polarization().unlock();
	ms_l->processor().unlock();
	ms_l->spectralWindow().unlock();
	ms_l->state().unlock();
	//
	// Unlock the optional sub-tables as well, if they are present
	//
	if(!(ms_l->source().isNull()))     ms_l->source().unlock();
	if(!(ms_l->doppler().isNull()))    ms_l->doppler().unlock();
	if(!(ms_l->flagCmd().isNull()))    ms_l->flagCmd().unlock();
	if(!(ms_l->freqOffset().isNull())) ms_l->freqOffset().unlock();
	if(!(ms_l->history().isNull()))    ms_l->history().unlock();
	if(!(ms_l->pointing().isNull()))   ms_l->pointing().unlock();
	if(!(ms_l->sysCal().isNull()))     ms_l->sysCal().unlock();
	if(!(ms_l->weather().isNull()))    ms_l->weather().unlock();
      }
  }
  void SynthesisImagerVi2::createFTMachine(CountedPtr<refim::FTMachine>& theFT, 
					   CountedPtr<refim::FTMachine>& theIFT, 
					   const String& ftname,
					   const uInt nTaylorTerms,
					   const String mType,
					   const Int facets,            //=1
					   //------------------------------
					   const Int wprojplane,        //=1,
					   const Float padding,         //=1.0,
					   const Bool useAutocorr,      //=false,
					   const Bool useDoublePrec,    //=true,
					   const String gridFunction,   //=String("SF"),
					//------------------------------
					   const Bool aTermOn,          //= true,
					   const Bool psTermOn,         //= true,
					   const Bool mTermOn,          //= false,
					const Bool wbAWP,            //= true,
					   const String cfCache,        //= "",
					   const Bool doPointing,       //= false,
					   const Bool doPBCorr,         //= true,
					   const Bool conjBeams,        //= true,
					const Float computePAStep,         //=360.0
					   const Float rotatePAStep,          //=5.0
					   const String interpolation,  //="linear"
					   const Bool freqFrameValid, //=true
					   const Int cache,             //=1000000000,
					   const Int tile,               //=16
					   const String stokes, //=I
					   const String imageNamePrefix,
					   //---------------------------
					   const String &pointingDirCol,
					   const Float skyPosThreshold,
					   const Int convSupport,
					   const Quantity &truncateSize,
					   const Quantity &gwidth,
					   const Quantity &jwidth,
					   const Float minWeight,
					   const Bool clipMinMax,
					   const Bool pseudoI
					   )

  {
    LogIO os( LogOrigin("SynthesisImagerVi2","createFTMachine",WHERE));

    if(ftname=="gridft"){
      if(facets >1){
	theFT=new refim::GridFT(cache, tile, gridFunction, mLocation_p, phaseCenter_p, padding, useAutocorr, useDoublePrec);
	theIFT=new refim::GridFT(cache, tile, gridFunction, mLocation_p, phaseCenter_p, padding, useAutocorr, useDoublePrec);

      }
      else{
	theFT=new refim::GridFT(cache, tile, gridFunction, mLocation_p, padding, useAutocorr, useDoublePrec);
	theIFT=new refim::GridFT(cache, tile, gridFunction, mLocation_p, padding, useAutocorr, useDoublePrec);
      }
    }
    else if(ftname== "wprojectft"){
     Double maxW=-1.0;
     Double minW=-1.0;
     Double rmsW=-1.0;
     if(wprojplane <1)
       casa::refim::WProjectFT::wStat(*vi_p, minW, maxW, rmsW);
    if(facets >1){
      theFT=new refim::WProjectFT(wprojplane,  phaseCenter_p, mLocation_p,
			   cache/2, tile, useAutocorr, padding, useDoublePrec, minW, maxW, rmsW);
      theIFT=new refim::WProjectFT(wprojplane,  phaseCenter_p, mLocation_p,
			    cache/2, tile, useAutocorr, padding, useDoublePrec, minW, maxW, rmsW);
    }
    else{
      theFT=new refim::WProjectFT(wprojplane,  mLocation_p,
			   cache/2, tile, useAutocorr, padding, useDoublePrec, minW, maxW, rmsW);
      theIFT=new refim::WProjectFT(wprojplane,  mLocation_p,
			    cache/2, tile, useAutocorr, padding, useDoublePrec, minW, maxW, rmsW);
    }
    CountedPtr<refim::WPConvFunc> sharedconvFunc=static_cast<refim::WProjectFT &>(*theFT).getConvFunc();
      //static_cast<WProjectFT &>(*theFT).setConvFunc(sharedconvFunc);
    static_cast<refim::WProjectFT &>(*theIFT).setConvFunc(sharedconvFunc);
    }
    else if ((ftname == "awprojectft") || (ftname== "mawprojectft") || (ftname == "protoft")) {
      createAWPFTMachine(theFT, theIFT, ftname, facets, wprojplane, 
			 padding, useAutocorr, useDoublePrec, gridFunction,
			 aTermOn, psTermOn, mTermOn, wbAWP, cfCache, 
			 doPointing, doPBCorr, conjBeams, computePAStep,
			 rotatePAStep, cache,tile,imageNamePrefix);
    }
    else if ( ftname == "mosaic" || ftname== "mosft" || ftname == "mosaicft" || ftname== "MosaicFT"){

      createMosFTMachine(theFT, theIFT, padding, useAutocorr, useDoublePrec, rotatePAStep, stokes, conjBeams);
    } else if (ftname == "sd") {
      createSDFTMachine(theFT, theIFT, pointingDirCol, skyPosThreshold, doPBCorr, rotatePAStep,
          gridFunction, convSupport, truncateSize, gwidth, jwidth,
          minWeight, clipMinMax, cache, tile, stokes);
    }
    else
      {
	throw( AipsError( "Invalid FTMachine name : " + ftname ) );
      }
    /* else if(ftname== "MosaicFT"){

       }*/



    ///////// Now, clone and pack the chosen FT into a MultiTermFT if needed.
    if( mType=="multiterm" )
      {
	AlwaysAssert( nTaylorTerms>=1 , AipsError );

	CountedPtr<refim::FTMachine> theMTFT = new refim::MultiTermFTNew( theFT , nTaylorTerms, true/*forward*/ );
	CountedPtr<refim::FTMachine> theMTIFT = new refim::MultiTermFTNew( theIFT , nTaylorTerms, false/*forward*/ );

	theFT = theMTFT;
	theIFT = theMTIFT;
      }




    ////// Now, set the SkyJones if needed, and if not internally generated.
    if( mType=="imagemosaic" && 
	(ftname != "awprojectft" && ftname != "mawprojectft" && ftname != "proroft") )
      {
	CountedPtr<refim::SkyJones> vp;
	ROMSColumns msc(*(mss_p[0]));
	Quantity parang(0.0,"deg");
	Quantity skyposthreshold(0.0,"deg");
	vp = new refim::VPSkyJones(msc, true,  parang, BeamSquint::NONE,skyposthreshold);

	Vector<CountedPtr<refim::SkyJones> > skyJonesList(1);
	skyJonesList(0) = vp;
	theFT->setSkyJones(  skyJonesList );
	theIFT->setSkyJones(  skyJonesList );

      }

    //// For mode=cubedata, set the freq frame to invalid..
    // get this info from buildCoordSystem
    //theFT->setSpw( tspws, false );
    //theIFT->setSpw( tspws, false );
    theFT->setFrameValidity( freqFrameValid );
    theIFT->setFrameValidity( freqFrameValid );

    //// Set interpolation mode
    theFT->setFreqInterpolation( interpolation );
    theIFT->setFreqInterpolation( interpolation );

    ///Set tracking of moving source if any
    if(movingSource_p != ""){
      theFT->setMovingSource(movingSource_p);
      theIFT->setMovingSource(movingSource_p);
    }
    /* vi_p has chanselection now
    //channel selections from spw param
    theFT->setSpwChanSelection(chanSel_p);
    theIFT->setSpwChanSelection(chanSel_p);
    */

    // Set pseudo-I if requested.
    if(pseudoI==true)
    {
      os << "Turning on Pseudo-I gridding" << LogIO::POST;
      theFT->setPseudoIStokes(true);
      theIFT->setPseudoIStokes(true);
    }

  }

  /////////////////////////////////////////////////////////////////////////////////////////////////////////////////////////
  /////////////////////////////////////////////////////////////////////////////////////////////////////////////////////////
  void SynthesisImagerVi2::createAWPFTMachine(CountedPtr<refim::FTMachine>& theFT, CountedPtr<refim::FTMachine>& theIFT, 
					   const String&,// ftmName,
					   const Int,// facets,            //=1
					   //------------------------------
					   const Int wprojPlane,        //=1,
					   const Float,// padding,         //=1.0,
					   const Bool,// useAutocorr,      //=false,
					   const Bool useDoublePrec,    //=true,
					   const String,// gridFunction,   //=String("SF"),
					   //------------------------------
					   const Bool aTermOn,          //= true,
					   const Bool psTermOn,         //= true,
					   const Bool mTermOn,          //= false,
					   const Bool wbAWP,            //= true,
					   const String cfCache,        //= "",
					   const Bool doPointing,       //= false,
					   const Bool doPBCorr,         //= true,
					   const Bool conjBeams,        //= true,
					   const Float computePAStep,   //=360.0
					   const Float rotatePAStep,    //=5.0
					   const Int cache,             //=1000000000,
					   const Int tile,               //=16
					   const String imageNamePrefix
					)

  {
    LogIO os( LogOrigin("SynthesisImagerVi2","createAWPFTMachine",WHERE));

    if (wprojPlane<=1)
      {
	os << LogIO::NORMAL
	   << "You are using wprojplanes=1. Doing co-planar imaging (no w-projection needed)" 
	   << LogIO::POST;
	os << LogIO::NORMAL << "Performing WBA-Projection" << LogIO::POST; // Loglevel PROGRESS
      }
    // if((wprojPlane>1)&&(wprojPlane<64)) 
    //   {
    // 	os << LogIO::WARN
    // 	   << "No. of w-planes set too low for W projection - recommend at least 128"
    // 	   << LogIO::POST;
    // 	os << LogIO::NORMAL << "Performing WBAW-Projection" << LogIO::POST; // Loglevel PROGRESS
    //   }

    // CountedPtr<ATerm> apertureFunction = createTelescopeATerm(mss4vi_p[0], aTermOn);
    // CountedPtr<PSTerm> psTerm = new PSTerm();
    // CountedPtr<WTerm> wTerm = new WTerm();
    
    // //
    // // Selectively switch off CFTerms.
    // //
    // if (aTermOn == false) {apertureFunction->setOpCode(CFTerms::NOOP);}
    // if (psTermOn == false) psTerm->setOpCode(CFTerms::NOOP);

    // //
    // // Construct the CF object with appropriate CFTerms.
    // //
    // CountedPtr<ConvolutionFunction> tt;
    // tt = AWProjectFT::makeCFObject(aTermOn, psTermOn, true, mTermOn, wbAWP);
    // CountedPtr<ConvolutionFunction> awConvFunc;
    // //    awConvFunc = new AWConvFunc(apertureFunction,psTerm,wTerm, !wbAWP);
    // if ((ftmName=="mawprojectft") || (mTermOn))
    //   awConvFunc = new AWConvFuncEPJones(apertureFunction,psTerm,wTerm,wbAWP);
    // else
    //   awConvFunc = new AWConvFunc(apertureFunction,psTerm,wTerm,wbAWP);

    ROMSObservationColumns msoc((mss_p[0])->observation());
    String telescopeName=msoc.telescopeName()(0);
    CountedPtr<refim::ConvolutionFunction> awConvFunc = refim::AWProjectFT::makeCFObject(telescopeName, 
									   aTermOn,
									   psTermOn, (wprojPlane > 1),
									   mTermOn, wbAWP, conjBeams);
    //
    // Construct the appropriate re-sampler.
    //
    CountedPtr<refim::VisibilityResamplerBase> visResampler;
    //    if (ftmName=="protoft") visResampler = new ProtoVR();
    //elsef
    visResampler = new refim::AWVisResampler();
    //    CountedPtr<VisibilityResamplerBase> visResampler = new VisibilityResampler();

    //
    // Construct and initialize the CF cache object.
    //


    // CountedPtr<CFCache> cfCacheObj = new CFCache();
    // cfCacheObj->setCacheDir(cfCache.data());
    // //    cerr << "Setting wtImagePrefix to " << imageNamePrefix.c_str() << endl;
    // cfCacheObj->setWtImagePrefix(imageNamePrefix.c_str());
    // cfCacheObj->initCache2();

    CountedPtr<refim::CFCache> cfCacheObj;
      

    //
    // Finally construct the FTMachine with the CFCache, ConvFunc and
    // Re-sampler objects.  
    //
    Float pbLimit_l=1e-3;
    theFT = new refim::AWProjectWBFTNew(wprojPlane, cache/2, 
			      cfCacheObj, awConvFunc, 
			      visResampler,
			      /*true */doPointing, doPBCorr, 
			      tile, computePAStep, pbLimit_l, true,conjBeams,
			      useDoublePrec);

    cfCacheObj = new refim::CFCache();
    cfCacheObj->setCacheDir(cfCache.data());
    // Get the LAZYFILL setting from the user configuration.  If not
    // found, default to False.
    //
    // With lazy fill ON, CFCache loads the required CFs on-demand
    // from the disk.  And periodically triggers garbage collection to
    // release CFs that aren't required immediately.
<<<<<<< HEAD
    cfCacheObj->setLazyFill(SynthesisUtils::getenv("CFCache.LAZYFILL",0)==1);
=======
    cfCacheObj->setLazyFill(refim::SynthesisUtils::getenv("CFCache.LAZYFILL",1)==1);
>>>>>>> bc3328fd
    //    cerr << "Setting wtImagePrefix to " << imageNamePrefix.c_str() << endl;
    cfCacheObj->setWtImagePrefix(imageNamePrefix.c_str());
    cfCacheObj->initCache2(CFC_VERBOSE);

    theFT->setCFCache(cfCacheObj);
    

    Quantity rotateOTF(rotatePAStep,"deg");
    static_cast<refim::AWProjectWBFTNew &>(*theFT).setObservatoryLocation(mLocation_p);
    static_cast<refim::AWProjectWBFTNew &>(*theFT).setPAIncrement(Quantity(computePAStep,"deg"),rotateOTF);

    // theIFT = new AWProjectWBFT(wprojPlane, cache/2, 
    // 			       cfCacheObj, awConvFunc, 
    // 			       visResampler,
    // 			       /*true */doPointing, doPBCorr, 
    // 			       tile, computePAStep, pbLimit_l, true,conjBeams,
    // 			       useDoublePrec);

    // static_cast<AWProjectWBFT &>(*theIFT).setObservatoryLocation(mLocation_p);
    // static_cast<AWProjectWBFT &>(*theIFT).setPAIncrement(Quantity(computePAStep,"deg"),rotateOTF);

    theIFT = new refim::AWProjectWBFTNew(static_cast<refim::AWProjectWBFTNew &>(*theFT));

    os << "Sending frequency selection information " <<  mssFreqSel_p  <<  " to AWP FTM." << LogIO::POST;
    theFT->setSpwFreqSelection( mssFreqSel_p );
    theIFT->setSpwFreqSelection( mssFreqSel_p );
    

  }

  /////////////////////////////////////////////////////////////////////////////////////////////////////////////////////////

  /////////////////////////////////////////////////////////////////////////////////////////////////////////////////////////


  /////////////////////////////////////////////////////////////////////////////////////////////////////////////////////////

  void SynthesisImagerVi2:: createMosFTMachine(CountedPtr<refim::FTMachine>& theFT,CountedPtr<refim::FTMachine>&  theIFT, const Float /*padding*/, const Bool useAutoCorr, const Bool useDoublePrec, const Float rotatePAStep, const String stokes, const Bool doConjBeams){
    
    LogIO os(LogOrigin("SynthesisImagerVi2", "createMosFTMachine",WHERE));
   
    ROMSColumns msc(vi_p->ms());
    String telescop=msc.observation().telescopeName()(0);
    Bool multiTel=False;
    Int msid=0;
     for(vi_p->originChunks(); vi_p->moreChunks(); vi_p->nextChunk()){
       if(((vi_p->getVisBuffer())->msId() != msid) && telescop !=  ROMSColumns(vi_p->ms()).observation().telescopeName()(0)){
	 msid=(vi_p->getVisBuffer())->msId();
	 multiTel=True;
       }
     }
    vi_p->originChunks();
  
  

    PBMath::CommonPB kpb;
    Record rec;
    getVPRecord( rec, kpb, telescop );
   

    if(rec.empty()){os << LogIO::SEVERE << "Cannot proceed with mosaicft gridder without a valid PB model" << LogIO::POST; }
    
    /*
   VPManager *vpman=VPManager::Instance();
    PBMath::CommonPB kpb;
    PBMath::enumerateCommonPB(telescop, kpb);
    Record rec;
    vpman->getvp(rec, telescop);
    */

   refim::VPSkyJones* vps=NULL;
   //cerr << "rec " << rec << " kpb " << kpb << endl;
    if(rec.asString("name")=="COMMONPB" && kpb !=PBMath::UNKNOWN ){
      vps= new refim::VPSkyJones(msc, true, Quantity(rotatePAStep, "deg"), BeamSquint::GOFIGURE, Quantity(360.0, "deg"));
      /////Don't know which parameter has pb threshold cutoff that the user want 
      ////leaving at default
      ////vps.setThreshold(minPB);
      
    }
    else{
      PBMath myPB(rec);
      String whichPBMath;
      PBMathInterface::namePBClass(myPB.whichPBClass(), whichPBMath);
      os  << "Using the PB defined by " << whichPBMath << " for beam calculation for telescope " << telescop << LogIO::POST;
      vps= new refim::VPSkyJones(telescop, myPB, Quantity(rotatePAStep, "deg"), BeamSquint::GOFIGURE, Quantity(360.0, "deg"));
      //kpb=PBMath::DEFAULT;
    }
   
    
    theFT = new refim::MosaicFTNew(vps, mLocation_p, stokes, 1000000000, 16, useAutoCorr, 
				   useDoublePrec, doConjBeams, gridpars_p.usePointing);
    PBMathInterface::PBClass pbtype=((kpb==PBMath::EVLA) || multiTel)? PBMathInterface::COMMONPB: PBMathInterface::AIRY;
    if(rec.asString("name")=="IMAGE")
       pbtype=PBMathInterface::IMAGE;
    ///Use Heterogenous array mode for the following
    if((kpb == PBMath::UNKNOWN) || (kpb==PBMath::OVRO) || (kpb==PBMath::ACA)
       || (kpb==PBMath::ALMA) || (kpb==PBMath::EVLA) || multiTel){
      CountedPtr<refim::SimplePBConvFunc> mospb=new refim::HetArrayConvFunc(pbtype, itsVpTable);
      static_cast<refim::MosaicFTNew &>(*theFT).setConvFunc(mospb);
    }
    ///////////////////make sure both FTMachine share the same conv functions.
    theIFT= new refim::MosaicFTNew(static_cast<refim::MosaicFTNew &>(*theFT));

    
  }
  /////////////////////////////////////////////////////////////////////////////////////////////////////////////////////

  void SynthesisImagerVi2::createSDFTMachine(CountedPtr<refim::FTMachine>& theFT,
      CountedPtr<refim::FTMachine>& theIFT,
      const String &pointingDirCol,
      const Float skyPosThreshold,
      const Bool /*doPBCorr*/,
      const Float rotatePAStep,
      const String& gridFunction,
      const Int convSupport,
      const Quantity& truncateSize,
      const Quantity& gwidth,
      const Quantity& jwidth,
      const Float minWeight,
      const Bool clipMinMax,
      const Int cache,
      const Int tile,
      const String &stokes,
      const Bool pseudoI) {
//    // member variable itsVPTable is VP table name
    LogIO os(LogOrigin("SynthesisImagerVi2", "createSDFTMachine", WHERE));
    os << LogIO::NORMAL // Loglevel INFO
       << "Performing single dish gridding..." << LogIO::POST;
    os << LogIO::NORMAL1 // gridFunction is too cryptic for most users.
       << "with convolution function " << gridFunction << LogIO::POST;

    // Now make the Single Dish Gridding
    os << LogIO::NORMAL // Loglevel INFO
       << "Gridding will use specified common tangent point:" << LogIO::POST;
    os << LogIO::NORMAL << SynthesisUtilMethods::asComprehensibleDirectionString(phaseCenter_p)
        << LogIO::POST; // Loglevel INFO
    String const gridfunclower = downcase(gridFunction);
    if(gridfunclower=="pb") {
      refim::SkyJones *vp = nullptr;
      ROMSColumns msc(*mss_p[0]);
      // todo: NONE is OK?
      BeamSquint::SquintType squintType = BeamSquint::NONE;
      Quantity skyPosThresholdQuant((Double)skyPosThreshold+180.0, "deg");
      Quantity parAngleStepQuant((Double)rotatePAStep, "deg");
      if (itsVpTable.empty()) {
        os << LogIO::NORMAL // Loglevel INFO
            << "Using defaults for primary beams used in gridding" << LogIO::POST;
        vp=new refim::VPSkyJones(msc, true, parAngleStepQuant, squintType,
            skyPosThresholdQuant);
      } else {
        os << LogIO::NORMAL // Loglevel INFO
            << "Using VP as defined in " << itsVpTable <<  LogIO::POST;
        Table vpTable( itsVpTable );
        vp=new refim::VPSkyJones(msc, vpTable, parAngleStepQuant, squintType,
            skyPosThresholdQuant);
      }
      theFT = new refim::SDGrid(mLocation_p, *vp, cache/2, tile, gridfunclower,
          convSupport, minWeight, clipMinMax);
      theIFT = new refim::SDGrid(mLocation_p, *vp, cache/2, tile, gridfunclower,
          convSupport, minWeight, clipMinMax);
    } else if (gridfunclower=="gauss" || gridfunclower=="gjinc") {
      DirectionCoordinate dirCoord = itsMaxCoordSys.directionCoordinate();
      Vector<String> units = dirCoord.worldAxisUnits();
      Vector<Double> increments = dirCoord.increment();
      Quantity cellx(increments[0], units[0]);
      Quantity celly(increments[1], units[1]);
      if (cellx != celly &&
          ((!truncateSize.getUnit().empty()||truncateSize.getUnit()=="pixel")
              || (!gwidth.getUnit().empty()||gwidth.getUnit()=="pixel")
              || (!jwidth.getUnit().empty()||jwidth.getUnit()=="pixel"))) {
        os << LogIO::WARN
            << "The " << gridFunction << " gridding doesn't support non-square grid." << endl
            << "Result may be wrong." << LogIO::POST;
      }
      Float truncateValue, gwidthValue, jwidthValue;
      if (truncateSize.getUnit().empty() || truncateSize.getUnit()=="pixel")
        truncateValue = truncateSize.getValue();
      else
        truncateValue = truncateSize.getValue("rad")/celly.getValue("rad");
      if (gwidth.getUnit().empty() || gwidth.getUnit()=="pixel")
        gwidthValue = gwidth.getValue();
      else
        gwidthValue = gwidth.getValue("rad")/celly.getValue("rad");
      if (jwidth.getUnit().empty() || jwidth.getUnit()=="pixel")
        jwidthValue = jwidth.getValue();
      else
        jwidthValue = jwidth.getValue("rad")/celly.getValue("rad");
      theFT = new refim::SDGrid(mLocation_p, cache/2, tile, gridfunclower,
                        truncateValue, gwidthValue, jwidthValue, minWeight, clipMinMax);
      theIFT = new refim::SDGrid(mLocation_p, cache/2, tile, gridfunclower,
                        truncateValue, gwidthValue, jwidthValue, minWeight, clipMinMax);
    }
    else {
      theFT = new refim::SDGrid(mLocation_p, cache/2, tile, gridfunclower,
                        convSupport, minWeight, clipMinMax);
      theIFT = new refim::SDGrid(mLocation_p, cache/2, tile, gridfunclower,
                        convSupport, minWeight, clipMinMax);
    }
    theFT->setPointingDirColumn(pointingDirCol);

    // turn on Pseudo Stokes mode if necessary
    if (pseudoI || stokes == "XX" || stokes == "YY" || stokes == "XXYY"
        || stokes == "RR" || stokes == "LL" || stokes == "RRLL") {
      theFT->setPseudoIStokes(True);
      theIFT->setPseudoIStokes(True);
    }
  }
  
  /////////////////////////////////////////////////////////////////////////////////////////////////////////////////////
  //// Get/Set Weight Grid.... write to disk and read

  /// todo : do for full mapper list, and taylor terms.
  /////////////////////////////////////////////////////////////////////////////////////////////////////////////////////
  /// todo : do for full mapper list, and taylor terms.
  
  Bool SynthesisImagerVi2::setWeightDensity( )
  {
    LogIO os(LogOrigin("SynthesisImagerVi2", "setWeightDensity()", WHERE));
    try
      {
	Block<Matrix<Float> > densitymatrices(itsMappers.nMappers());
	for (uInt fid=0;fid<densitymatrices.nelements();fid++)
	  {
	    Array<Float> arr;
	    itsMappers.imageStore(fid)->gridwt(0)->get(arr,true);
	    densitymatrices[fid].reference( arr );
	    //cout << "Density shape (set) for f " << fid << " : " << arr.shape() << " : " << densitymatrices[fid].shape() << endl;
	  }


	imwgt_p.setWeightDensity( densitymatrices );
	vi_p->useImagingWeight(imwgt_p);
	itsMappers.releaseImageLocks();

      }
    catch (AipsError &x)
      {
	throw(AipsError("In setWeightDensity : "+x.getMesg()));
      }
    return true;
  }
  
  /////////////////////////////////////////////////////////////////////////////////////////////////////////////////////
  /////////////////////////////////////////////////////////////////////////////////////////////////////////////////////


  /////////////////////////////////////////////////////////////////////////////////////////////////////////////////////////
  /////////////////////////////////////////////////////////////////////////////////////////////////////////////////////////
  void SynthesisImagerVi2::createVisSet(const Bool /*writeAccess*/)
  {
    LogIO os( LogOrigin("SynthesisImagerVi2","createVisSet",WHERE) );
    //cerr << "mss_p num" << mss_p.nelements() <<  " sel  " << fselections_p->size() << endl;
    if(mss_p.nelements() > uInt(fselections_p->size()) && (fselections_p->size() !=0)){
      throw(AipsError("Discrepancy between Number of MSs and Frequency selections"));
    }
    vi_p=new vi::VisibilityIterator2(mss_p, vi::SortColumns(), true); //writeAccess);

    if(fselections_p->size() !=0){
      CountedPtr<vi::FrequencySelections> tmpfselections=new FrequencySelections();
      //Temporary fix till we get rid of old vi and we can get rid of tuneSelect
      if(uInt(fselections_p->size()) > mss_p.nelements()){
	for(uInt k=0 ; k <  mss_p.nelements(); ++k){
	  tmpfselections->add(fselections_p->get(k));
	}
      }
      else{
	tmpfselections=fselections_p;
      }
      ////end of fix for tuneSelectdata 
      vi_p->setFrequencySelection (*tmpfselections);

    }
    //
    vi_p->originChunks();
    vi_p->origin();
    ////make sure to use the latest imaging weight scheme
    vi_p->useImagingWeight(imwgt_p);
  }// end of createVisSet

  /////////////////////////////////////////////////////////////////////////////////////////////////////////////////
  // Method to run the AWProjectFT machine to seperate the CFCache
  // construction from imaging.  This is done by splitting the
  // operation in two steps: (1) run the FTM in "dry" mode to create a
  // "blank" CFCache, and (2) re-load the "blank" CFCache and "fill"
  // it.
  //
  // If someone can get me (SB) out of the horrible statc_casts in the
  // code below, I will be most grateful (we are out of it! :-)).
  //
  void SynthesisImagerVi2::dryGridding(const Vector<String>& cfList)
  {
    LogIO os( LogOrigin("SynthesisImagerVi2","dryGridding",WHERE) );

    Int cohDone=0, whichFTM=0;
    (void)cfList;
    // If not an AWProject-class FTM, make this call a NoOp.  Might be
    // useful to extend it to other projection FTMs -- but later.
    String ftmName = ((*(itsMappers.getFTM2(whichFTM)))).name();

    if (!((itsMappers.getFTM2(whichFTM,true))->isUsingCFCache())) return;

    os << "---------------------------------------------------- Dry Gridding ---------------------------------------------" << LogIO::POST;

    //
    // Go through the entire MS in "dry" mode to set up a "blank"
    // CFCache.  This is done by setting the AWPWBFT in dryrun mode
    // and gridding.  The process of gridding emits CFCache, which
    // will be "blank" in a dry run.
    {
      vi::VisBuffer2* vb=vi_p->getVisBuffer();
      vi_p->originChunks();
      vi_p->origin();
      Double numberCoh=0;
      for (uInt k=0; k< mss_p.nelements(); ++k)
	numberCoh+=Double(mss_p[k]->nrow());

      ProgressMeter pm(1.0, numberCoh, "dryGridding", "","","",true);

      itsMappers.initializeGrid(*vb);
    
      // Set the gridder (iFTM) to run in dry-gridding mode
      (itsMappers.getFTM2(whichFTM,true))->setDryRun(true);

      Bool aTermIsOff=False;
      {
	CountedPtr<refim::FTMachine> ftm=itsMappers.getFTM2(whichFTM,True);
	CountedPtr<refim::ConvolutionFunction> cf=ftm->getAWConvFunc();
	aTermIsOff = cf->getTerm("ATerm")->isNoOp();
      }

      os << "Making a \"blank\" CFCache"
	 << (aTermIsOff?" (without the A-Term)":"")
	 << LogIO::WARN << LogIO::POST;

      // Step through the MS.  This triggers the logic in the Gridder
      // to determine all the CFs that will be required.  These empty
      // CFs are written to the CFCache which can then be filled via
      // a call to fillCFCache().
      for (vi_p->originChunks(); vi_p->moreChunks();vi_p->nextChunk())
	{
	  for (vi_p->origin(); vi_p->more(); vi_p->next())
	    {
	      if (SynthesisUtilMethods::validate(*vb)!=SynthesisUtilMethods::NOVALIDROWS) 
		{
		  itsMappers.grid(*vb, true, refim::FTMachine::OBSERVED, whichFTM);
		  cohDone += vb->nRows();
		  pm.update(Double(cohDone));
		  // If there is no term that depends on time, don't iterate over the entire data base
		  if (aTermIsOff) break;
		}
	    }
	}
    }
    if (cohDone == 0) os << "No valid rows found in dryGridding." << LogIO::EXCEPTION << LogIO::POST;
    // Unset the dry-gridding mode.
    (itsMappers.getFTM2(whichFTM,true))->setDryRun(false);

    //itsMappers.checkOverlappingModels("restore");
    unlockMSs();
    //fillCFCache(cfList);
  }
  //
  // Re-load the CFCache from the disk using the supplied list of CFs
  // (as cfList).  Then extract the ConvFunc object (which was setup
  // in the FTM) and call it's makeConvFunction2() to fill the CF.
  // Finally, unset the dry-run mode of the FTM.
  //
  void SynthesisImagerVi2::fillCFCache(const Vector<String>& cfList,
				       const String& ftmName,
				       const String& cfcPath,
				       const Bool& psTermOn,
				       const Bool& aTermOn,
				       const Bool& conjBeams)
    {
      LogIO os( LogOrigin("SynthesisImagerVi2","fillCFCache",WHERE) );
      // If not an AWProject-class FTM, make this call a NoOp.  Might be
      // useful to extend it to other projection FTMs -- but later.
      // String ftmName = ((*(itsMappers.getFTM(whichFTM)))).name();

      if (!ftmName.contains("awproject") and
	  !ftmName.contains("multitermftnew")) return;
      //if (!ftmName.contains("awproject")) return;
      
      os << "---------------------------------------------------- fillCFCache ---------------------------------------------" << LogIO::POST;

      //String cfcPath = itsMappers.getFTM(whichFTM)->getCacheDir();
      //String imageNamePrefix=itsMappers.getFTM(whichFTM)->getCFCache()->getWtImagePrefix();

      //cerr << "Path = " << path << endl;

      // CountedPtr<AWProjectWBFTNew> tmpFT = new AWProjectWBFTNew(static_cast<AWProjectWBFTNew &> (*(itsMappers.getFTM(whichFTM))));


      Float dPA=360.0,selectedPA=2*360.0;
      if (cfList.nelements() > 0)
	{
	  CountedPtr<refim::CFCache> cfCacheObj = new refim::CFCache();
	  //Vector<String> wtCFList; wtCFList.resize(cfList.nelements());
	  //for (Int i=0; i<wtCFList.nelements(); i++) wtCFList[i] = "WT"+cfList[i];
	  //Directory dir(path);
	  Vector<String> cfList_p=cfList;//dir.find(Regex(Regex::fromPattern("CFS*")));
	  Vector<String> wtCFList_p;
	  wtCFList_p.resize(cfList_p.nelements());
	  for (Int i=0; i<(Int)wtCFList_p.nelements(); i++) wtCFList_p[i]="WT"+cfList_p[i];

	  //cerr << cfList_p << endl;
      	  cfCacheObj->setCacheDir(cfcPath.data());

	  os << "Re-loading the \"blank\" CFCache for filling" << LogIO::WARN << LogIO::POST;

      	  cfCacheObj->initCacheFromList2(cfcPath, cfList_p, wtCFList_p,
      					 selectedPA, dPA,CFC_VERBOSE);

	  // tmpFT->setCFCache(cfCacheObj);
	  Vector<Double> uvScale, uvOffset;
	  Matrix<Double> vbFreqSelection;
	  CountedPtr<refim::CFStore2> cfs2 = CountedPtr<refim::CFStore2>(&cfCacheObj->memCache2_p[0],false);//new CFStore2;
	  CountedPtr<refim::CFStore2> cfwts2 =  CountedPtr<refim::CFStore2>(&cfCacheObj->memCacheWt2_p[0],false);//new CFStore2;

	  //
	  // Get whichFTM from itsMappers (SIMapperCollection) and
	  // cast it as AWProjectWBFTNew.  Then get the ConvFunc from
	  // the FTM and cast it as AWConvFunc.  Finally call
	  // AWConvFunc::makeConvFunction2().
	  //
	  // (static_cast<AWConvFunc &> 
	  //  (*(static_cast<AWProjectWBFTNew &> (*(itsMappers.getFTM(whichFTM)))).getAWConvFunc())
	  //  ).makeConvFunction2(String(path), uvScale, uvOffset, vbFreqSelection,
	  // 		       *cfs2, *cfwts2);

	  // This is a global methond in AWConvFunc.  Does not require
	  // FTM to be constructed (which can be expensive in terms of
	  // memory footprint).
	  refim::AWConvFunc::makeConvFunction2(String(cfcPath), uvScale, uvOffset, vbFreqSelection,
					       *cfs2, *cfwts2, psTermOn, aTermOn, conjBeams);
      	}
      //cerr << "Mem used = " << itsMappers.getFTM(whichFTM)->getCFCache()->memCache2_p[0].memUsage() << endl;
      //(static_cast<AWProjectWBFTNew &> (*(itsMappers.getFTM(whichFTM)))).getCFCache()->initCache2();
    }

  /////////////////////////////////////////////////////////////////////////////////////////////////////////////////
  void SynthesisImagerVi2::reloadCFCache()
  {
      LogIO os( LogOrigin("SynthesisImagerVi2","reloadCFCache",WHERE) );
      Int whichFTM=0; 
      CountedPtr<refim::FTMachine> ftm=itsMappers.getFTM2(whichFTM,true);

      // Proceed only if FMTs uses the CFCache mechanism. The first FTM
      // in the Mapper is used to make this decision.  Not sure if the
      // framework pipes allow other FTMs in SIMapper to be
      // fundamentally different. If it does, and if that is
      // triggered, the current decision may be insufficient.
      if (!(ftm->isUsingCFCache())) return; // Better check than checking against FTM name
      
      os << "-------------------------------------------- Re-load CFCache ---------------------------------------------" << LogIO::POST;

      // Following code that distinguishes between MultiTermFTM and
      // all others should ideally be replaced with a polymorphic
      // solution.  I.e. all FTMs should have a working getFTM2(bool)
      // method.  This is required since MultiTermFTM is a container
      // FTM and it's getFTM2() returns the internal (per-MTMFS term)
      // FTMs.  Non-container FTMs must return a pointer to
      // themselves.  The if-else below is because attempts to make
      // AWProjectFT::getFTM2() work have failed.
      //
      // Control reaches this stage only if the isUsingCFCache() test
      // above return True.  The only FTMs what will pass that test
      // for now are AWProjectFT (and its derivatives) and
      // MultiTermFTM if it is constructed with AWP.
      //
      CountedPtr<refim::CFCache> cfc;
      if (ftm->name().contains("MultiTerm")) cfc = ftm->getFTM2(true)->getCFCache();
      else                                   cfc = ftm->getCFCache();
      cfc->setLazyFill((refim::SynthesisUtils::getenv("CFCache.LAZYFILL",1)==1));
      cfc->initCache2();


      // String path,imageNamePrefix;
      // if (ftm->name().contains("MultiTerm"))
      // 	{
      // 	  path = ftm->getFTM2(true)->getCacheDir();
      // 	  imageNamePrefix = ftm->getFTM2(true)->getCFCache()->getWtImagePrefix();
      // 	}
      // else
      // 	{
      // 	  path = ftm->getCacheDir();
      // 	  imageNamePrefix = ftm->getCFCache()->getWtImagePrefix();
      // 	}
	

      // CountedPtr<refim::CFCache> cfCacheObj = new refim::CFCache();
      // cfCacheObj->setCacheDir(path.c_str());
      // cfCacheObj->setWtImagePrefix(imageNamePrefix.c_str());
      // cfCacheObj->setLazyFill((refim::SynthesisUtils::getenv("CFCache.LAZYFILL",1)==1));
      // cfCacheObj->initCache2();

      // // This assumes the itsMappers is always SIMapperCollection.
      // for (whichFTM = 0; whichFTM < itsMappers.nMappers(); whichFTM++)
      // 	{
      // 	  CountedPtr<refim::FTMachine> ifftm=itsMappers.getFTM2(whichFTM,true),
      // 	    fftm=itsMappers.getFTM2(whichFTM,false);
	
      // 	  ifftm->setCFCache(cfCacheObj,true);
      // 	  fftm->setCFCache(cfCacheObj,true);
      // 	}
  }
  /////////////////////////////////////////////////////////////////////////////////////////////////////////////////

  Bool SynthesisImagerVi2::makePB()
  {
      LogIO os( LogOrigin("SynthesisImagerVi2","makePB",WHERE) );

      if( itsMakeVP==False )
	{
	  os << LogIO::NORMAL1 << "Not making .pb by direct evaluation. The gridder will make a .weight and a .pb will be computed from it." << LogIO::POST;
	  // Check that the .weight exists.. ?

	  return False;
	}
      else
	{
	  Bool doDefaultVP = itsVpTable.length()>0 ? False : True;

	  CoordinateSystem coordsys=itsMappers.imageStore(0)->getCSys();
	  String telescope=coordsys.obsInfo().telescope();
	  
	  if (doDefaultVP) {
	    
	    ROMSAntennaColumns ac(mss_p[0]->antenna());
	    Double dishDiam=ac.dishDiameter()(0);
	    if(!allEQ(ac.dishDiameter().getColumn(), dishDiam))
	      os << LogIO::WARN
		 << "The MS has multiple antenna diameters ..PB could be wrong "
		 << LogIO::POST;
	    return makePBImage( telescope, False, dishDiam);
	  }
	  else{
	    return makePBImage(telescope );	
	  }
	  
	}
 
      return False;
  }

/////////////////////////////////////////////////////////////////////////////////////////////////////////////////////////

  Bool SynthesisImagerVi2::makePrimaryBeam(PBMath& pbMath)
  {
    LogIO os( LogOrigin("SynthesisImagerVi2","makePrimaryBeam",WHERE) );

    os << "vi2 : Evaluating Primary Beam model onto image grid(s)" << LogIO::POST;

    itsMappers.initPB();

    vi::VisBuffer2* vb = vi_p->getVisBuffer();
    vi_p->originChunks();
    vi_p->origin();
    std::map<Int, std::set<Int>> fieldsDone;
  
    ///////if tracking a moving source
    MDirection origMovingDir;
    MDirection newPhaseCenter;
    Bool trackBeam=getMovingDirection(*vb, origMovingDir);
    //////
    for(vi_p->originChunks(); vi_p->moreChunks(); vi_p->nextChunk())
      {
	for (vi_p->origin(); vi_p->more(); vi_p->next())
	  {
	    Bool fieldDone=False;
	    if(fieldsDone.count(vb->msId() >0)){
	      fieldDone=fieldDone || (fieldsDone[vb->msId()].count(vb->fieldId()(0)) > 0);
	    }
	    else{
	      fieldsDone[vb->msId()]=std::set<int>();
	    }
	    if(!fieldDone){
	      fieldsDone[vb->msId()].insert(vb->fieldId()(0));
	      if(trackBeam){
		MDirection newMovingDir;
		getMovingDirection(*vb, newMovingDir);
		newPhaseCenter=vb->phaseCenter();
		newPhaseCenter.shift(MVDirection(-newMovingDir.getAngle()+origMovingDir.getAngle()), False);
	      }
	      itsMappers.addPB(*vb,pbMath, newPhaseCenter, trackBeam);
	      
	    }
	  }
      }
    itsMappers.releaseImageLocks();
    unlockMSs();

    return True;
  }// end makePB

  Bool SynthesisImagerVi2::getMovingDirection(const vi::VisBuffer2& vb,  MDirection& outDir){
    MDirection movingDir;
    Bool trackBeam=False;
    MeasFrame mFrame(MEpoch(Quantity(vb.time()(0), "s"), ROMSColumns(vb.ms()).timeMeas()(0).getRef()), mLocation_p);
    if(movingSource_p != ""){
      MDirection::Types refType;
      trackBeam=True;
      if(Table::isReadable(movingSource_p, False)){
	//seems to be a table so assuming ephemerides table
	Table laTable(movingSource_p);
	Path leSentier(movingSource_p);
	MeasComet laComet(laTable, leSentier.absoluteName());
	movingDir.setRefString("COMET");
	mFrame.set(laComet);
      }
      ///if not a table 
      else  if(casacore::MDirection::getType(refType, movingSource_p)){
	if(refType > casacore::MDirection::N_Types && refType < casacore::MDirection:: N_Planets ){
	  ///A known planet
	  movingDir.setRefString(movingSource_p);
	}
      }
      else if(upcase(movingSource_p)=="TRACKFIELD"){
	movingDir=VisBufferUtil::getEphemDir(vb, -1.0);
      }
      else{
	throw(AipsError("Erroneous tracking direction set to make pb"));
      }
      MDirection::Ref outref1(MDirection::AZEL, mFrame);
      MDirection tmphazel=MDirection::Convert(movingDir, outref1)();
      MDirection::Ref outref(vb.phaseCenter().getRef().getType(), mFrame);
      outDir=MDirection::Convert(tmphazel, outref)();
    }
    else{
      outDir=vb.phaseCenter();
      trackBeam=False;
    }
      return trackBeam;

  }


} //# NAMESPACE CASA - END
<|MERGE_RESOLUTION|>--- conflicted
+++ resolved
@@ -1759,11 +1759,7 @@
     // With lazy fill ON, CFCache loads the required CFs on-demand
     // from the disk.  And periodically triggers garbage collection to
     // release CFs that aren't required immediately.
-<<<<<<< HEAD
-    cfCacheObj->setLazyFill(SynthesisUtils::getenv("CFCache.LAZYFILL",0)==1);
-=======
     cfCacheObj->setLazyFill(refim::SynthesisUtils::getenv("CFCache.LAZYFILL",1)==1);
->>>>>>> bc3328fd
     //    cerr << "Setting wtImagePrefix to " << imageNamePrefix.c_str() << endl;
     cfCacheObj->setWtImagePrefix(imageNamePrefix.c_str());
     cfCacheObj->initCache2(CFC_VERBOSE);
