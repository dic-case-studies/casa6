--- conflicted
+++ resolved
@@ -209,12 +209,8 @@
     // set, up to nRows can be returned in one go. The chunk
     // size determines the actual maximum.
 
-<<<<<<< HEAD
-    virtual casacore::Int getRowBlocking() const = 0;
-    virtual void setRowBlocking (casacore::Int nRows = 0) = 0;
-=======
+    virtual casacore::rownr_t getRowBlocking() const = 0;
     virtual void setRowBlocking (casacore::rownr_t nRows = 0) = 0;
->>>>>>> 7ba8a9b8
 
     virtual casacore::Bool existsColumn (VisBufferComponent2 id) const = 0;
 
