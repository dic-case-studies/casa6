--- conflicted
+++ resolved
@@ -1,10 +1,7 @@
-<<<<<<< HEAD
 import csv
-=======
 import fnmatch
 import matplotlib.pyplot as plt
 import numpy as np
->>>>>>> 11567b9f
 import os
 import sha
 import shutil
@@ -746,14 +743,9 @@
         if os.path.exists(calpath):
             self.plotfile_jpg = os.path.join(self.outputDir, "testCalibration01.jpg")
             self.removePlotfile()
-<<<<<<< HEAD
-            time.sleep(5)
 
             # callib is a string not a filename
             callibStr = "caltable='" + self.ct + "' calwt=True tinterp='nearest'"
-=======
-            callibStr = "caltable='" + self.caltable + "' calwt=True tinterp='nearest'"
->>>>>>> 11567b9f
             res = plotms(vis=self.ms2, plotfile = self.plotfile_jpg,
                 ydatacolumn="corrected", xaxis="frequency",
                 showgui=False, callib=callibStr, highres=True)
@@ -789,48 +781,27 @@
         '''test_calplot_basic: Basic plot of caltable with default axes'''
         self.plotfile_jpg = os.path.join(self.outputDir, "testCalPlot01.jpg")
         self.removePlotfile()
-<<<<<<< HEAD
-        time.sleep(5)
-        res = plotms(vis=self.ct, plotfile=self.plotfile_jpg, expformat="jpg", 
-                     showgui=False, highres=True)   
-=======
-        res = plotms(vis=self.caltable, plotfile=self.plotfile_jpg,
-            showgui=False, highres=True)
->>>>>>> 11567b9f
+        res = plotms(vis=self.ct, plotfile=self.plotfile_jpg, showgui=False,
+            highres=True)
         self.assertTrue(res)
         self.checkPlotfile(self.plotfile_jpg, 30000)
-        self.removePlotfile()
  
     def test_calplot_axes(self):
         '''test_calplot_axes: Basic plot of caltable with non-default axes'''
         self.plotfile_jpg = os.path.join(self.outputDir, "testCalPlot02.jpg")
         self.removePlotfile()
-<<<<<<< HEAD
-        time.sleep(5)
+        # gamp vs scan
         res = plotms(vis=self.ct, xaxis='scan',
-                     plotfile=self.plotfile_jpg, expformat="jpg", 
-                     showgui=False, highres=True)   
-        self.assertTrue(res)
-        self.checkPlotfile(self.plotfile_jpg, 20000)
-        self.removePlotfile()
-        res = plotms(vis=self.ct, yaxis='phase',
-                     xaxis='baseline', overwrite=True,
-                     plotfile=self.plotfile_jpg, expformat="jpg", 
-                     showgui=False, highres=True)   
-=======
-        # gamp vs scan
-        res = plotms(vis=self.caltable, xaxis='scan',
             plotfile=self.plotfile_jpg,
             showgui=False, highres=True)
         self.assertTrue(res)
         self.checkPlotfile(self.plotfile_jpg, 20000)
         self.removePlotfile()
         # gphase vs baseline
-        res = plotms(vis=self.caltable, yaxis='phase',
+        res = plotms(vis=self.ct, yaxis='phase',
             xaxis='baseline', overwrite=True,
             plotfile=self.plotfile_jpg,
             showgui=False, highres=True)
->>>>>>> 11567b9f
         self.assertTrue(res)
         self.checkPlotfile(self.plotfile_jpg, 60000)
 
@@ -839,16 +810,8 @@
         self.plotfile_jpg = os.path.join(self.outputDir, "testCalPlot03.jpg")
         plotfile1 = os.path.join(self.outputDir, "testCalPlot03_Poln1_2.jpg")
         self.removeFiles(self.outputDir, "testCalPlot03_")
-<<<<<<< HEAD
-        time.sleep(5)
-        res = plotms(vis=self.ct, plotfile=self.plotfile_jpg, expformat="jpg", 
-                     showgui=False, highres=True, iteraxis='corr', exprange='all',
-                     overwrite=True)   
-=======
-        res = plotms(vis=self.caltable, plotfile=self.plotfile_jpg,
-            showgui=False, highres=True, iteraxis='corr', exprange='all',
-            overwrite=True)
->>>>>>> 11567b9f
+        res = plotms(vis=self.ct, plotfile=self.plotfile_jpg,
+            showgui=False, highres=True, iteraxis='corr', exprange='all')
         self.assertTrue(res)
         fileCount = self.getFilecount(self.outputDir, "testCalPlot03_")
         self.assertEqual(fileCount, 2)
@@ -859,33 +822,19 @@
         '''test_calplot_selection: caltable with polarization selection'''
         self.plotfile_jpg = os.path.join(self.outputDir, "testCalPlot04.jpg")
         self.removePlotfile()
-<<<<<<< HEAD
-        time.sleep(5)
-        res = plotms(vis=self.ct, plotfile=self.plotfile_jpg, expformat="jpg", 
-                     showgui=False, highres=True, correlation='R', overwrite=True)   
-=======
-        res = plotms(vis=self.caltable, plotfile=self.plotfile_jpg,
-            showgui=False, highres=True, correlation='R', overwrite=True)   
->>>>>>> 11567b9f
+        res = plotms(vis=self.ct, plotfile=self.plotfile_jpg,
+            showgui=False, highres=True, correlation='R')
         self.assertTrue(res)
         self.checkPlotfile(self.plotfile_jpg, 30000)
-        self.removePlotfile()
 
     def test_calplot_ratioplot(self):
         '''test_calplot_ratioplot: caltable with ratio polarization selection'''
         self.plotfile_jpg = os.path.join(self.outputDir, "testCalPlot05.jpg")
         self.removePlotfile()
-<<<<<<< HEAD
-        time.sleep(5)
-        res = plotms(vis=self.ct, plotfile=self.plotfile_jpg, expformat="jpg", 
-                     showgui=False, highres=True, correlation='/', overwrite=True)   
-=======
-        res = plotms(vis=self.caltable, plotfile=self.plotfile_jpg,
-            showgui=False, highres=True, correlation='/', overwrite=True)   
->>>>>>> 11567b9f
+        res = plotms(vis=self.ct, plotfile=self.plotfile_jpg,
+            showgui=False, highres=True, correlation='/')
         self.assertTrue(res)
         self.checkPlotfile(self.plotfile_jpg, 50000)
-        self.removePlotfile()
 
     def test_calplot_antselection(self):
         '''test_calplot_antselection: CAS-13297 caltable antenna selection'''
