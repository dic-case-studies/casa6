--- conflicted
+++ resolved
@@ -87,11 +87,7 @@
         self.outfiles = { }
         for t in ['jpg', 'pdf', 'eps', 'ps', 'png', 'xbm', 'xpm', 'ppm']:
             self.outfiles[t] = "tms"+str(os.getpid())+"."+t
-<<<<<<< HEAD
-        os.system('cp -R %s %s' % (ctsys_resolve('regression/fits-import-export/input/test.ms'),self.testms))
-=======
         os.system('cp -RH '+self.casaroot+'/casatestdata/unittest/msview/ngc4826_bima_7fields_7spw.ms '+self.testms)
->>>>>>> b0ccb52b
 
     @classmethod
     def tearDownClass(self):
