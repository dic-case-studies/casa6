//# tSubImage.cc: Test program for class SubImage
//# Copyright (C) 1998,1999,2000,2001,2003
//# Associated Universities, Inc. Washington DC, USA.
//#
//# This program is free software; you can redistribute it and/or modify it
//# under the terms of the GNU General Public License as published by the Free
//# Software Foundation; either version 2 of the License, or (at your option)
//# any later version.
//#
//# This program is distributed in the hope that it will be useful, but WITHOUT
//# ANY WARRANTY; without even the implied warranty of MERCHANTABILITY or
//# FITNESS FOR A PARTICULAR PURPOSE.  See the GNU General Public License for
//# more details.
//#
//# You should have received a copy of the GNU General Public License along
//# with this program; if not, write to the Free Software Foundation, Inc.,
//# 675 Massachusetts Ave, Cambridge, MA 02139, USA.
//#
//# Correspondence concerning AIPS++ should be addressed as follows:
//#        Internet email: aips2-request@nrao.edu.
//#        Postal address: AIPS++ Project Office
//#                        National Radio Astronomy Observatory
//#                        520 Edgemont Road
//#                        Charlottesville, VA 22903-2475 USA
//#
//# $Id: tSubImage.cc 20567 2009-04-09 23:12:39Z gervandiepen $

#ifndef IMAGEANALYSIS_IMAGEFACTORY_H
#define IMAGEANALYSIS_IMAGEFACTORY_H

#include <imageanalysis/ImageTypedefs.h>

#include <imageanalysis/Images/ComponentListImage.h>

#include <casacore/casa/Arrays/Array.h>
#include <casacore/casa/BasicSL/String.h>
#include <casacore/casa/Containers/Record.h>
#include <casacore/casa/Logging/LogOrigin.h>
#include <casacore/casa/namespace.h>
#include <casacore/lattices/Lattices/LatticeBase.h>
#include <utility>
#include <vector>

namespace casacore{

class CoordinateSystem;
class IPosition;
class Record;
template <class T> class TempImage;
template <class T> class Vector;
}

namespace casa {

class ImageFactory {
	// <summary>
	// Static methods for creating images 
	// </summary>

	// <reviewed reviewer="" date="" tests="" demos="">
	// </reviewed>

	// <prerequisite>
	// </prerequisite>

	// <etymology>
	// </etymology>

	// <synopsis>
	// </synopsis>

public:

	enum ComplexToFloatFunction {
		REAL,
		IMAG
	};

	ImageFactory() = delete;

    ~ImageFactory() {};

    // Create a casacore::TempImage if outfile is empty, otherwise a PagedImage.
    // If log is true, log useful messages, quiet if false. Created image
    // has all pixel values set to zero and is unmasked.
    template <class T> static SPIIT createImage(
        const casacore::String& outfile,
        const casacore::CoordinateSystem& cSys, const casacore::IPosition& shape,
        casacore::Bool log, casacore::Bool overwrite,
        const std::vector<std::pair<casacore::LogOrigin, casacore::String> > *const &msgs
    );

    // create a ComponentListImage
    static std::shared_ptr<ComponentListImage> createComponentListImage(
        const casacore::String& outfile, const casacore::Record& cl,
        const casacore::Vector<casacore::Int>& shape,
        const casacore::Record& csys, casacore::Bool overwrite,
        casacore::Bool log, casacore::Bool cache
    );

    static casacore::String className() {
        static const casacore::String s = "ImageFactory"; return s;
    }

    // create an image with the specified shape and specified coordinate system.
    // If outfile is blank, the returned object is a casacore::TempImage, casacore::PagedImage otherwise.
    // If csys is empty,
    // a default coordiante system is attached to the image, and if linear
    // is true, it has linear coordinates in place of the direction coordinate.

    static SPIIF floatImageFromShape(
    	const casacore::String& outfile,
    	const casacore::Vector<casacore::Int>& shape,
    	const casacore::Record& csys, casacore::Bool linear=true,
    	casacore::Bool overwrite=false, casacore::Bool verbose=true,
        const std::vector<
            std::pair<casacore::LogOrigin, casacore::String>
        > *const &msgs=nullptr
    );

    static SPIIC complexImageFromShape(
    	const casacore::String& outfile,
    	const casacore::Vector<casacore::Int>& shape,
    	const casacore::Record& csys, casacore::Bool linear=true,
    	casacore::Bool overwrite=false, casacore::Bool verbose=true,
        const std::vector<
            std::pair<casacore::LogOrigin, casacore::String>
        > *const &msgs=nullptr
    );

    static SPIID doubleImageFromShape(
        const casacore::String& outfile,
        const casacore::Vector<casacore::Int>& shape,
        const casacore::Record& csys, casacore::Bool linear=true,
        casacore::Bool overwrite=false, casacore::Bool verbose=true,
        const std::vector<
            std::pair<casacore::LogOrigin, casacore::String>
        > *const &msgs=nullptr
    );

    static SPIIDC complexDoubleImageFromShape(
        const casacore::String& outfile, const casacore::Vector<casacore::Int>& shape,
        const casacore::Record& csys, casacore::Bool linear=true,
        casacore::Bool overwrite=false, casacore::Bool verbose=true,
        const std::vector<
            std::pair<casacore::LogOrigin, casacore::String>
        > *const &msgs=nullptr
    );

    // only the pointer of the correct data type will be valid, the other
    // will be null.
    static ITUPLE fromImage(
        const casacore::String& outfile, const casacore::String& infile,
        const casacore::Record& region, const casacore::String& mask,
        casacore::Bool dropdeg=false,
        casacore::Bool overwrite=false
    );

    template <class T> static SPIIT imageFromArray(
    	const casacore::String& outfile, const casacore::Array<T>& pixels,
    	const casacore::Record& csys, casacore::Bool linear=false,
    	casacore::Bool overwrite=false, casacore::Bool verbose=true,
    	const vector<
    	    std::pair<casacore::LogOrigin, casacore::String>
        > *const &msgs=nullptr
    );

    static SPIIF fromASCII(
        const casacore::String& outfile, const casacore::String& infile,
        const casacore::IPosition& shape, const casacore::String& sep,
        const casacore::Record& csys, const casacore::Bool linear,
        const casacore::Bool overwrite
    );

    template <class T> static SPIIT fromShape(
        const casacore::String& outfile,
        const casacore::Vector<casacore::Int>& shape,
        const casacore::Record& csys, casacore::Bool linear=false,
        casacore::Bool overwrite=false, casacore::Bool verbose=false,
        const std::vector<
            std::pair<casacore::LogOrigin, casacore::String>
        > *const &msgs=nullptr
    );

    // Create a float-valued image from a complex-valued image. All metadata is
    // copied and pixel values are initialized according to <src>func</src>.
    template<class T>
<<<<<<< HEAD
    static SHARED_PTR<casacore::TempImage<T>> floatFromComplex(
        SHARED_PTR<
=======
    static std::shared_ptr<casacore::TempImage<T>> floatFromComplex(
        std::shared_ptr<
>>>>>>> b306a6c4
            const casacore::ImageInterface<std::complex<T>>
        > complexImage, ComplexToFloatFunction func
    );

    // Create a complex-valued image from two real valued images. All metadata
    // is copied from the real image and pixel values are initialized to
    // realPart + i*complexPart
    template<class T>
<<<<<<< HEAD
    static SHARED_PTR<casacore::TempImage<std::complex<T>>> makeComplexImage(
=======
    static std::shared_ptr<casacore::TempImage<std::complex<T>>> makeComplexImage(
>>>>>>> b306a6c4
    	SPCIIT realPart, SPCIIT imagPart
    );

    // Create a complex-valued image from two real-valued images. All metadata
    // is copied from the real image and pixel values are initialized to
    // realPart + i*complexPart
    template<class T>
    static std::shared_ptr<casacore::ImageInterface<std::complex<T>>> makeComplex(
    	SPCIIT realPart, SPCIIT imagPart, const casacore::String& outfile,
		const casacore::Record& region, casacore::Bool overwrite = false
    );

    // exactly one of the pointers will not be null, indicating the
    // pixel data type. Cache is only used if the image is a CompoenentListImage
    static ITUPLE fromFile(
        const casacore::String& filename, casacore::Bool cache=casacore::True
    );

    static SPIIF fromFITS(
        const casacore::String& outfile, const casacore::String& fitsfile,
        const casacore::Int whichrep, const casacore::Int whichhdu,
        const casacore::Bool zeroBlanks, const casacore::Bool overwrite
    );

    static std::pair<SPIIF, SPIIC> fromRecord(
        const casacore::RecordInterface& rec, const casacore::String& imagename=""
    );

    template <class T> static void remove(SPIIT& image, casacore::Bool verbose);

    // if successful, image will be reset to point to new image upon return
    static void rename(
    	SPIIF& image, const casacore::String& name, const casacore::Bool overwrite
    );

    static void rename(
    	SPIIC& image, const casacore::String& name, const casacore::Bool overwrite
    );

    // open a canonical image
    static SPIIF testImage(
        const casacore::String& outfile, const casacore::Bool overwrite,
        const casacore::String& imagetype="2d"
    );

    static void toASCII(
    	SPCIIF image,
    	const casacore::String& outfile, casacore::Record& region, const casacore::String& mask,
        const casacore::String& sep=" ", const casacore::String& format="%e",
        casacore::Double maskvalue=-999, casacore::Bool overwrite=false,
        casacore::Bool extendMask=false
    );

    static void toFITS(
    	SPCIIF image, const casacore::String& outfile, casacore::Bool velocity,
		casacore::Bool optical, casacore::Int bitpix, casacore::Double minpix, casacore::Double maxpix,
		const casacore::Record& region, const casacore::String& mask,
		casacore::Bool overwrite=false, casacore::Bool dropdeg=false, casacore::Bool deglast=false,
		casacore::Bool dropstokes=false, casacore::Bool stokeslast=false,
		casacore::Bool wavelength=false, casacore::Bool airWavelength=false,
		const casacore::String& origin="", casacore::Bool stretch=false, casacore::Bool history=true
    );

private:

	template <class T> static SPIIT _fromRecord(
	    const casacore::RecordInterface& rec, const casacore::String& name
	);

	static void _centerRefPix(
		casacore::CoordinateSystem& csys, const casacore::IPosition& shape
	);

	static void _checkInfile(const casacore::String& infile);

    // Convert a casacore::Record to a CoordinateSystem
    static casacore::CoordinateSystem* _makeCoordinateSystem(
        const casacore::Record& cSys,
        const casacore::IPosition& shape
    );

    static void _checkOutfile(const casacore::String& outfile, casacore::Bool overwrite);

    static ITUPLE _fromLatticeBase(
        std::unique_ptr<casacore::LatticeBase>& latt
    );

    static casacore::String _imageCreationMessage(
        const casacore::String& outfile, const ITUPLE& imagePtrs
    );

    static casacore::String _imageCreationMessage(
        const casacore::String& outfile, const casacore::IPosition& shape,
        casacore::DataType dataType
    );

    // if successful, image will point to the newly named image
    // upone return
    template <class T> static ITUPLE _rename(
    	SPIIT& image, const casacore::String& name,
    	const casacore::Bool overwrite
    );

};
}

#ifndef AIPS_NO_TEMPLATE_SRC
#include <imageanalysis/ImageAnalysis/ImageFactory.tcc>
#endif

#endif<|MERGE_RESOLUTION|>--- conflicted
+++ resolved
@@ -185,13 +185,8 @@
     // Create a float-valued image from a complex-valued image. All metadata is
     // copied and pixel values are initialized according to <src>func</src>.
     template<class T>
-<<<<<<< HEAD
-    static SHARED_PTR<casacore::TempImage<T>> floatFromComplex(
-        SHARED_PTR<
-=======
     static std::shared_ptr<casacore::TempImage<T>> floatFromComplex(
         std::shared_ptr<
->>>>>>> b306a6c4
             const casacore::ImageInterface<std::complex<T>>
         > complexImage, ComplexToFloatFunction func
     );
@@ -200,11 +195,7 @@
     // is copied from the real image and pixel values are initialized to
     // realPart + i*complexPart
     template<class T>
-<<<<<<< HEAD
-    static SHARED_PTR<casacore::TempImage<std::complex<T>>> makeComplexImage(
-=======
     static std::shared_ptr<casacore::TempImage<std::complex<T>>> makeComplexImage(
->>>>>>> b306a6c4
     	SPCIIT realPart, SPCIIT imagPart
     );
 
