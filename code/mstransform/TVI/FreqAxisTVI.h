--- conflicted
+++ resolved
@@ -202,16 +202,9 @@
     // Map with the list of channel indices for each input SPW
     map<casacore::Int,vector<casacore::Int> > spwInpChanIdxMap_p;
 
-<<<<<<< HEAD
     // Map with the list of channel indices for each output SPW.
     // Note that this member needs to be initialized by each derived class
-    map<casacore::Int,vector<casacore::Int> > spwOutChanIdxMap_p;
-=======
-	casacore::String spwSelection_p;
-	mutable casacore::LogIO logger_p;
-	mutable std::map<casacore::Int,casacore::uInt > spwOutChanNumMap_p; // Must be accessed from const methods
-	mutable std::map<casacore::Int,std::vector<casacore::Int> > spwInpChanIdxMap_p; // Must be accessed from const methods
->>>>>>> 6fd0881b
+    std::map<casacore::Int,vector<casacore::Int> > spwOutChanIdxMap_p;
 };
 
 //////////////////////////////////////////////////////////////////////////
