--- conflicted
+++ resolved
@@ -189,14 +189,9 @@
   virtual void setFrequencySelections (const FrequencySelections & selection) override;
 
   // Set the 'blocking' size for returning data.
-<<<<<<< HEAD
-  virtual void setRowBlocking (casacore::Int) override { SSVi2NotPossible() };
-  virtual casacore::Int getRowBlocking() const { SSVi2NotPossible() };
-
-=======
   virtual void setRowBlocking (casacore::rownr_t) override { SSVi2NotPossible() };
-  
->>>>>>> 7ba8a9b8
+  virtual casacore::rownr_t getRowBlocking() const { SSVi2NotPossible() };
+  
   virtual casacore::Bool existsColumn (VisBufferComponent2 id) const override;
   
   virtual const SortColumns & getSortColumns() const override { SSVi2NotPossible() };
