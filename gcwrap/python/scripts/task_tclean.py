--- conflicted
+++ resolved
@@ -168,11 +168,7 @@
     inpparams['scalebias']=inpparams.pop('smallscalebias')
     if specmode=='cont':
         specmode='mfs'
-<<<<<<< HEAD
-
-=======
         inpparams['specmode']='mfs'
->>>>>>> 709a0db9
 #    if specmode=='mfs' and nterms==1 and deconvolver == "mtmfs":
 #        casalog.post( "The MTMFS deconvolution algorithm (deconvolver='mtmfs') needs nterms>1.Please set nterms=2 (or more). ", "WARN", "task_tclean" )
 #        return
