//# HetArrayConvFunc.cc: Implementation for HetArrayConvFunc
//# Copyright (C) 2008-2016
//# Associated Universities, Inc. Washington DC, USA.
//#
//# This library is free software; you can redistribute it and/or modify it
//# under the terms of the GNU General Public License as published by
//# the Free Software Foundation; either version 2 of the License, or (at your
//# option) any later version.
//#
//# This library is distributed in the hope that it will be useful, but WITHOUT
//# ANY WARRANTY; without even the implied warranty of MERCHANTABILITY or
//# FITNESS FOR A PARTICULAR PURPOSE.  See the GNU  General Public
//# License for more details.
//#
//# You should have received a copy of the GNU  General Public License
//# along with this library; if not, write to the Free Software Foundation,
//# Inc., 675 Massachusetts Ave, Cambridge, MA 02139, USA.
//#
//# Correspondence concerning AIPS++ should be adressed as follows:
//#        Internet email: aips2-request@nrao.edu.
//#        Postal address: AIPS++ Project Office
//#                        National Radio Astronomy Observatory
//#                        520 Edgemont Road
//#                        Charlottesville, VA 22903-2475 USA
//#
//#
//# $Id$

#include <casa/Arrays/ArrayMath.h>
#include <casa/Arrays/Array.h>
#include <casa/Arrays/MaskedArray.h>
#include <casa/Arrays/Vector.h>
#include <casa/Arrays/Slice.h>
#include <casa/Arrays/Matrix.h>
#include <casa/Arrays/Cube.h>
#include <casa/Containers/SimOrdMap.h>
#include <scimath/Mathematics/FFTServer.h>
#include <measures/Measures/MeasTable.h>
#include <scimath/Mathematics/MathFunc.h>
#include <scimath/Mathematics/ConvolveGridder.h>
#include <casa/Utilities/Assert.h>
#include <casa/Utilities/CompositeNumber.h>
#include <coordinates/Coordinates/CoordinateSystem.h>
#include <coordinates/Coordinates/DirectionCoordinate.h>

#include <images/Images/ImageInterface.h>
#include <images/Images/PagedImage.h>
#include <images/Images/SubImage.h>
#include <images/Images/TempImage.h>
#include <imageanalysis/Utilities/SpectralImageUtil.h>
#include <casa/Logging/LogIO.h>
#include <casa/Logging/LogSink.h>
#include <casa/Logging/LogMessage.h>

#include <lattices/Lattices/ArrayLattice.h>
#include <lattices/Lattices/SubLattice.h>
#include <lattices/LRegions/LCBox.h>
#include <lattices/Lattices/LatticeConcat.h>
#include <lattices/LEL/LatticeExpr.h>
#include <lattices/Lattices/LatticeCache.h>
#include <lattices/LatticeMath/LatticeFFT.h>


#include <ms/MeasurementSets/MSColumns.h>

#include <msvis/MSVis/VisBuffer2.h>

#include <synthesis/TransformMachines2/Utils.h>
#include <synthesis/TransformMachines/PBMath1DAiry.h>
#include <synthesis/TransformMachines/PBMath1DNumeric.h>
#include <synthesis/TransformMachines/PBMath2DImage.h>
#include <synthesis/TransformMachines/PBMath.h>
#include <synthesis/TransformMachines2/HetArrayConvFunc.h>
#include <synthesis/MeasurementEquations/VPManager.h>

#include <casa/OS/Timer.h>



using namespace casacore;
namespace casa { //# NAMESPACE CASA - BEGIN

namespace refim {

using namespace casacore;
using namespace casa;
using namespace casacore;
using namespace casa::refim;


  HetArrayConvFunc::HetArrayConvFunc() : convFunctionMap_p(0), nDefined_p(0), antDiam2IndexMap_p(-1),msId_p(-1), actualConvIndex_p(-1), vpTable_p("")
{
    calcFluxScale_p=true;
    init(PBMathInterface::AIRY);
}

HetArrayConvFunc::HetArrayConvFunc(const PBMathInterface::PBClass typeToUse, const String vpTable):
    convFunctionMap_p(0), nDefined_p(0), antDiam2IndexMap_p(-1),msId_p(-1), actualConvIndex_p(-1), vpTable_p(vpTable)
{
    calcFluxScale_p=true;
    init(typeToUse);

}

HetArrayConvFunc::HetArrayConvFunc(const RecordInterface& rec, Bool calcFluxneeded):convFunctionMap_p(0), nDefined_p(0), antDiam2IndexMap_p(-1),msId_p(-1), actualConvIndex_p(-1) {
    String err;
    fromRecord(err, rec, calcFluxneeded);
}

HetArrayConvFunc::~HetArrayConvFunc() {
    //
}

void HetArrayConvFunc::init(const PBMathInterface::PBClass typeTouse) {
    doneMainConv_p=false;
    filledFluxScale_p=false;
    pbClass_p=typeTouse;
}



void HetArrayConvFunc::findAntennaSizes(const vi::VisBuffer2& vb) {

      if(msId_p != vb.msId()) {
        msId_p=vb.msId();
        //ROMSColumns mscol(vb.ms());
        const ROMSAntennaColumns& ac=vb.subtableColumns().antenna();
        antIndexToDiamIndex_p.resize(ac.nrow());
        antIndexToDiamIndex_p.set(-1);
        Int diamIndex=antDiam2IndexMap_p.ndefined();
        Vector<Double> dishDiam=ac.dishDiameter().getColumn();
        Vector<String>dishName=ac.name().getColumn();
        String telescop=vb.subtableColumns().observation().telescopeName()(0);
        PBMath::CommonPB whichPB;
        if(pbClass_p==PBMathInterface::COMMONPB) {
            String band;
            String commonPBName;
            // This frequency is ONLY required to determine which PB model to use:
            // The VLA, the ATNF, and WSRT have frequency - dependent PB models
            Quantity freq( vb.subtableColumns().spectralWindow().refFrequency()(0), "Hz");


            PBMath::whichCommonPBtoUse( telescop, freq, band, whichPB, commonPBName );
            //Revert to using AIRY for unknown common telescope
            if(whichPB==PBMath::UNKNOWN)
                pbClass_p=PBMathInterface::AIRY;

        }
        if(pbClass_p== PBMathInterface::AIRY) {
	  LogIO os;
	os << LogOrigin("HetArrConvFunc", "findAntennaSizes")  << LogIO::NORMAL;
            ////////We'll be using dish diameter as key
            for (uInt k=0; k < dishDiam.nelements(); ++k) {
                if((diamIndex !=0) && antDiam2IndexMap_p.isDefined(String::toString(dishDiam(k)))) {
                    antIndexToDiamIndex_p(k)=antDiam2IndexMap_p(String::toString(dishDiam(k)));
                }
                else {
                    if(dishDiam[k] > 0.0) { //there may be stations with no dish on
                        antDiam2IndexMap_p.define(String::toString(dishDiam(k)), diamIndex);
                        antIndexToDiamIndex_p(k)=diamIndex;
                        antMath_p.resize(diamIndex+1);
                        if(pbClass_p== PBMathInterface::AIRY) {
			  //ALMA ratio of blockage to dish
                            Quantity qdiam= Quantity (dishDiam(k),"m");	
                            Quantity blockDiam= Quantity(dishDiam(k)/12.0*.75, "m");
			    Quantity support=Quantity(150, "arcsec");
                            ///For ALMA 12m dish it is effectively 10.7 m according to Todd Hunter
                            ///@ 2011-12-06
                            if((vb.subtableColumns().observation().telescopeName()(0) =="ALMA") || (vb.subtableColumns().observation().telescopeName()(0) =="ACA")){
			      Quantity fov(max(nx_p*dc_p.increment()(0), ny_p*dc_p.increment()(1)), dc_p.worldAxisUnits()(0));
			      if((abs(dishDiam[k] - 12.0) < 0.5)) {
				qdiam= Quantity(10.7, "m");
				blockDiam= Quantity(0.75, "m");
				support=Quantity(max(150.0, fov.getValue("arcsec")/5.0), "arcsec");
                                
			      }
			      else{
                                //2017 the ACA dishes are best represented by 6.25m:
                               
				qdiam= Quantity(6.25,"m");
				blockDiam = Quantity(0.75,"m");
				support=Quantity(max(300.0,fov.getValue("arcsec")/3.0) , "arcsec");
			      }
			    }
			     os << "Overriding PB with Airy of diam,blockage="<<qdiam<<","<<blockDiam<<" starting with antenna "<<k<<LogIO::POST; 
			    
			
		    

			antMath_p[diamIndex]=new PBMath1DAiry(qdiam, blockDiam,
							  support,
							  Quantity(100.0,"GHz"));
			}

		

                        //////Will no longer support this
                        /*else if(pbClass_p== PBMathInterface::IMAGE){
                          //Get the image name by calling code for the antenna name and array name
                          //For now hard wired to ALMA as this part of the code will not be accessed for non-ALMA
                          //see Imager::setMosaicFTMachine
                          // When ready to generalize then code that calls with telescope name, antenna name
                          //(via vb.msColumns) and/or diameter and frequency via vb.frequency (indexing will need to
                          //be upgraded to account for frequency too) should be done to return the
                          //right voltage pattern image.
                          String vpImageName="";
                          if (abs(dishDiam[k]-7.0) < 1.0)
                        Aipsrc::find(vpImageName, "alma.vp.7m", "");
                          else
                        Aipsrc::find(vpImageName, "alma.vp.12m", "") ;
                          //cerr << "first vpImagename " << vpImageName  << endl;
                          if(vpImageName==""){
                        String beamPath;
                        if(!MeasTable::AntennaResponsesPath(beamPath, "ALMA")){
                          throw(AipsError("Alma beam images requested cannot be found "));
                        }
                        else{
                          beamPath=beamPath.before(String("AntennaResponses"));
                          vpImageName= (abs(dishDiam[k]-7.0) < 1.0) ? beamPath
                            +String("/ALMA_AIRY_7M.VP") :
                            beamPath+String("/ALMA_AIRY_12M.VP");
                        }


                          }
                          //cerr << "Using the image VPs " << vpImageName << endl;
                          if(Table::isReadable(vpImageName))
                        antMath_p[diamIndex]=new PBMath2DImage(PagedImage<Complex>(vpImageName));
                          else
                        throw(AipsError(String("Cannot find voltage pattern image ") + vpImageName));
                        }
                        else{

                          throw(AipsError("Do not  deal with non airy dishes or images of VP yet "));
                        }
                        */
                        ++diamIndex;
	    
		    }

		}
	    }

	}
        else if(pbClass_p== PBMathInterface::IMAGE) {

            VPManager *vpman=VPManager::Instance();
            if(vpTable_p != String(""))
                vpman->loadfromtable(vpTable_p);
            ///else it is already loaded in the static object
            Vector<Record> recs;
            Vector<Vector<String> > antnames;

            if(vpman->imagepbinfo(antnames, recs)) {
                Vector<Bool> dishDefined(dishName.nelements(), false);
                Int nbeams=antnames.nelements();
                ///will be keying on file image file name here
                for (uInt k=0; k < dishDiam.nelements(); ++k) {
                    String key;
                    Bool beamDone=false;
                    Int recordToUse=0;
                    for (Int j =0; j < nbeams; ++j) {
                        key=recs[j].isDefined("realimage") ? recs[j].asString("realimage") : recs[j].asString("compleximage");
                        if(antnames[j][0]=="*" || anyEQ(dishName[k], antnames[j])) {
                            dishDefined[k]=true;
                            recordToUse=j;

                            if((diamIndex !=0) && antDiam2IndexMap_p.isDefined(key)) {
                                antIndexToDiamIndex_p(k)=antDiam2IndexMap_p(key);
                                beamDone=true;
                            }
                        }
                    }
                    if(!beamDone && dishDefined[k]) {
                        key=recs[recordToUse].isDefined("realimage") ? recs[recordToUse].asString("realimage") : recs[recordToUse].asString("compleximage");
                        antDiam2IndexMap_p.define(key, diamIndex);
                        antIndexToDiamIndex_p(k)=diamIndex;
                        antMath_p.resize(diamIndex+1);
                        if(recs[recordToUse].isDefined("realimage") && recs[recordToUse].isDefined("imagimage")) {
                            PagedImage<Float> realim(recs[recordToUse].asString("realimage"));
                            PagedImage<Float> imagim(recs[recordToUse].asString("imagim"));
                            antMath_p[diamIndex]=new PBMath2DImage(realim, imagim);
                        }
                        else {
                            antMath_p[diamIndex]=new PBMath2DImage(PagedImage<Complex>(recs[recordToUse].asString("compleximage")));
                        }
                        ++diamIndex;
                    }
                }
                if(!allTrue(dishDefined)) {
                    //cerr << "dishDefined " << dishDefined << endl;
                    throw(AipsError("Some Antennas in the MS did not have a VP defined"));
                }
            }
            else {
                throw(AipsError("Mosaic does not support non-image voltage patterns yet"));
            }

            //Get rid of the static class
            vpman->reset();
        }
	else if(vpTable_p != String("")){
	  ////When we get vpmanager to give beams on antenna name we
	  //should change this key to antenna name and loop over all antenna names
	  if((diamIndex !=0) && antDiam2IndexMap_p.isDefined(telescop+String("_")+String::toString(dishDiam(0)))) {
	    antIndexToDiamIndex_p.set(antDiam2IndexMap_p(telescop+String("_")+String::toString(dishDiam(0))));
	  }
	  else{
	    antDiam2IndexMap_p.define(telescop+"_"+String::toString(dishDiam(0)), diamIndex);
	    antIndexToDiamIndex_p.set(diamIndex);
	     VPManager *vpman=VPManager::Instance();
	     vpman->loadfromtable(vpTable_p);
	     Record rec;
	     vpman->getvp(rec, telescop);
	     antMath_p.resize(diamIndex+1);
	     antMath_p[diamIndex]=PBMath::pbMathInterfaceFromRecord(rec);
	     vpman->reset();
	  }
	  
	}
        else if(pbClass_p==PBMathInterface::COMMONPB) {
            //cerr << "Doing the commonPB thing" << endl;
            ///Have to use telescop part as string as in multims case different
            //telescopes may have same dish size but different commonpb
            // VLA and EVLA for e.g.
            if((diamIndex !=0) && antDiam2IndexMap_p.isDefined(telescop+String("_")+String::toString(dishDiam(0)))) {
                antIndexToDiamIndex_p.set(antDiam2IndexMap_p(telescop+String("_")+String::toString(dishDiam(0))));
            }
            else {
                antDiam2IndexMap_p.define(telescop+"_"+String::toString(dishDiam(0)), diamIndex);
                antIndexToDiamIndex_p.set(diamIndex);
                antMath_p.resize(diamIndex+1);
                antMath_p[diamIndex]=PBMath::pbMathInterfaceForCommonPB(whichPB, True);
            }
        }
        else {

            throw(AipsError("Mosaic  supports image based or Airy voltage patterns or known common pb   for now"));

        }

        //cerr << "antIndexTodiamIndex " << antIndexToDiamIndex_p << endl;
    }





}

void  HetArrayConvFunc::reset() {
    doneMainConv_p=false;
    convFunctions_p.resize(0, true);
    convWeights_p.resize(0, true);
    convSizes_p.resize(0, true);
    convSupportBlock_p.resize(0, true);
    convFunctionMap_p.resize(0);
    vbConvIndex_p.clear();
}



void HetArrayConvFunc::findConvFunction(const ImageInterface<Complex>& iimage,
                                        const vi::VisBuffer2& vb,
                                        const Int& convSamp, const Vector<Double>& visFreq,
                                        Array<Complex>& convFunc,
                                        Array<Complex>& weightConvFunc,
                                        Vector<Int>& convsize,
                                        Vector<Int>& convSupport,
                                        Vector<Int>& convFuncPolMap,
                                        Vector<Int>& convFuncChanMap,
                                        Vector<Int>& convFuncRowMap, Bool getConjConvFunc,
					const MVDirection& extraShift, const Bool useExtraShift)
{

    storeImageParams(iimage,vb);
    convFuncChanMap.resize(vb.nChannels());
    Vector<Double> beamFreqs;
    findUsefulChannels(convFuncChanMap, beamFreqs, vb, visFreq);
    //cerr << "SPW " << vb.spectralWindow() << "   beamFreqs "<< beamFreqs <<  " chamMap " << convFuncChanMap << endl;
    Int nBeamChans=beamFreqs.nelements();
    /////For now not doing beam rotation or squints but to be enabled easily
    convFuncPolMap.resize(vb.nCorrelations());
    Int nBeamPols=1;
    convFuncPolMap.set(0);
    findAntennaSizes(vb);
    uInt ndish=antMath_p.nelements();
    if(ndish==0)
        throw(AipsError("Don't have dishsize"));
    Int ndishpair;
    if(ndish==1)
        ndishpair=1;
    else
        ndishpair=factorial(ndish)/factorial(ndish-2)/2 + ndish;

    convFunc.resize();
    weightConvFunc.resize();
    convFuncRowMap.resize();
    convsize.resize();
    convSupport.resize();

    Int isCached=checkPBOfField(vb, convFuncRowMap, extraShift, useExtraShift);
    //cout << "isCached " << isCached <<  endl;
    if(isCached==1 && (convFuncRowMap.shape()[0]==vb.nRows())) {
        /*convFunc.reference(convFunc_p);
        weightConvFunc.reference(weightConvFunc_p);
        convsize=*convSizes_p[actualConvIndex_p];
        convSupport=convSupport_p;
         return;
        */
    }
    else if(isCached ==2) {
        convFunc.resize();
        weightConvFunc.resize();
        convsize.resize();
        convSupport.resize();
        convFuncRowMap.resize();
        return;

    }
    actualConvIndex_p=convIndex(vb);
    //cerr << "actual conv index " << actualConvIndex_p << " doneMainconv " << doneMainConv_p << endl;
    if(doneMainConv_p.shape()[0] < (actualConvIndex_p+1)) {
        //cerr << "resizing DONEMAIN " <<   doneMainConv_p.shape()[0] << endl;
        doneMainConv_p.resize(actualConvIndex_p+1, true);
        doneMainConv_p[actualConvIndex_p]=false;
        convFunctions_p.resize(actualConvIndex_p+1);
        convFunctions_p[actualConvIndex_p]=nullptr;
    }
    ///// In multi ms mode ndishpair may change when meeting a new ms
    //// redo the calculation then
    if(msId_p != vb.msId())//doneMainConv_p[actualConvIndex_p] && ((convSupport_p.nelements() != uInt(ndishpair)) || convFunctions_p[actualConvIndex_p]->shape()[3] != nBeamChans))
    {
        doneMainConv_p[actualConvIndex_p]=false;
        //cerr << "invalidating doneMainConv " <<  convFunctions_p[actualConvIndex_p]->shape()[3] << " =? " << nBeamChans << " convsupp " << convSupport_p.nelements() << endl;
    }

    // Get the coordinate system
    CoordinateSystem coords(iimage.coordinates());
    Int directionIndex=coords.findCoordinate(Coordinate::DIRECTION);
    AlwaysAssert(directionIndex>=0, AipsError);
    // Set up the convolution function.
    Int nx=nx_p;
    Int ny=ny_p;
    Int support=max(nx_p, ny_p)/10;
    Int convSampling=1;
    if(!doneMainConv_p[actualConvIndex_p]) {
        for (uInt ii=0; ii < ndish; ++ii) {
            support=max((antMath_p[ii])->support(coords), support);
        }
	
        support=Int(min(Float(support), max(Float(nx_p), Float(ny_p)))*2.0)/2;
        convSize_p=support*convSampling;
        // Make this a nice composite number, to speed up FFTs
        CompositeNumber cn(uInt(convSize_p*2.0));
        convSize_p  = cn.nextLargerEven(Int(convSize_p));
        convSize_p=(convSize_p/16)*16;  // need it to be divisible by 8 in places
	
    }


    DirectionCoordinate dc=dc_p;
    //where in the image in pixels is this pointing
    Vector<Double> pixFieldDir(2);
    if(doneMainConv_p.shape()[0] < (actualConvIndex_p+1)) {
        //cerr << "resizing DONEMAIN " <<   doneMainConv_p.shape()[0] << endl;
        doneMainConv_p.resize(actualConvIndex_p+1, true);
        doneMainConv_p[actualConvIndex_p]=false;
    }
    //no need to call toPix here as its been done already above in checkOFPB
    //thus the values are still current.
    pixFieldDir=thePix_p;
    //toPix(pixFieldDir, vb);
    MDirection fieldDir=direction1_p;
    //shift from center
    pixFieldDir(0)=pixFieldDir(0)- Double(nx / 2);
    pixFieldDir(1)=pixFieldDir(1)- Double(ny / 2);
    //phase gradient per pixel to apply
    pixFieldDir(0)=-pixFieldDir(0)*2.0*C::pi/Double(nx)/Double(convSamp);
    pixFieldDir(1)=-pixFieldDir(1)*2.0*C::pi/Double(ny)/Double(convSamp);


    if(!doneMainConv_p[actualConvIndex_p]) {
      //cerr << "doneMainConv_p " << actualConvIndex_p << endl;

        Vector<Double> sampling;
	
        sampling = dc.increment();
	sampling*=Double(convSampling);
	sampling(0)*=Double(nx)/Double(convSize_p);
	sampling(1)*=Double(ny)/Double(convSize_p);
        dc.setIncrement(sampling);

        Vector<Double> unitVec(2);
        unitVec=convSize_p/2;
        dc.setReferencePixel(unitVec);
        //make sure we are using the same units
        fieldDir.set(dc.worldAxisUnits()(0));
        dc.setReferenceValue(fieldDir.getAngle().getValue());
        coords.replaceCoordinate(dc, directionIndex);
	Int spind=coords.findCoordinate(Coordinate::SPECTRAL);
        SpectralCoordinate spCoord=coords.spectralCoordinate(spind);
        spCoord.setReferencePixel(Vector<Double>(1,0.0));
        spCoord.setReferenceValue(Vector<Double>(1, beamFreqs(0)));
        if(beamFreqs.nelements() >1)
	  spCoord.setIncrement(Vector<Double>(1, beamFreqs(1)-beamFreqs(0)));
	//cerr << "spcoord " ;
	//spCoord.print(std::cerr);
        coords.replaceCoordinate(spCoord, spind);
	CoordinateSystem conjCoord=coords;
	Double centerFreq=SpectralImageUtil::worldFreq(csys_p, 0.0);
	SpectralCoordinate conjSpCoord=spCoord;
		//cerr << "centreFreq " << centerFreq << " beamFreqs " << beamFreqs(0) << "  " << beamFreqs(1) << endl;
<<<<<<< HEAD
	conjSpCoord.setReferenceValue(Vector<Double>(1, sqrt(2*centerFreq*centerFreq-beamFreqs(0)*beamFreqs(0))));
		///Increment should go in the reverse direction
=======
	conjSpCoord.setReferenceValue(Vector<Double>(1,SynthesisUtils::conjFreq(beamFreqs[0], centerFreq)));
	///Increment should go in the reverse direction
	////Do a tabular spectral coordinate for more than 1 channel 
>>>>>>> a57cf4ce
	if(beamFreqs.nelements() >1){
	  Vector<Double> conjFreqs(beamFreqs.nelements());
	  for (uInt kk=0; kk< beamFreqs.nelements(); ++kk){
	    //conjFreqs[kk]=sqrt(2*centerFreq*centerFreq-beamFreqs(kk)*beamFreqs(kk));
	    conjFreqs[kk]=SynthesisUtils::conjFreq(beamFreqs[kk], centerFreq);
	  }
	  conjSpCoord=SpectralCoordinate(spCoord.frequencySystem(), conjFreqs, spCoord.restFrequency());
	  //conjSpCoord.setIncrement(Vector<Double>(1, beamFreqs(0)-beamFreqs(1)));
	}
	conjCoord.replaceCoordinate(conjSpCoord, spind);
        IPosition pbShape(4, convSize_p, convSize_p, 1, nBeamChans);
        //TempImage<Complex> twoDPB(pbShape, coords);
	
	
        TempLattice<Complex> convFuncTemp(TiledShape(IPosition(5, convSize_p/4, convSize_p/4, nBeamPols, nBeamChans, ndishpair), IPosition(5, convSize_p/4, convSize_p/4, 1, 1, 1)), 0);
        TempLattice<Complex> weightConvFuncTemp(TiledShape(IPosition(5, convSize_p/4, convSize_p/4, nBeamPols, nBeamChans, ndishpair), IPosition(5, convSize_p/4, convSize_p/4, 1, 1, 1)), 0);
        //convFunc_p.resize(IPosition(5, convSize_p, convSize_p, nBeamPols, nBeamChans, ndishpair));

        // convFunc_p=0.0;
        //weightConvFunc_p.resize(IPosition(5, convSize_p, convSize_p, nBeamPols, nBeamChans, ndishpair));
        //weightConvFunc_p=0.0;
        IPosition begin(5, 0, 0, 0, 0, 0);
        IPosition end(5, convFuncTemp.shape()[0]-1,  convFuncTemp.shape()[1]-1, nBeamPols-1, nBeamChans-1, 0);
        //FFTServer<Float, Complex> fft(IPosition(2, convSize_p, convSize_p));
        //TempImage<Complex> pBScreen(TiledShape(pbShape, IPosition(4, convSize_p, convSize_p, 1, 1)), coords, 0);
        //TempImage<Complex> pB2Screen(TiledShape(pbShape, IPosition(4, convSize_p, convSize_p, 1, 1)), coords, 0);
        Long memtot=HostInfo::memoryFree();
        Double memtobeused= Double(memtot)*1024.0;
        if(memtot <= 2000000)
            memtobeused=0.0;
        TempImage<Complex> pBScreen(TiledShape(pbShape), coords, memtobeused/2.2);
		
        TempImage<Complex> pB2Screen(TiledShape(pbShape), ((nchan_p==1) && getConjConvFunc) ?conjCoord : coords  , memtobeused/2.2);
        IPosition start(4, 0, 0, 0, 0);
        convSupport_p.resize(ndishpair);
	//////////////////
	/*Double wtime0=0.0;
	Double wtime1=0.0;
	Double wtime2=0.0;
	wtime0=omp_get_wtime()
	*/;
	//////////////
        for (uInt k=0; k < ndish; ++k) {

            for (uInt j =k ; j < ndish; ++j) {
                //Timer tim;
                //Matrix<Complex> screen(convSize_p, convSize_p);
                //screen=1.0;
                //pBScreen.putSlice(screen, start);
                //cerr << "k " << k << " shape " << pBScreen.shape() <<  " direction1 " << direction1_p << " direction2 " << direction2_p << endl;

                //pBScreen.set(Complex(1.0, 0.0));
                //one antenna
		antMath_p[k]->setBandOrFeedName(bandName_p);
		antMath_p[j]->setBandOrFeedName(bandName_p);
                IPosition blcin(4, 0, 0, 0, 0);
                IPosition trcin(4, convSize_p-1, convSize_p-1, 0, 0);
                for (Int kk=0; kk < nBeamChans; ++kk) {
                    blcin[3]=kk;
                    trcin[3]=kk;
      		    //wtime0=omp_get_wtime();
                    Slicer slin(blcin, trcin, Slicer::endIsLast);
                    SubImage<Complex> subim(pBScreen, slin, true);
                    subim.set(Complex(1.0, 0.0));
                    (antMath_p[k])->applyVP(subim, subim, direction1_p);

                    //Then the other
                    (antMath_p[j])->applyVP(subim, subim, direction2_p);
                    //tim.show("After Apply ");
                    //tim.mark();
                    //pB2Screen.set(Complex(1.0,0.0));
                    SubImage<Complex> subim2(pB2Screen, slin, true);
					subim2.set(Complex(1.0,0.0));
                    
					if(nchan_p >1 || !getConjConvFunc){
						//one antenna
						(antMath_p[k])->applyPB(subim2, subim2, direction1_p);
						//Then the other
						(antMath_p[j])->applyPB(subim2, subim2, direction2_p);
					}
					else{
						//direct frequency PB
						//cerr << "orig coords " << subim.coordinates().toWorld(IPosition(4,0,0,0,0)) << " conj coords " <<  subim2.coordinates().toWorld(IPosition(4,0,0,0,0)) << endl;
						//cerr << "incr " << subim.coordinates().increment() << "   " << subim2.coordinates().increment() << endl;
						subim2.copyData(subim);
						//Now do the conjugate freq multiplication
						(antMath_p[k])->applyVP(subim2, subim2, direction1_p);

						//Then the other
						(antMath_p[j])->applyVP(subim2, subim2, direction2_p);
						
						/*
						//one antenna
						(antMath_p[k])->applyPB(subim2, subim2, direction1_p);
						//Then the other
						(antMath_p[j])->applyPB(subim2, subim2, direction2_p);
						*/
					}
                    //tim.show("After Apply2 ");
                    //tim.mark();
					//wtime1+=omp_get_wtime()-wtime0;
                    //subim.copyData((LatticeExpr<Complex>) (iif(abs(subim)> 5e-2, subim, 0)));
                    //subim2.copyData((LatticeExpr<Complex>) (iif(abs(subim2)> 25e-4, subim2, 0)));

					//wtime0=omp_get_wtime();
					ft_p.c2cFFTInDouble(subim);
					ft_p.c2cFFTInDouble(subim2);
					//ft_p.c2cFFT(subim);
					//ft_p.c2cFFT(subim2);
					//wtime2+=omp_get_wtime()-wtime0;
                    //  tim.show("after ffts ");


                }
		//cerr << "Apply " << wtime1 << "  fft " << wtime2 << endl;
                /*
                if(nBeamChans >1){
                  Slicer slin(blcin, trcin, Slicer::endIsLast);
                  SubImage<Complex> origPB(pBScreen, slin, false);
                  IPosition elshape= origPB.shape();
                  Matrix<Complex> i1=origPB.get(true);
                  SubImage<Complex> origPB2(pB2Screen, slin, false);
                  Matrix<Complex> i2=origPB2.get(true);
                  Int cenX=i1.shape()(0)/2;
                  Int cenY=i1.shape()(1)/2;

                  for (Int kk=0; kk < (nBeamChans-1); ++kk){
                    Double fratio=beamFreqs(kk)/beamFreqs(nBeamChans-1);
                    cerr << "fratio " << fratio << endl;
                    blcin[3]=kk;
                    trcin[3]=kk;
                    //Slicer slout(blcin, trcin, Slicer::endIsLast);
                    Matrix<Complex> o1(i1.shape(), Complex(0.0));
                    Matrix<Complex> o2(i2.shape(), Complex(0.0));
                    for (Int yy=0;  yy < i1.shape()(1); ++yy){
                      //Int nyy= (Double(yy-cenY)*fratio) + cenY;
                      Double nyy= (Double(yy-cenY)/fratio) + cenY;
                      Double cyy=ceil(nyy);
                      Double fyy= floor(nyy);
                      Int iy=nyy > fyy+0.5 ? cyy : fyy;
                      if(cyy <2*cenY && fyy >=0.0)
                 for(Int xx=0; xx < i1.shape()(0); ++ xx){
                   //Int nxx= Int(Double(xx-cenX)*fratio) + cenX;
                   Double nxx= Int(Double(xx-cenX)/fratio) + cenX;
                    Double cxx=ceil(nxx);
                    Double fxx= floor(nxx);
                    Int ix=nxx > fxx+0.5 ? cxx : fxx ;
                   if(cxx < 2*cenX && fxx >=0.0 ){
                     //Double dist=sqrt((nxx-cxx)*(nxx-cxx)+(nyy-cyy)*(nyy-cyy))/sqrt(2.0);
                     //o1(xx, yy)=float(1-dist)*i1(fxx, fyy)+ dist*i1(cxx,cyy);
                     o1(xx, yy)=i1( ix, iy);
                     //o2(xx, yy)=i2(nxx, nyy);
                     //o2(xx, yy)=float(1-dist)*i2(fxx, fyy)+ dist*i2(cxx,cyy);
                     o2(xx, yy)=i2(ix, iy);
                   }
                 }
                    }
                    pBScreen.putSlice(o1.reform(elshape), blcin);
                    pB2Screen.putSlice(o2.reform(elshape), blcin);
                  }

                }
                */

                //tim.show("after apply+apply2+masking+fft ");
                //tim.mark();
                //LatticeFFT::cfft2d(pBScreen);
                //LatticeFFT::cfft2d(pB2Screen);

                //Matrix<Complex> lala=pBScreen.get(true);
                //fft.fft0(lala, true);
                //fft.flip(lala, false, false);
                // pBScreen.put(lala.reform(IPosition(4, convSize_p, convSize_p, 1, 1)));
                //lala=pB2Screen.get(true);
                //fft.fft0(lala, true);
                //fft.flip(lala, false, false);
                //pB2Screen.put(lala.reform(IPosition(4, convSize_p, convSize_p, 1, 1)));

                //////////*****************
                /*if(0){
                  ostringstream os1;
                  os1 << "PB_field_" << Int(thePix_p[0]) << "_" << Int(thePix_p[1]) << "_antpair_" << k <<"_"<<j ;
                  PagedImage<Float> thisScreen(pbShape, coords, String(os1));
                  LatticeExpr<Float> le(abs(pBScreen));
                  thisScreen.copyData(le);
                  }*/
                ////////*****************/

                //tim.show("after FFT ");
                //tim.mark();
                Int plane=0;
                for (uInt jj=0; jj < k; ++jj)
                    plane=plane+ndish-jj-1;
                plane=plane+j;
                begin[4]=plane;
                end[4]=plane;
                Slicer slplane(begin, end, Slicer::endIsLast);
                //cerr <<  "SHAPES " << convFunc_p(begin, end).shape() << "  " << pBScreen.get(false).shape() << " begin and end " << begin << "    " << end << endl;
                //convFunc_p(begin, end).copyMatchingPart(pBScreen.get(false));
                //weightConvFunc_p(begin, end).copyMatchingPart(pB2Screen.get(false));
                IPosition blcQ(4, pbShape(0)/8*3, pbShape(1)/8*3, 0, 0);
                IPosition trcQ(4,  blcQ[0]+ pbShape(0)/4-1, blcQ[1]+pbShape(1)/4-1 , nBeamPols-1, nBeamChans-1);

                //cerr << "blcQ " << blcQ << " trcQ " << trcQ << " pbShape " << pbShape << endl;
                Slicer slQ(blcQ, trcQ, Slicer::endIsLast);
                {
                    SubImage<Complex>  pBSSub(pBScreen, slQ, false);
                    SubLattice<Complex> cFTempSub(convFuncTemp,  slplane, true);
                    LatticeConcat<Complex> lc(4);
                    lc.setLattice(pBSSub);
                    //cerr << "SHAPES " << cFTempSub.shape() << "   " <<  lc.shape() << endl;
                    cFTempSub.copyData(lc);
                    //cFTempSub.copyData(pBScreen);
                }
                {
                    SubImage<Complex>  pB2SSub(pB2Screen, slQ, false);
                    SubLattice<Complex> cFTempSub2(weightConvFuncTemp,  slplane, true);
                    LatticeConcat<Complex> lc(4);
                    lc.setLattice(pB2SSub);
                    cFTempSub2.copyData(lc);
                    // cFTempSub2.copyData(pB2Screen);
                    //weightConvFuncTemp.putSlice(pB2Screen.get(false), begin);

                }
                //	  supportAndNormalize(plane, convSampling);
                supportAndNormalizeLatt( plane, convSampling, convFuncTemp,  weightConvFuncTemp);



                // tim.show("After search of support ");
            }

        }


        doneMainConv_p[actualConvIndex_p]=true;
        convFunctions_p.resize(actualConvIndex_p+1);
        convWeights_p.resize(actualConvIndex_p+1);
        convSupportBlock_p.resize(actualConvIndex_p+1);
	//Using conjugate change support to be larger of either
	if((nchan_p == 1) && getConjConvFunc) {
	  Int conjsupp=conjSupport(beamFreqs) ;
	  if(conjsupp > max(convSupport_p)){
	    convSupport_p=conjsupp;
	  }

	}
        convFunctions_p[actualConvIndex_p]= new Array<Complex>();
        convWeights_p[actualConvIndex_p]= new Array<Complex>();
        convSupportBlock_p[actualConvIndex_p]=new Vector<Int>();
        Int newConvSize=2*(max(convSupport_p)+2)*convSampling;
        Int newRealConvSize=newConvSize* Int(Double(convSamp)/Double(convSampling));
        Int lattSize=convFuncTemp.shape()(0);
        (*convSupportBlock_p[actualConvIndex_p])=convSupport_p;
		//cerr << "convsupport " << convSupport_p << endl;

        if(newConvSize < lattSize) {
            IPosition blc(5, (lattSize/2)-(newConvSize/2),
                          (lattSize/2)-(newConvSize/2),0,0,0);
            IPosition trc(5, (lattSize/2)+(newConvSize/2-1),
                          (lattSize/2)+(newConvSize/2-1), nBeamPols-1, nBeamChans-1,ndishpair-1);
            IPosition shp(5, newConvSize, newConvSize, nBeamPols, nBeamChans, ndishpair);

            convFunctions_p[actualConvIndex_p]= new Array<Complex>(IPosition(5, newRealConvSize, newRealConvSize, nBeamPols, nBeamChans, ndishpair ));
            convWeights_p[actualConvIndex_p]= new Array<Complex>(IPosition(5, newRealConvSize, newRealConvSize, nBeamPols, nBeamChans, ndishpair ));
            (*convFunctions_p[actualConvIndex_p])=resample(convFuncTemp.getSlice(blc,shp),Double(convSamp)/Double(convSampling));
            convSize_p=newRealConvSize;
            (*convWeights_p[actualConvIndex_p])=resample(weightConvFuncTemp.getSlice(blc, shp),Double(convSamp)/Double(convSampling));
	    //cerr << "nchan " << nchan_p << " getconj " << getConjConvFunc << endl;
       
        }
        else {
            newRealConvSize=lattSize* Int(Double(convSamp)/Double(convSampling));
            convFunctions_p[actualConvIndex_p]= new Array<Complex>(IPosition(5, newRealConvSize, newRealConvSize, nBeamPols, nBeamChans, ndishpair ));
            convWeights_p[actualConvIndex_p]= new Array<Complex>(IPosition(5, newRealConvSize, newRealConvSize, nBeamPols, nBeamChans, ndishpair ));

            (*convFunctions_p[actualConvIndex_p])=resample(convFuncTemp.get(),  Double(convSamp)/Double(convSampling));
            (*convWeights_p[actualConvIndex_p])=resample(weightConvFuncTemp.get(),  Double(convSamp)/Double(convSampling));
            convSize_p=newRealConvSize;
        }


	if((nchan_p == 1) && getConjConvFunc) {
	  fillConjConvFunc(beamFreqs);
	  /////////////////////////TESTOOO
	  /*PagedImage<Complex> SCREEN2(TiledShape(convFunctions_p[actualConvIndex_p]->shape()), TMP, "CONJU"+String::toString(actualConvIndex_p));
	  SCREEN2.put(*convFunctionsConjFreq_p[actualConvIndex_p]  );
	  */
	  ////////////////////////
	}

        convFunc_p.resize();
        weightConvFunc_p.resize();

    }
    else {
        convSize_p=max(*convSizes_p[actualConvIndex_p]);
        convSupport_p.resize();
        convSupport_p=*convSupportBlock_p[actualConvIndex_p];
    }
    /*
    rowMap.resize(vb.nRow());
    for (Int k=0; k < vb.nRow(); ++k){
      //plane of convfunc that match this pair of antennas
      rowMap(k)=antIndexToDiamIndex_p(vb.antenna1()(k))*ndish+
    antIndexToDiamIndex_p(vb.antenna2()(k));

    }
    */
    ////////////////TESTOOO
    //		 CoordinateSystem TMP = coords;
    //	  CoordinateUtil::addLinearAxes(TMP, Vector<String>(1,"gulu"), IPosition(1,nBeamChans)); 
    //	  PagedImage<Complex> SCREEN(TiledShape(convFunctions_p[actualConvIndex_p]->shape()), TMP, "NONCONJUVI2"+String::toString(actualConvIndex_p));
    //	  SCREEN.put(*convFunctions_p[actualConvIndex_p]  );
    //	   PagedImage<Complex> SCREEN3(TiledShape(convWeights_p[actualConvIndex_p]->shape()), TMP, "FTWEIGHTVI2"+String::toString(actualConvIndex_p));
    //	  SCREEN3.put(*convWeights_p[actualConvIndex_p]  );
	
    /////////////////

    makerowmap(vb, convFuncRowMap);
    ///need to deal with only the maximum of different baselines available in this
    ///vb
    ndishpair=max(convFuncRowMap)+1;

    convSupportBlock_p.resize(actualConvIndex_p+1);
    convSizes_p.resize(actualConvIndex_p+1);
    //convSupportBlock_p[actualConvIndex_p]=new Vector<Int>(ndishpair);
    //(*convSupportBlock_p[actualConvIndex_p])=convSupport_p;
    convSizes_p[actualConvIndex_p]=new Vector<Int> (ndishpair);

    /*    convFunctions_p[actualConvIndex_p]->resize(convSize_p, convSize_p, ndishpair);
    *(convFunctions_p[actualConvIndex_p])=convSave_p;
    convWeights_p[actualConvIndex_p]->resize(convSize_p, convSize_p, ndishpair);
    *(convWeights_p[actualConvIndex_p])=weightSave_p;
    */

    convFunc_p.resize();
	if((nchan_p == 1) && getConjConvFunc) {
	  // cerr << this << " recovering " << actualConvIndex_p <<  "   " <<convFunctionsConjFreq_p.size() << endl;
	  if(Int(convFunctionsConjFreq_p.size()) <= actualConvIndex_p){
	    fillConjConvFunc(beamFreqs);
	    
	  }
		convFunc_p=(*convFunctionsConjFreq_p[actualConvIndex_p]);
	}
	else{
		
		convFunc_p=(*convFunctions_p[actualConvIndex_p]);
	}
	
    weightConvFunc_p.resize();
    weightConvFunc_p=(*convWeights_p[actualConvIndex_p]);


    // cerr << "convfunc shapes " <<  convFunc_p.shape() <<  "   " << weightConvFunc_p.shape() << "  " << convSize_p << " pol " << nBeamPols << "  chan " << nBeamChans << " ndishpair " << ndishpair << endl;
    //convSupport_p.resize();
    //convSupport_p=(*convSupportBlock_p[actualConvIndex_p]);
    Bool delc;
    Bool delw;
    Double dirX=pixFieldDir(0);
    Double dirY=pixFieldDir(1);
    Complex *convstor=convFunc_p.getStorage(delc);
    Complex *weightstor=weightConvFunc_p.getStorage(delw);
    Int elconvsize=convSize_p;

    #pragma omp parallel default(none) firstprivate(convstor, weightstor, dirX, dirY, elconvsize, ndishpair, nBeamChans, nBeamPols)
    {
        #pragma omp for
        for(Int iy=0; iy<elconvsize; ++iy) {
            applyGradientToYLine(iy,  convstor, weightstor, dirX, dirY, elconvsize, ndishpair, nBeamChans, nBeamPols);

        }
    }///End of pragma

    convFunc_p.putStorage(convstor, delc);
    weightConvFunc_p.putStorage(weightstor, delw);



    //For now all have the same size convsize;
    convSizes_p[actualConvIndex_p]->set(convSize_p);

    //We have to get the references right now
    //    convFunc_p.resize();
    //convFunc_p.reference(*convFunctions_p[actualConvIndex_p]);
    //weightConvFunc_p.resize();
    //weightConvFunc_p.reference(*convWeights_p[actualConvIndex_p]);

    convFunc.reference(convFunc_p);
    weightConvFunc.reference(weightConvFunc_p);
    convsize=*convSizes_p[actualConvIndex_p];
    convSupport=convSupport_p;


}

typedef unsigned long long ooLong;

void HetArrayConvFunc::applyGradientToYLine(const Int iy, Complex*& convFunctions, Complex*& convWeights, const Double pixXdir, const Double pixYdir, Int convSize, const Int ndishpair, const Int nChan, const Int nPol) {
    Double cy, sy;

    SINCOS(Double(iy-convSize/2)*pixYdir, sy, cy);
    Complex phy(cy,sy) ;
    for (Int ix=0; ix<convSize; ix++) {
        Double cx, sx;
        SINCOS(Double(ix-convSize/2)*pixXdir, sx, cx);
        Complex phx(cx,sx) ;
        for (Int ipol=0; ipol< nPol; ++ipol) {
            //Int poloffset=ipol*nChan*ndishpair*convSize*convSize;
            for (Int ichan=0; ichan < nChan; ++ichan) {
                //Int chanoffset=ichan*ndishpair*convSize*convSize;
                for(Int iz=0; iz <ndishpair; ++iz) {
                    ooLong index=((ooLong(iz*nChan+ichan)*nPol+ipol)*ooLong(convSize)+ooLong(iy))*ooLong(convSize)+ooLong(ix);
                    convFunctions[index]= convFunctions[index]*phx*phy;
                    convWeights[index]= convWeights[index]*phx*phy;
                }
            }
        }

    }
}
Int  HetArrayConvFunc::conjSupport(const casacore::Vector<casacore::Double>& freqs){
  Double centerFreq=SpectralImageUtil::worldFreq(csys_p, 0.0);
  Double maxRatio=-1.0;
  for (Int k=0; k < freqs.shape()[0]; ++k) {
    //Double conjFreq=(centerFreq-freqs[k])+centerFreq;
    Double conjFreq=SynthesisUtils::conjFreq(freqs[k], centerFreq);
    if(maxRatio < conjFreq/freqs[k] )
      maxRatio=conjFreq/freqs[k];
  }
  return  Int(max(convSupport_p)*sqrt(maxRatio)/2.0)*2;
}
void HetArrayConvFunc::fillConjConvFunc(const Vector<Double>& freqs) {
    //cerr << "Actualconv index " << actualConvIndex_p << endl;
    convFunctionsConjFreq_p.resize(actualConvIndex_p+1);
    Double centerFreq=SpectralImageUtil::worldFreq(csys_p, 0.0);
    IPosition shp=convFunctions_p[actualConvIndex_p]->shape();
    convFunctionsConjFreq_p[actualConvIndex_p]=new Array<Complex>(shp, Complex(0.0));
    //cerr << "convsize " << convSize_p << " convsupport " << convSupport_p << endl;
    /*
    Double maxRatio=-1.0;
    for (Int k=0; k < freqs.shape()[0]; ++k) {
      Double conjFreq=(centerFreq-freqs[k])+centerFreq;
      if(maxRatio < conjFreq/freqs[k] )
	maxRatio=conjFreq/freqs[k];
    }
    */
    IPosition blc(5,0,0,0,0,0);
    IPosition trc=shp-1;
    /*
    IPosition trcOut=trc;
    IPosition trcOut(0)= Int(shp(0)*maxRatio/2.0)*2-1;
    IPosition trcOut(1)= Int(shp(1)*maxRatio/2.0)*2-1;
    */
    for (Int k=0; k < freqs.shape()[0]; ++k) {
      //Double conjFreq=(centerFreq-freqs[k])+centerFreq;
      Double conjFreq=SynthesisUtils::conjFreq(freqs[k], centerFreq);
        blc[3]=k;
        trc[3]=k;
        //cerr << "blc " << blc << " trc "<< trc << " ratio " << conjFreq/freqs[k] << endl; 
        //Matrix<Complex> convSlice((*convFunctions_p[actualConvIndex_p])(blc, trc).reform(IPosition(2, shp[0], shp[1])));
        Array<Complex> convSlice((*convFunctions_p[actualConvIndex_p])(blc, trc));
	//Array<Complex> weightSlice((*convWeights_p[actualConvIndex_p])(blc,trc));
        Array<Complex> conjFreqSlice(resample(convSlice, conjFreq/freqs[k]));
	Double ratio1= Double(Int(Double(convSlice.shape()(0))*conjFreq/freqs[k]/2.0)*2)/Double(convSlice.shape()(0));
	Double ratio2= Double(Int(Double(convSlice.shape()(1))*conjFreq/freqs[k]/2.0)*2)/Double(convSlice.shape()(1));
	//cerr << "resample shape " << conjFreqSlice.shape()  << " ratio " << ratio1*ratio2 << " trc " << trc << endl; 
        Array<Complex> conjSlice=(*convFunctionsConjFreq_p[actualConvIndex_p])(blc, trc);
        if(conjFreq > freqs[k]) {
            IPosition end=shp-1;
            IPosition beg(5,0,0,0,0,0);
            beg(0)=(conjFreqSlice.shape()(0)-shp(0))/2;
            beg(1)=(conjFreqSlice.shape()(1)-shp(1))/2;
			end(0)=beg(0)+shp(0)-1;
			end(1)=beg(1)+shp(1)-1;
            end[3]=0;
            conjSlice=conjFreqSlice(beg, end);
        }
        else {
            IPosition end=conjFreqSlice.shape()-1;
            end[3]=0;
            IPosition beg(5,0,0,0,0,0);
            beg(0)=(shp(0)-conjFreqSlice.shape()(0))/2;
            beg(1)=(shp(1)-conjFreqSlice.shape()(1))/2;
			end(0)+=beg(0);
			end(1)+=beg(1);
            conjSlice(beg, end)=conjFreqSlice;
        }
	//cerr << "SUMS " << sum(real(convSlice)) << "   new " << sum(real(conjSlice))/ratio1/ratio2 << endl; //" weight " << sum(real(weightSlice))/ratio1/ratio2<< endl;
	Complex renorm( 1.0/(ratio1*ratio2),0.0);
	conjSlice=conjSlice*renorm;
	//weightSlice=weightSlice*Complex(1.0/(ratio1*ratio2),0.0);

    }
   

}
Bool HetArrayConvFunc::toRecord(RecordInterface& rec) {

    try {
        rec.define("name", "HetArrayConvFunc");
        Int numConv=convFunctions_p.nelements();
        rec.define("ndefined", numConv);
        //rec.define("convfunctionmap", convFunctionMap_p);
        std::map<String, Int>::iterator it=vbConvIndex_p.begin();
        for (Int64 k=0; k < numConv; ++k) {
            rec.define("convfunctions"+String::toString(k), *(convFunctions_p[k]));
            rec.define("convweights"+String::toString(k), *(convWeights_p[k]));
            rec.define("convsizes"+String::toString(k), *(convSizes_p[k]));
            rec.define("convsupportblock"+String::toString(k), *(convSupportBlock_p[k]));
            rec.define(String("key")+String::toString(k), it->first);
            rec.define(String("val")+String::toString(k), it->second);
            it++;
        }
        rec.define("actualconvindex",  actualConvIndex_p);
        rec.define("donemainconv", doneMainConv_p);
        rec.define("vptable", vpTable_p);
        rec.define("pbclass", Int(pbClass_p));

    }
    catch(AipsError& x) {
        return false;
    }
    return true;

}

Bool HetArrayConvFunc::fromRecord(String& err, const RecordInterface& rec, Bool calcfluxscale) {
    //Force pbmath stuff and saved image stuff
    nchan_p=0;
    msId_p=-1;
    try {
        if(!rec.isDefined("name") || rec.asString("name") != "HetArrayConvFunc") {
            throw(AipsError("Wrong record to recover HetArray from"));
        }
        nDefined_p=rec.asInt("ndefined");
        //rec.get("convfunctionmap", convFunctionMap_p);
        convFunctions_p.resize(nDefined_p, true, false);
        convSupportBlock_p.resize(nDefined_p, true, false);
        convWeights_p.resize(nDefined_p, true, false);
        convSizes_p.resize(nDefined_p, true, false);
        vbConvIndex_p.erase(vbConvIndex_p.begin(), vbConvIndex_p.end());
        for (Int64 k=0; k < nDefined_p; ++k) {
            convFunctions_p[k]=new Array<Complex>();
            convWeights_p[k]=new Array<Complex>();
            convSizes_p[k]=new Vector<Int>();
            convSupportBlock_p[k]=new Vector<Int>();
            rec.get("convfunctions"+String::toString(k), *(convFunctions_p[k]));
            rec.get("convweights"+String::toString(k), *(convWeights_p[k]));
            rec.get("convsizes"+String::toString(k), *(convSizes_p[k]));
            rec.get("convsupportblock"+String::toString(k), *(convSupportBlock_p[k]));
            String key;
            Int val;
            rec.get(String("key")+String::toString(k), key);
            rec.get(String("val")+String::toString(k), val);
            vbConvIndex_p[key]=val;
        }
        //Now that we are calculating all phase gradients on the fly ..
        ///we should clean up some and get rid of the cached variables

        convSize_p= nDefined_p > 0 ? (*(convSizes_p[0]))[0] : 0;
        //convSave_p.resize();
        //rec.get("convsave", convSave_p);
        //weightSave_p.resize();
        //rec.get("weightsave", weightSave_p);
        rec.get("vptable", vpTable_p);
        rec.get("donemainconv", doneMainConv_p);
        //convSupport_p.resize();
        //rec.get("convsupport", convSupport_p);
        pbClass_p=static_cast<PBMathInterface::PBClass>(rec.asInt("pbclass"));
        calcFluxScale_p=calcfluxscale;
    }
    catch(AipsError& x) {
        err=x.getMesg();
        return false;
    }

    return true;
}


void HetArrayConvFunc::supportAndNormalize(Int plane, Int convSampling) {

    LogIO os;
    os << LogOrigin("HetArrConvFunc", "suppAndNorm")  << LogIO::NORMAL;
    // Locate support
    Int convSupport=-1;
    IPosition begin(5, 0, 0, 0, 0, plane);
    IPosition end(5, convFunc_p.shape()[0]-1,  convFunc_p.shape()[1]-1, 0, 0, plane);
    Matrix<Complex> convPlane(convFunc_p(begin, end).reform(IPosition(2,convFunc_p.shape()[0], convFunc_p.shape()[1]))) ;
    Float maxAbsConvFunc=max(amplitude(convPlane));
    Float minAbsConvFunc=min(amplitude(convPlane));
    Bool found=false;
    Int trial=0;
    for (trial=convSize_p/2-2; trial>0; trial--) {
        //Searching down a diagonal
        if(abs(convPlane(convSize_p/2-trial,convSize_p/2-trial)) >  (1.0e-2*maxAbsConvFunc) ) {
            found=true;
            trial=Int(sqrt(2.0*Float(trial*trial)));
	   
            break;
        }
    }
    if(!found) {
        if((maxAbsConvFunc-minAbsConvFunc) > (1.0e-2*maxAbsConvFunc))
            found=true;
        // if it drops by more than 2 magnitudes per pixel
        trial=( (10*convSampling) < convSize_p) ? 5*convSampling : (convSize_p/2 - 4*convSampling);
    }


    if(found) {
        if(trial < 5*convSampling)
            trial= ( (10*convSampling) < convSize_p) ? 5*convSampling : (convSize_p/2 - 4*convSampling);
        convSupport=Int(0.5+Float(trial)/Float(convSampling))+1;
        //support is really over the edge
        if( (convSupport*convSampling) >= convSize_p/2) {
            convSupport=convSize_p/2/convSampling-1;
        }
    }
    else {
        /*
        os << "Convolution function is misbehaved - support seems to be zero\n"
           << "Reasons can be: \nThe image definition not covering one or more of the pointings selected \n"
           << "Or no unflagged data in a given pointing"

           << LogIO::EXCEPTION;
        */
        //OTF may have flagged stuff ...
        convSupport=0;
    }
    //cerr << "trial " << trial << " convSupport " << convSupport << " convSize " << convSize_p << endl;
    convSupport_p(plane)=convSupport;
    Double pbSum=0.0;
    /*
    Double pbSum1=0.0;

    for (Int iy=-convSupport;iy<=convSupport;iy++) {
      for (Int ix=-convSupport;ix<=convSupport;ix++) {
        Complex val=convFunc_p.xyPlane(plane)(ix*convSampling+convSize_p/2,
    					  iy*convSampling+convSize_p/2);

        pbSum1+=sqrt(real(val)*real(val)+ imag(val)*imag(val));
      }
    }

    */
    if(convSupport >0) {
        IPosition blc(2, -convSupport*convSampling+convSize_p/2, -convSupport*convSampling+convSize_p/2);
        IPosition trc(2, convSupport*convSampling+convSize_p/2, convSupport*convSampling+convSize_p/2);
        for (Int chan=0; chan < convFunc_p.shape()[3]; ++chan) {
            begin[3]=chan;
            end[3]=chan;
            convPlane.resize();
            convPlane.reference(convFunc_p(begin, end).reform(IPosition(2,convFunc_p.shape()[0], convFunc_p.shape()[1])));
            pbSum=real(sum(convPlane(blc,trc)))/Double(convSampling)/Double(convSampling);
            if(pbSum>0.0) {
                (convPlane)=convPlane*Complex(1.0/pbSum,0.0);
                convPlane.resize();
                convPlane.reference(weightConvFunc_p(begin, end).reform(IPosition(2,convFunc_p.shape()[0], convFunc_p.shape()[1])));
		 
                (convPlane) =(convPlane)*Complex(1.0/pbSum,0.0);
            }
            else {
                os << "Convolution function integral is not positive"
                   << LogIO::EXCEPTION;
            }
        }
    }
    else {
        //no valid convolution for this pointing
        for (Int chan=0; chan < convFunc_p.shape()[3]; ++chan) {
            begin[3]=chan;
            end[3]=chan;
            convFunc_p(begin, end).set(Complex(0.0));
            weightConvFunc_p(begin, end).set(Complex(0.0));
            //convFunc_p.xyPlane(plane).set(0.0);
            //weightConvFunc_p.xyPlane(plane).set(0.0);
        }
    }

}

void HetArrayConvFunc::supportAndNormalizeLatt(Int plane, Int convSampling, TempLattice<Complex>& convFuncLat,
        TempLattice<Complex>& weightConvFuncLat) {

    LogIO os;
    os << LogOrigin("HetArrConvFunc", "suppAndNorm")  << LogIO::NORMAL;
    // Locate support
    Int convSupport=-1;
    ///Use largest channel as highest freq thus largest conv func
    IPosition begin(5, 0, 0, 0, convFuncLat.shape()(3)-1, plane);
    IPosition shape(5, convFuncLat.shape()[0],  convFuncLat.shape()[1], 1, 1, 1);
    //Int convSize=convSize_p;
    Int convSize=shape(0);
    ///use FT weightconvlat as it is wider
    Matrix<Complex> convPlane=weightConvFuncLat.getSlice(begin, shape, true);
    Float maxAbsConvFunc, minAbsConvFunc;
    IPosition minpos, maxpos;
    minMax(minAbsConvFunc, maxAbsConvFunc, minpos, maxpos, amplitude(convPlane));
     Bool found=false;
    Int trial=0;
    Float cutlevel=2.5e-2;
    //numeric needs a larger ft
    for (uInt k=0; k < antMath_p.nelements() ; ++k){
      if((antMath_p[k]->whichPBClass()) == PBMathInterface::NUMERIC)
	cutlevel=5e-3;
    }
<<<<<<< HEAD
    for (trial=0; trial< (convSize/2-2); ++trial) {
      ///largest along either axis
      if((abs(convPlane(convSize/2-trial-1,convSize/2-1)) <  (cutlevel*maxAbsConvFunc)) &&(abs(convPlane(convSize/2-1,convSize/2-trial-1)) <  (cutlevel*maxAbsConvFunc)) )// || (real(convPlane(convSize/2-trial-2,convSize/2-trial-2)) <0.0  )) 
     { 
//|| (real(convPlane(convSize/2-trial-2,convSize/2-trial-2)) <0.0  )) {
=======
    for (trial=0; trial< (convSize-max(maxpos.asVector())-2); ++trial) {
      ///largest along either axis
      //cerr << "rat1 " << abs(convPlane(maxpos[0]-trial,maxpos[1]))/maxAbsConvFunc << " rat2 " << abs(convPlane(maxpos[0],maxpos[1]-trial))/maxAbsConvFunc << endl;
      if((abs(convPlane(maxpos[0]-trial, maxpos[1])) <  (cutlevel*maxAbsConvFunc)) &&(abs(convPlane(maxpos[0],maxpos[1]-trial)) <  (cutlevel*maxAbsConvFunc)) )
	{
>>>>>>> a57cf4ce
            found=true;
            //trial=Int(sqrt(2.0*Float(trial*trial)));
	    
            break;
        }
    }
    if(!found) {
      if((maxAbsConvFunc-minAbsConvFunc) > (cutlevel*maxAbsConvFunc))
            found=true;
        // if it drops by more than 2 magnitudes per pixel
        //trial=( (10*convSampling) < convSize) ? 5*convSampling : (convSize/2 - 4*convSampling);
      trial=convSize/2 - 4*convSampling;
    }

    if(found) {
        if(trial < 5*convSampling)
            trial= ( (10*convSampling) < convSize) ? 5*convSampling : (convSize/2 - 4*convSampling);
        convSupport=(Int(0.5+Float(trial)/Float(convSampling)))+1 ;
	//cerr << "convsupp " << convSupport << endl;
        //support is really over the edge
        if( (convSupport*convSampling) >= convSize/2) {
            convSupport=convSize/2/convSampling-1;
        }
    }
    else {
        /*
        os << "Convolution function is misbehaved - support seems to be zero\n"
           << "Reasons can be: \nThe image definition not covering one or more of the pointings selected \n"
           << "Or no unflagged data in a given pointing"

           << LogIO::EXCEPTION;
        */
        //OTF may have flagged stuff ...
        convSupport=0;
    }
    convSupport_p(plane)=convSupport;
    Double pbSum=0.0;
    /*
    Double pbSum1=0.0;

    for (Int iy=-convSupport;iy<=convSupport;iy++) {
      for (Int ix=-convSupport;ix<=convSupport;ix++) {
        Complex val=convFunc_p.xyPlane(plane)(ix*convSampling+convSize_p/2,
    					  iy*convSampling+convSize_p/2);

        pbSum1+=sqrt(real(val)*real(val)+ imag(val)*imag(val));
      }
    }

    */
    //cerr << "convSize_p " << convSize_p <<  " convSize " << convSize << endl;
    if(convSupport >0) {
        IPosition blc(2, -convSupport*convSampling+convSize/2, -convSupport*convSampling+convSize/2);
        IPosition trc(2, convSupport*convSampling+convSize/2, convSupport*convSampling+convSize/2);
        for (Int chan=0; chan < convFuncLat.shape()[3]; ++chan) {
            begin[3]=chan;
            //end[3]=chan;
            convPlane.resize();
            convPlane=convFuncLat.getSlice(begin, shape, true);
            pbSum=real(sum(convPlane(blc,trc)))/Double(convSampling)/Double(convSampling);
            if(pbSum>0.0) {
                (convPlane)=convPlane*Complex(1.0/pbSum,0.0);
                convFuncLat.putSlice(convPlane, begin);
                convPlane.resize();
                convPlane=weightConvFuncLat.getSlice(begin, shape, true);
		Double pbSum1=0.0;
		pbSum1=real(sum(convPlane(blc,trc)))/Double(convSampling)/Double(convSampling);
                (convPlane) =(convPlane)*Complex(1.0/pbSum1,0.0);
                weightConvFuncLat.putSlice(convPlane, begin);
            }
            else {
                os << "Convolution function integral is not positive"
                   << LogIO::EXCEPTION;
            }
        }
    }
    else {
        //no valid convolution for this pointing
        for (Int chan=0; chan < convFuncLat.shape()[3]; ++chan) {
            begin[3]=chan;
            //end[3]=chan;
            convPlane.resize(shape[0], shape[1]);
            convPlane.set(Complex(0.0));
            convFuncLat.putSlice(convPlane, begin);
            weightConvFuncLat.putSlice(convPlane, begin);
            //convFunc_p.xyPlane(plane).set(0.0);
            //weightConvFunc_p.xyPlane(plane).set(0.0);
        }
    }

}

Int HetArrayConvFunc::factorial(Int n) {
    Int fact=1;
    for (Int k=1; k<=n; ++k)
        fact *=k;
    return fact;
}


Int HetArrayConvFunc::checkPBOfField(const vi::VisBuffer2& vb,
                                     Vector<Int>& /*rowMap*/, const MVDirection& extraShift, const Bool useExtraShift) {

  toPix(vb, extraShift, useExtraShift);
    Vector<Int> pixdepoint(2);
    convertArray(pixdepoint, thePix_p);
    if((pixdepoint(0) < 0) ||  pixdepoint(0) >= nx_p || pixdepoint(1) < 0 ||
            pixdepoint(1) >=ny_p) {
        //cout << "in pix de point off " << pixdepoint << endl;
        return 2;
    }
    String pointingid=String::toString(pixdepoint(0))+"_"+String::toString(pixdepoint(1));
    //Int fieldid=vb.fieldId();
    String msid=vb.msName(true);
    //If channel or pol length has changed underneath...then its time to
    //restart the map
    /*
    if(convFunctionMap_p.ndefined() > 0){
      if ((fluxScale_p.shape()[3] != nchan_p) || (fluxScale_p.shape()[2] != npol_p)){
    convFunctionMap_p.clear();
      }
    }

    */
    if(convFunctionMap_p.nelements() > 0) {
        if (calcFluxScale_p && ((fluxScale_p.shape()[3] != nchan_p) || (fluxScale_p.shape()[2] != npol_p))) {
            convFunctionMap_p.resize();
            nDefined_p=0;
        }
    }
    //String mapid=msid+String("_")+pointingid;
    /*
    if(convFunctionMap_p.ndefined() == 0){
      convFunctionMap_p.define(mapid, 0);
      actualConvIndex_p=0;
      fluxScale_p=TempImage<Float>(IPosition(4,nx_p,ny_p,npol_p,nchan_p), csys_p);
      filledFluxScale_p=false;
      fluxScale_p.set(0.0);
      return -1;
    }
    */
    if(convFunctionMap_p.nelements() == 0) {
        convFunctionMap_p.resize(nx_p*ny_p);
        convFunctionMap_p.set(-1);
        convFunctionMap_p[pixdepoint[1]*nx_p+pixdepoint[0]]=0;
        nDefined_p=1;
        actualConvIndex_p=0;
        if(calcFluxScale_p) {
            fluxScale_p=TempImage<Float>(IPosition(4,nx_p,ny_p,npol_p,nchan_p), csys_p);
            filledFluxScale_p=false;
            fluxScale_p.set(0.0);
        }
        return -1;
    }

    // if(!convFunctionMap_p.isDefined(mapid)){
    //  actualConvIndex_p=convFunctionMap_p.ndefined();
    //  convFunctionMap_p.define(mapid, actualConvIndex_p);
    if(convFunctionMap_p[pixdepoint[1]*nx_p+pixdepoint[0]] <0) {
        actualConvIndex_p=nDefined_p;
        convFunctionMap_p[pixdepoint[1]*nx_p+pixdepoint[0]]=nDefined_p;
        // ++nDefined_p;
        nDefined_p=1;
        return -1;
    }
    else {
        /*
        actualConvIndex_p=convFunctionMap_p[pixdepoint[1]*nx_p+pixdepoint[0]];
        convFunc_p.resize(); // break any reference
        weightConvFunc_p.resize();
        convSupport_p.resize();
        //Here we will need to use the right xyPlane for different PA range
        //and frequency may be
        convFunc_p.reference(*convFunctions_p[actualConvIndex_p]);
        weightConvFunc_p.reference(*convWeights_p[actualConvIndex_p]);
        //Again this for one time of antenna only later should be fixed for all
        // antennas independently
        //these are not really needed right now
        convSupport_p=(*convSupportBlock_p[actualConvIndex_p]);
        convSize_p=(*convSizes_p[actualConvIndex_p])[0];
        makerowmap(vb, rowMap);
        */
        actualConvIndex_p=0;
        return -1;
    }

    return 1;


}

void HetArrayConvFunc::makerowmap(const vi::VisBuffer2& vb,
                                  Vector<Int>& rowMap) {

    uInt ndish=antMath_p.nelements();
    rowMap.resize(vb.nRows());
    for (Int k=0; k < vb.nRows(); ++k) {
        Int index1=antIndexToDiamIndex_p(vb.antenna1()(k));
        Int index2=antIndexToDiamIndex_p(vb.antenna2()(k));
        if(index2 < index1) {
            index1=index2;
            index2=antIndexToDiamIndex_p(vb.antenna1()(k));
        }
        Int plane=0;
        for (Int jj=0; jj < index1; ++jj)
            plane=plane+ndish-jj-1;
        plane=plane+index2;
        //plane of convfunc that match this pair of antennas
        rowMap(k)=plane;

    }

}

Array<Complex> HetArrayConvFunc::resample(const Array<Complex>& inarray, const Double factor) {

    Double nx=Double(inarray.shape()(0));
    Double ny=Double(inarray.shape()(1));
    IPosition shp=inarray.shape();
    shp(0)=Int(nx*factor/2.0)*2;
    shp(1)=Int(ny*factor/2.0)*2;
    Int newNx=shp(0);
    Int newNy=shp(1);
    
    Array<Complex> out(shp, 0.0);
   // cerr << "SHP " << shp << endl;
    
   IPosition incursor=IPosition(inarray.shape().nelements(),1);
    incursor[0]=nx;
    incursor[1]=ny;
    IPosition outcursor=IPosition(inarray.shape().nelements(),1);
    outcursor[0]=shp[0];
    outcursor[1]=shp[1];
    ArrayIterator<Complex> inIt(inarray, IPosition(2,0,1), True);
    ArrayIterator<Complex> outIt(out, IPosition(2,0,1),True);
    inIt.origin();
    outIt.origin();
    //for (zzz=0; zzz< shp.(4); ++zzz){
    //  for(yyy=0; yyy< shp.(3); ++yyy){
    // for(xxx=0; xxx< shp.(2); ++xxx){
    while(!inIt.pastEnd()) {
       // cerr << "Iter shape " << inIt.array().shape() << endl;
        Matrix<Complex> inmat;
        inmat=inIt.array();    
        //Matrix<Float> leReal=real(Matrix<Complex>(inIt.array()));
        //Matrix<Float> leImag=imag(Matrix<Complex>(inIt.array()));
        Matrix<Float> leReal=real(inmat);
        Matrix<Float> leImag=imag(inmat);
        Bool leRealCopy, leImagCopy;
        Float *realptr=leReal.getStorage(leRealCopy);
        Float *imagptr=leImag.getStorage(leImagCopy);
        Bool isCopy;
        Matrix<Complex> outMat(outIt.array());
        Complex *intPtr=outMat.getStorage(isCopy);
        Float realval, imagval;
#ifdef _OPENMP
        omp_set_nested(0);
#endif
        #pragma omp parallel for default(none) private(realval, imagval) firstprivate(intPtr, realptr, imagptr, nx, ny, newNx, newNy) shared(leReal, leImag)

        for (Int k =0; k < newNy; ++k) {
            Double y =Double(k)/Double(newNy)*Double(ny);

            for (Int j=0; j < newNx; ++j) {
                //      Interpolate2D interp(Interpolate2D::LANCZOS);
                Double x=Double(j)/Double(newNx)*Double(nx);
                //interp.interp(realval, where, leReal);
                realval=interpLanczos(x , y, nx, ny,
                                      realptr);
                imagval=interpLanczos(x , y, nx, ny,
                                      imagptr);
                //interp.interp(imagval, where, leImag);
                intPtr[k*Int(newNx)+j]=Complex(realval, imagval);
            }

        }
        outMat.putStorage(intPtr, isCopy);
        leReal.putStorage(realptr, leRealCopy);
        leImag.putStorage(imagptr, leImagCopy);
        inIt.next();
        outIt.next();
    }
    return out;
}
Matrix <Complex> HetArrayConvFunc::resample2(const Matrix<Complex>& inarray, const Double factor) {

    Double nx=Double(inarray.shape()(0));
    Double ny=Double(inarray.shape()(1));
    IPosition shp=inarray.shape();
    shp(0)=Int(nx*factor/2.0)*2;
    shp(1)=Int(ny*factor/2.0)*2;

    
    Matrix<Complex> outMat(shp, Complex(0.0));
    
    
   
     {
        //cerr << "Iter shape " << inarray.shape() << endl;
        
        Matrix<Float> leReal=real(inarray);
        Matrix<Float> leImag=imag(inarray);
        Bool leRealCopy, leImagCopy;
        Float *realptr=leReal.getStorage(leRealCopy);
        Float *imagptr=leImag.getStorage(leImagCopy);
        Bool isCopy;
        Complex *intPtr=outMat.getStorage(isCopy);
        Float realval, imagval;
#ifdef _OPENMP
//        omp_set_nested(0);
#endif
 //       #pragma omp parallel for default(none) private(realval, imagval) firstprivate(intPtr, realptr, imagptr, nx, ny) shared(leReal, leImag)

        for (Int k =0; k < shp(1); ++k) {
            Double y =Double(k)/Double(shp(1))*Double(ny);

            for (Int j=0; j < Int(nx*factor); ++j) {
                //      Interpolate2D interp(Interpolate2D::LANCZOS);
                Double x=Double(j)/Double(factor);
                //interp.interp(realval, where, leReal);
                realval=interpLanczos(x , y, nx, ny,
                                      realptr);
                imagval=interpLanczos(x , y, nx, ny,
                                      imagptr);
                //interp.interp(imagval, where, leImag);
                intPtr[k*Int(nx*factor)+j]=Complex(realval, imagval);
            }

        }
        outMat.putStorage(intPtr, isCopy);
        leReal.putStorage(realptr, leRealCopy);
        leImag.putStorage(imagptr, leImagCopy);
        
     
    }
    return outMat;
}
Float HetArrayConvFunc::sinc(const Float x)  {
    if (x == 0) {
        return 1;
    }
    return sin(C::pi * x) / (C::pi * x);
}
Float HetArrayConvFunc::interpLanczos( const Double& x , const Double& y, const Double& nx, const Double& ny,   const Float* data, const Float a) {
    Double floorx = floor(x);
    Double floory = floor(y);
    Float result=0.0;
    if (floorx < a || floorx >= nx - a || floory < a || floory >= ny - a) {
        result = 0;
        return result;
    }
    for (Float i = floorx - a + 1; i <= floorx + a; ++i) {
        for (Float j = floory - a + 1; j <= floory + a; ++j) {
            result += Float(Double(data[Int(j*nx+i)]) * sinc(x - i)*sinc((x-i)/ a) * sinc(y - j)*sinc((y-j)/ a));
        }
    }
    return result;
}

ImageInterface<Float>&  HetArrayConvFunc::getFluxScaleImage() {
    if(!calcFluxScale_p)
        throw(AipsError("Programmer Error: flux image cannot be retrieved"));
    if(!filledFluxScale_p) {
        //The best flux image for a heterogenous array is the weighted coverage
        fluxScale_p.copyData(*(convWeightImage_p));
        IPosition blc(4,nx_p, ny_p, npol_p, nchan_p);
        IPosition trc(4, ny_p, ny_p, npol_p, nchan_p);
        blc(0)=0;
        blc(1)=0;
        trc(0)=nx_p-1;
        trc(1)=ny_p-1;

        for (Int j=0; j < npol_p; ++j) {
            for (Int k=0; k < nchan_p ; ++k) {

                blc(2)=j;
                trc(2)=j;
                blc(3)=k;
                trc(3)=k;
                Slicer sl(blc, trc, Slicer::endIsLast);
                SubImage<Float> fscalesub(fluxScale_p, sl, true);
                Float planeMax;
                LatticeExprNode LEN = max( fscalesub );
                planeMax =  LEN.getFloat();
                if(planeMax !=0) {
                    fscalesub.copyData( (LatticeExpr<Float>) (fscalesub/planeMax));

                }
            }
        }
        filledFluxScale_p=true;
    }


    return fluxScale_p;

}

void HetArrayConvFunc::sliceFluxScale(Int npol) {
    IPosition fshp=fluxScale_p.shape();
    if (fshp(2)>npol) {
        npol_p=npol;
        // use first npol planes...
        IPosition blc(4,0,0,0,0);
        IPosition trc(4,fluxScale_p.shape()(0)-1, fluxScale_p.shape()(1)-1,npol-1,fluxScale_p.shape()(3)-1);
        Slicer sl=Slicer(blc, trc, Slicer::endIsLast);
        //writeable if possible
        SubImage<Float> fluxScaleSub = SubImage<Float> (fluxScale_p, sl, true);
        SubImage<Float> convWeightImageSub = SubImage<Float> (*convWeightImage_p, sl, true);
        fluxScale_p = TempImage<Float>(fluxScaleSub.shape(),fluxScaleSub.coordinates());
        convWeightImage_p = new TempImage<Float> (convWeightImageSub.shape(),convWeightImageSub.coordinates());
        LatticeExpr<Float> le(fluxScaleSub);
        fluxScale_p.copyData(le);
        LatticeExpr<Float> le2(convWeightImageSub);
        convWeightImage_p->copyData(le2);
    }
}
} // namespace refim end
} //# NAMESPACE CASA - END



<|MERGE_RESOLUTION|>--- conflicted
+++ resolved
@@ -511,14 +511,9 @@
 	Double centerFreq=SpectralImageUtil::worldFreq(csys_p, 0.0);
 	SpectralCoordinate conjSpCoord=spCoord;
 		//cerr << "centreFreq " << centerFreq << " beamFreqs " << beamFreqs(0) << "  " << beamFreqs(1) << endl;
-<<<<<<< HEAD
-	conjSpCoord.setReferenceValue(Vector<Double>(1, sqrt(2*centerFreq*centerFreq-beamFreqs(0)*beamFreqs(0))));
-		///Increment should go in the reverse direction
-=======
 	conjSpCoord.setReferenceValue(Vector<Double>(1,SynthesisUtils::conjFreq(beamFreqs[0], centerFreq)));
 	///Increment should go in the reverse direction
 	////Do a tabular spectral coordinate for more than 1 channel 
->>>>>>> a57cf4ce
 	if(beamFreqs.nelements() >1){
 	  Vector<Double> conjFreqs(beamFreqs.nelements());
 	  for (uInt kk=0; kk< beamFreqs.nelements(); ++kk){
@@ -1227,19 +1222,11 @@
       if((antMath_p[k]->whichPBClass()) == PBMathInterface::NUMERIC)
 	cutlevel=5e-3;
     }
-<<<<<<< HEAD
-    for (trial=0; trial< (convSize/2-2); ++trial) {
-      ///largest along either axis
-      if((abs(convPlane(convSize/2-trial-1,convSize/2-1)) <  (cutlevel*maxAbsConvFunc)) &&(abs(convPlane(convSize/2-1,convSize/2-trial-1)) <  (cutlevel*maxAbsConvFunc)) )// || (real(convPlane(convSize/2-trial-2,convSize/2-trial-2)) <0.0  )) 
-     { 
-//|| (real(convPlane(convSize/2-trial-2,convSize/2-trial-2)) <0.0  )) {
-=======
     for (trial=0; trial< (convSize-max(maxpos.asVector())-2); ++trial) {
       ///largest along either axis
       //cerr << "rat1 " << abs(convPlane(maxpos[0]-trial,maxpos[1]))/maxAbsConvFunc << " rat2 " << abs(convPlane(maxpos[0],maxpos[1]-trial))/maxAbsConvFunc << endl;
       if((abs(convPlane(maxpos[0]-trial, maxpos[1])) <  (cutlevel*maxAbsConvFunc)) &&(abs(convPlane(maxpos[0],maxpos[1]-trial)) <  (cutlevel*maxAbsConvFunc)) )
 	{
->>>>>>> a57cf4ce
             found=true;
             //trial=Int(sqrt(2.0*Float(trial*trial)));
 	    
