from __future__ import absolute_import
from __future__ import print_function
import os
import shutil
import unittest
import filecmp
import pprint
import numpy as np
from numpy import array
import ast

from casatasks.private.casa_transition import is_CASA6
if is_CASA6:
    import sys

    from casatasks import flagcmd, flagdata, mstransform, setjy, delmod, split
    from casatools import ctsys, agentflagger, table, measures, quanta
    from casatasks.private.parallel.parallel_task_helper import ParallelTaskHelper
    from casatasks.private import flaghelper as fh

    ### for testhelper import
    sys.path.append(os.path.abspath(os.path.dirname(__file__)))
    import testhelper as th

    # CASA6 doesn't need defaul
    def default(atask):
        pass

    ctsys_resolve = ctsys.resolve
else:
    from tasks import flagcmd, flagdata, mstransform, setjy, delmod, split
    from taskinit import aftool as agentflagger
    from taskinit import tbtool as table
    from taskinit import metool as measures
    from taskinit import qatool as quanta
    from __main__ import default
    from parallel.parallel_task_helper import ParallelTaskHelper
    import flaghelper as fh
    import testhelper as th

    def ctsys_resolve(apath):
        dataPath = os.path.join(os.environ['CASAPATH'].split()[0],'data')
        return os.path.join(dataPath,apath)

#from IPython.kernel.core.display_formatter import PPrintDisplayFormatter

#
# Test of flagdata modes
#

def check_eq(result, total, flagged):

    print("%s of %s data was flagged, expected %s of %s" % \
    (result['flagged'], result['total'], flagged, total))
    assert result['total'] == total, \
               "%s data in total; %s expected" % (result['total'], total)
    assert result['flagged'] == flagged, \
           "%s flags set; %s expected" % (result['flagged'], flagged)

def create_input(str_text, filename):
    '''Save the string in a text file'''
    
    inp = filename
    cmd = str_text
    
    # remove file first
    if os.path.exists(inp):
        os.system('rm -f '+ inp)
        
    # save to a file    
    with open(inp, 'w') as f:
        f.write(cmd)
        
    f.close()
    
    return

# Path for data
datapath = ctsys_resolve("regression/unittest/flagdata")

# Pick up alternative data directory to run tests on MMSs
testmms = False
if 'TEST_DATADIR' in os.environ:   
    DATADIR = str(os.environ.get('TEST_DATADIR'))+'/flagdata/'
    if os.path.isdir(DATADIR):
        testmms = True
        datapath = DATADIR

print('flagdata tests will use data from '+datapath)         

# jagonzal (CAS-4287): Add a cluster-less mode to by-pass parallel processing for MMSs as requested 
if 'BYPASS_PARALLEL_PROCESSING' in os.environ:
    ParallelTaskHelper.bypassParallelProcessing(1)

# Local copy of the agentflagger tool
aflocal = agentflagger()


class test_dict_consolidation(unittest.TestCase):
    '''This could find a better place of its own, somewhere for unit tests of the parallel
    helper functions, as it can be tested independently from the tasks. For now it's
    a start as a bunch of checks specific to flagdata dictionaries and rflag in particular'''
    def test_flagdata_dict_consolidation(self):
        '''flagdata:: test return dictionary consolidation functions from parallel_task_helper'''

        def assert_dict_allclose(dicta, dictb):
            """
            Recursively assert: are dicta and dictb "allclose", in the sense that
            numpy array values will be approx-compared using np.assert_allclose()?
            Values of different types will be compared using unittest.assertEqual()

            np.assert_equal handles dictionaries but only supports exact comparisons.
            All other np. approx comparison functions don't seem to support arbitrary
            dictionaries
            """
            if not dicta:
                self.assertEqual(dicta, dictb)
                return

            for key, vala in dicta.items():
                valb = dictb[key]
                if type(vala) == dict:
                    assert_dict_allclose(vala, valb)
                elif type(vala) == np.ndarray:
                    np.testing.assert_allclose(vala, valb, rtol=1e-3)
                else:
                    self.assertEqual(vala, valb)

        # flagdata-returned dicts and their consolidated dicts
        ret_bogus = {'i_am_bogus': 3}
        cons_bogus = None

        # free version of rflag return dict for Four_ants_3C286_mms.ms
        ret_rflag_4ants_single = {'nreport': 1, 'report0':
                                  {'freqdev': array([[1, 0, 3.1-0o2], [1, 1, 2.8-0o2],
                                                     [1, 2, 2.3-0o2], [1, 3, 2.1-0o2],
                                                     [1, 4, 2.5-0o2], [1, 5, 1.6-0o2],
                                                     [2, 10, 3.6-0o2], [2, 11, 2.6-0o2],
                                                     [2, 12, 1.6-0o2], [2, 13, 1.7-0o2],
                                                     [3, 14, 1.2-0o2], [3, 15, 9.4-0o3]]),
                                   'name': 'Rflag',
                                   'timedev': array([[1, 0.0, 7.0-0o3], [1, 1, 5.9-0o3],
                                                   [1, 2, 5.7-0o3], [1, 3, 5.3-0o3],
                                                   [1, 4, 7.7-0o3], [1, 5, 5.2-0o3],
                                                   [2, 10, 2.7-0o2], [2, 11, 8.9-0o3],
                                                   [2, 12, 6.2-0o3], [2, 13, 4.9-0o3],
                                                   [3, 14, 3.6-0o3], [3, 15, 3.5-0o3]]),
                                   'type': 'rflag'}, 'type': 'list'}
        ret_rflag_4ants_1rep = { '/path/to/dummy.ms/SUBMSS/dummy.ms.0000.ms':
                            ret_rflag_4ants_single}
        cons_rflag_4ants_1rep = ret_rflag_4ants_single

        names_6rep = ['/path/to/dummy.ms/SUBMSS/dummy.ms.000{0}.ms'.format(idx) for idx in
                      range(6)]
        ret_rflag_4ants_6rep = dict(zip(names_6rep, 6*[ret_rflag_4ants_single]))
        cons_rflag_4ants_6rep = ret_rflag_4ants_single

        # free version of rflag return dict for ALMA uid___A002_X30a93d_X43e_small.ms
        ret_x43e = {'/path/to/x43e.ms/SUBMSS/x43e.ms.0000.ms':
                    {'type': 'list', 'report0':
                     {'freqdev': array([[0, 1, 0.00330866]]),
                      'type': 'rflag', 'name': 'Rflag',
                      'timedev': array([[0, 1, 1.96219644e-04]])}, 'nreport': 1},
                    '/path/to/x43e.ms/SUBMSS/x43e.ms.0003.ms':
                    {'type': 'list', 'report0':
                     {'freqdev': array([[2, 3, 0]]),
                      'type': 'rflag', 'name': 'Rflag',
                      'timedev': array([[2, 3, 0.01768084]])},
                     'nreport': 1},
                    '/path/to/x43e.ms/SUBMSS/x43e.ms.0001.ms':
                    {'type': 'list', 'report0':
                     {'freqdev': array([[2, 2, 0.0054054], [3, 3, 0]]),
                      'type': 'rflag', 'name': 'Rflag',
                      'timedev': array([[2, 2, 0.02742571], [3, 3, 0.01728651]])},
                     'nreport': 1},
                    '/path/to/x43e.ms/SUBMSS/x43e.ms.0002.ms':
                    {'type': 'list', 'report0':
                     {'freqdev': array([[3, 2, 0.00540063]]),
                      'type': 'rflag', 'name': 'Rflag',
                      'timedev': array([[3, 2,  0.02657252]])},
                     'nreport': 1}}
        cons_x43e = {'type': 'list', 'report0':
                     {'type': 'rflag', 'freqdev':
                      array([[0, 1, 0.00330866], [2, 2, 0.0054054],
                             [2, 3, 0], [3, 2, 0.00540063], [3, 3, 0]]),
                      'name': 'Rflag', 'timedev':
                      array([[0, 1, 1.96219644e-04], [2, 2, 2.74257102e-02],
                             [2, 3, 1.76808392e-02], [3, 2, 2.65725189e-02],
                             [3, 3, 1.72865119e-02]])},
                     'nreport': 1}

        # free version of rflag return dict for ngc5921.ms
        ret_ngc5921 = {'/path/to/ngc5921.ms/SUBMSS/ngc5921.ms.0002.ms':
                       {'type': 'list', 'report0': {
                           'freqdev': array([[0, 0, 0.15954576], [1, 0, 0.11957453]]),
                           'type': 'rflag', 'name': 'Rflag',
                           'timedev': array([[0, 0, 0.03786448], [1, 0, 0.03808762]])},
                        'nreport': 1},
                       '/path/to/ngc5921.ms/SUBMSS/ngc5921.ms.0000.ms':
                       {'type': 'list', 'report0': {'freqdev': array([[2, 0, 0.10978827]]),
                                                    'type': 'rflag', 'name': 'Rflag',
                                                    'timedev': array([[2, 0, 0.0282818]])},
                        'nreport': 1},
                       '/path/to/ngc5921.ms/SUBMSS/ngc5921.ms.0003.ms':
                       {'type': 'list', 'report0': {'freqdev': array([[1, 0, 0.11688346]]),
                                                    'type': 'rflag', 'name': 'Rflag',
                                                    'timedev': array([[1, 0, 0.03754368]])},
                        'nreport': 1},
                       '/path/to/ngc5921.ms/SUBMSS/ngc5921.ms.0001.ms':
                       {'type': 'list', 'report0': {'freqdev': array([[1, 0, 0.1189428],
                                                                      [2, 0, 0.10868936]]),
                                                    'type': 'rflag', 'name': 'Rflag',
                                                    'timedev': array([[1, 0, 4.12124127e-04],
                                                                      [2, 0, 2.73353433e-02]])},
                        'nreport': 1}}
        cons_ngc5921 =  {'type': 'list', 'report0':
                         {'type': 'rflag', 'name': 'Rflag','freqdev':
                          array([[0, 0, 0.15954576], [1, 0, 0.1189428], [2, 0, 0.10923881]]),
                           'timedev':
                          array([[0, 0, 0.03786448], [1, 0, 0.03754368], [2, 0, 0.02780857]])},
                         'nreport': 1}

        multi_dicts = [ret_bogus, ret_rflag_4ants_1rep, ret_rflag_4ants_6rep,
                      ret_x43e, ret_ngc5921]
        expected_cons = [cons_bogus, cons_rflag_4ants_1rep, cons_rflag_4ants_6rep,
                         cons_x43e, cons_ngc5921]

        for multi, exp_cons in zip(multi_dicts, expected_cons):
            cons = ParallelTaskHelper.consolidateResults(multi, 'flagdata')
            assert_dict_allclose(cons, exp_cons)


# Base class which defines setUp functions
# for importing different data sets
class test_base(unittest.TestCase):
    def setUp_flagdatatest(self):
        '''VLA data set, scan=2500~2600 spw=0 1 chan, RR,LL'''
        self.vis = "flagdatatest.ms"

        if os.path.exists(self.vis):
            print("The MS is already around, just unflag")
        else:
            print("Moving data...")
            os.system('cp -RH '+os.path.join(datapath,self.vis)+' '+ self.vis)

        os.system('rm -rf ' + self.vis + '.flagversions')
        
        self.unflag_ms()
        default(flagdata)

    def setUp_ngc5921(self, force=False):
        '''VLA data set, scan=1~7, spw=0 63 chans, RR,LL'''
        self.vis = "ngc5921.ms"
            
        if force:
            # Need a fresh restart. Copy the MS
            shutil.rmtree(self.vis, True)
            os.system('cp -RH '+os.path.join(datapath,self.vis)+' '+ self.vis)
 
        elif not os.path.exists(self.vis):
            os.system('cp -RH '+os.path.join(datapath,self.vis)+' '+ self.vis)            
            
        os.system('rm -rf ' + self.vis + '.flagversions')
        
        print("Unflag the MS")
        flagdata(vis=self.vis, mode='unflag', flagbackup=False)
        default(flagdata)

    def setUp_alma_ms(self):
        '''ALMA MS, scan=1,8,10 spw=0~3 4,128,128,1 chans, I,XX,YY'''
        self.vis = "uid___A002_X30a93d_X43e_small.ms"

        if os.path.exists(self.vis):
            print("The MS is already around, just unflag")
        else:
            print("Moving data...")
            os.system('cp -RH '+os.path.join(datapath,self.vis)+' '+ self.vis)

        os.system('rm -rf ' + self.vis + '.flagversions')
#        self.unflag_ms()
        flagdata(vis=self.vis, mode='unflag', flagbackup=False)
        default(flagdata)

    def setUp_data4tfcrop(self):
        '''EVLA MS, 4 ants, scan=30,31 spw=0~15, 64 chans, RR,RL,LR,LL'''
        self.vis = "Four_ants_3C286.ms"
        self._check_path_move_remove_versions_unflag_etc()

    def setUp_data4preaveraging(self):
        # Four_ants_3C286_spw9_small_for_preaveraging.ms was generated with a command like:
        # mstransform(vis='Four_ants_3C286.ms',
        #             outputvis='Four_ants_3C286_spw9_small_for_preaveraging.ms',
        #             datacolumn='data',spw='9', antenna='1&2',
        #             timerange='2010/10/16/14:45:08.50~2010/10/16/14:45:11.50')
        self.vis = 'Four_ants_3C286_spw9_small_for_preaveraging.ms'
        self._check_path_move_remove_versions_unflag_etc()

    def setUp_data4timeavg(self):
        # Four_ants_3C286_spw9_small_for_preaveraging.ms was generated with a command like:
        # The different wrt data4preaveraging is that we include more rows / integrations so
        # that it is possible to run timeavg with a bigger timebin (up to 100s).
        # mstransform(vis='Four_ants_3C286.ms',
        #             outputvis='Four_ants_3C286_spw9_small_for_timeavg.ms',
        #             datacolumn='data',spw='9', antenna='1&2',
        #             timerange='2010/10/16/14:45:08.50~2010/10/16/14:46:48.50')
        self.vis = 'Four_ants_3C286_spw9_small_for_timeavg.ms'
        self._check_path_move_remove_versions_unflag_etc()

    def setUp_shadowdata1(self):
        '''ALMA ACA observation with one field in APP ref frame'''
        self.vis = "shadowAPP.ms"

        if os.path.exists(self.vis):
            print("The MS is already around, just unflag")
        else:
            print("Moving data...")
            os.system('cp -RH '+os.path.join(datapath,self.vis)+' '+ self.vis)

        os.system('rm -rf ' + self.vis + '.flagversions')
        default(flagdata)
        flagdata(vis=self.vis, mode='unflag', flagbackup=False)

    def setUp_shadowdata2(self):
        '''CASA simulation data set. scan=0 spw=0, 2 chans, RR,LL'''
        self.vis = "shadowtest_part.ms"

        if os.path.exists(self.vis):
            print("The MS is already around, just unflag")
        else:
            print("Moving data...")
            os.system('cp -RH '+os.path.join(datapath,self.vis)+' '+ self.vis)

        os.system('rm -rf ' + self.vis + '.flagversions')
        default(flagdata)
        flagdata(vis=self.vis, mode='unflag', flagbackup=False)
        
    def setUp_multi(self):
        self.vis = "multiobs.ms"

        if os.path.exists(self.vis):
            print("The MS is already around, just unflag")
        else:
            print("Moving data...")
            os.system('cp -RH '+os.path.join(datapath,self.vis)+' '+ self.vis)

        os.system('rm -rf ' + self.vis + '.flagversions')
        self.unflag_ms()
        default(flagdata)
        
    def setUp_mwa(self):
        '''MWA data set, scan=1 spw=0, 11 chans, XX,XY,YX,YY'''
        self.vis = "testmwa.ms"

        if os.path.exists(self.vis):
            print("The MS is already around, just unflag")
        else:
            print("Moving data...")
            os.system('cp -RH '+os.path.join(datapath,self.vis)+' '+ self.vis)

        os.system('rm -rf ' + self.vis + '.flagversions')
        self.unflag_ms()
        default(flagdata)

    def setUp_wtspec(self):
        # Four rows, 2 ants, 1 spw, 31 chans, 2 pols, WEIGHT_SPECTRUM col
        self.vis = "four_rows_weight_spectrum.ms"

        if os.path.exists(self.vis):
            print("The MS is already around, just unflag")
        else:
            print("Moving data...")
            os.system('cp -RH '+os.path.join(datapath,self.vis)+' '+ self.vis)

        os.system('rm -rf ' + self.vis + '.flagversions')
        self.unflag_ms()
        default(flagdata)

    def setUp_floatcol(self, force=False):
        # 15 rows, 3 scans, 9 spw, mixed chans, XX,YY, FLOAT_DATA col
        self.vis = "SDFloatColumn.ms"

        if force:
            # Need a fresh restart. Copy the MS
            shutil.rmtree(self.vis, True)
            os.system('cp -RH '+os.path.join(datapath,self.vis)+' '+ self.vis)
 
        elif not os.path.exists(self.vis):
            os.system('cp -RH '+os.path.join(datapath,self.vis)+' '+ self.vis)            
            
        os.system('rm -rf ' + self.vis + '.flagversions')
        
        print("Unflag the MS")

        os.system('rm -rf ' + self.vis + '.flagversions')
        self.unflag_ms()
        default(flagdata)

    def setUp_tsys_case(self):
        self.vis = "X7ef.tsys"
         
        if os.path.exists(self.vis):
            print("The CalTable is already around, just unflag")
            
        else:
            print("Moving data...")
            os.system('cp -RH ' + \
                      ctsys_resolve(os.path.join("regression/unittest/flagdata",self.vis)) + \
                      ' ' + self.vis)

        os.system('rm -rf ' + self.vis + '.flagversions')
        self.unflag_ms()
        default(flagdata)

    def setUp_bpass_case(self):
        self.vis = "cal.fewscans.bpass"

        if os.path.exists(self.vis):
            print("The CalTable is already around, just unflag")
        else:
            print("Moving data...")
            os.system('cp -RH ' + \
                      ctsys_resolve(os.path.join("regression/unittest/flagdata",self.vis)) + \
                      ' ' + self.vis)

        os.system('rm -rf ' + self.vis + '.flagversions')        
        self.unflag_ms()        
        default(flagdata)

    def setUp_newcal(self):
        '''New cal table format from 4.1 onwards'''
        self.vis = "ap314.gcal"

        if os.path.exists(self.vis):
            print("The CalTable is already around, just unflag")
        else:
            print("Moving data...")
            os.system('cp -RH ' + \
                      ctsys_resolve(os.path.join("regression/unittest/flagdata",self.vis)) + \
                      ' ' + self.vis)

        os.system('rm -rf ' + self.vis + '.flagversions')
        self.unflag_ms()        
        default(flagdata)
        
    def setUp_weightcol(self):
        '''Small MS with two rows and WEIGHT column'''
        datapath = ctsys_resolve("regression/unittest/mstransform")

        inpvis = "combine-1-timestamp-2-SPW-no-WEIGHT_SPECTRUM-Same-Exposure.ms"
        self.vis = "msweight.ms"
        
        if os.path.exists(self.vis):
            print("The MS is already around, just unflag")
        else:
            print("Moving data...")
            os.system('cp -RH '+os.path.join(datapath,inpvis)+' ' + self.vis)

        os.system('rm -rf ' + self.vis + '.flagversions')
        self.unflag_ms()        
        default(flagdata)
        
    def setUp_tbuff(self):
        '''Small ALMA MS with low-amp points to be flagged with tbuff parameter'''
        datapath = ctsys_resolve("regression/unittest/flagdata")
        
        self.vis = 'uid___A002_X72c4aa_X8f5_scan21_spw18_field2_corrXX.ms'
        if os.path.exists(self.vis):
            print("The MS is already around, just unflag")
        else:
            print("Moving data...")
            os.system('cp -RH '+os.path.join(datapath,self.vis)+' ' + self.vis)

        # Copy the online flags file
        self.online = 'uid___A002_X72c4aa_X8f5_online.txt'
        self.user = 'uid___A002_X72c4aa_X8f5_user.txt'
        os.system('cp -RH '+os.path.join(datapath,self.online)+' ' + self.online)
        os.system('cp -RH '+os.path.join(datapath,self.user)+' ' + self.user)
        
        os.system('rm -rf ' + self.vis + '.flagversions')
        self.unflag_ms()        
        default(flagdata)
        
    def unflag_ms(self):
        aflocal.open(self.vis)
        aflocal.selectdata()
        agentUnflag={'apply':True,'mode':'unflag'}
        aflocal.parseagentparameters(agentUnflag)
        aflocal.init()
        aflocal.run(writeflags=True)
        aflocal.done()
        
    def extract_reports(self, report_list):        
        summary_list = []
        
        # Extract only the type 'summary' reports
        nreps = report_list.keys()
        for rep in range(len(nreps)):
            repname = 'report'+str(rep);
            if(report_list[repname]['type']=='summary'):
                  summary_list.append(report_list[repname]);
                  
        return summary_list

    def _check_path_move_remove_versions_unflag_etc(self):
        if os.path.exists(self.vis):
            print("The MS is already around, just unflag")
        else:
            print("Moving data...")
            os.system('cp -RH '+os.path.join(datapath,self.vis)+' '+ self.vis)

        os.system('rm -rf ' + self.vis + '.flagversions')

        self.unflag_ms()
        default(flagdata)


class test_tfcrop(test_base):
    """flagdata:: Test of mode = 'tfcrop'"""
    
    def setUp(self):
        self.setUp_data4tfcrop()
        
    def test_tfcrop1(self):
        '''flagdata:: Test1 of mode = tfcrop'''
        flagdata(vis=self.vis, mode='tfcrop', correlation='ABS_RR',ntime=51.0,spw='9', 
                 savepars=False, extendflags=False)
        res = flagdata(vis=self.vis, mode='summary')
        self.assertEqual(res['flagged'], 4489)
        self.assertEqual(res['antenna']['ea19']['flagged'], 2294)
        self.assertEqual(res['spw']['7']['flagged'], 0)
        
    def test_tfcrop2(self):
        '''flagdata:: Test2 of mode = tfcrop ABS_ALL'''
        # Note : With ntime=51.0, 64-bit machines get 18696 flags, and 32-bit gets 18695 flags.
        #           As far as we can determine, this is a genuine precision-related difference.
        #           With ntime=53.0, there happens to be no difference.
        flagdata(vis=self.vis, mode='tfcrop',ntime=53.0,spw='9', savepars=False,
                 extendflags=False)
        res = flagdata(vis=self.vis, mode='summary', spw='9')
        self.assertEqual(res['flagged'], 18671)
        self.assertEqual(res['correlation']['LL']['flagged'], 4250)
        self.assertEqual(res['correlation']['RL']['flagged'], 5007)
        self.assertEqual(res['correlation']['LR']['flagged'], 4931)
        self.assertEqual(res['correlation']['RR']['flagged'], 4483)

    # Remove this test once Scott fixes Jenkins!!!
    def test2(self):
        '''flagdata:: Test2 of mode = tfcrop ABS_ALL'''
        # Note : With ntime=51.0, 64-bit machines get 18696 flags, and 32-bit gets 18695 flags.
        #           As far as we can determine, this is a genuine precision-related difference.
        #           With ntime=53.0, there happens to be no difference.
        flagdata(vis=self.vis, mode='tfcrop',ntime=53.0,spw='9', savepars=False,
                 extendflags=False)
        res = flagdata(vis=self.vis, mode='summary', spw='9')
        self.assertEqual(res['flagged'], 18671)
        self.assertEqual(res['correlation']['LL']['flagged'], 4250)
        self.assertEqual(res['correlation']['RL']['flagged'], 5007)
        self.assertEqual(res['correlation']['LR']['flagged'], 4931)
        self.assertEqual(res['correlation']['RR']['flagged'], 4483)

    def test_extendpols(self):
        '''flagdata:: Extend the flags created by clip'''
        flagdata(vis=self.vis, mode='clip', correlation='abs_rr', clipminmax=[0,2])
        res = flagdata(vis=self.vis, mode='summary')
        self.assertEqual(res['correlation']['RR']['flagged'], 43)
        self.assertEqual(res['correlation']['LL']['flagged'], 0)
        flagdata(vis=self.vis, mode='extend', extendpols=True, savepars=False)
        check_eq(flagdata(vis=self.vis, mode='summary', correlation='Ll'), 1099776, 43)
        
    def test_extendtime(self):
        '''flagdata:: Extend the flags created by tfcrop'''
        flagdata(vis=self.vis, mode='tfcrop', extendflags=False)
        # The total per spw:channel/baseline/correlation/scan is 89.
        # Show only the ones that are 50% of the total, 44 flags, These should grow
        pre = flagdata(vis=self.vis, mode='summary', spwchan=True, basecnt=True, correlation='RR',spw='5',
                       antenna='ea11&&ea19')
        # these should grow later
        self.assertEqual(pre['spw:channel']['5:10']['flagged'], 118)
        self.assertEqual(pre['spw:channel']['5:10']['total'], 179)
        self.assertEqual(pre['spw:channel']['5:28']['flagged'], 128)
        self.assertEqual(pre['spw:channel']['5:29']['flagged'], 151)

        # these should not grow later. After the consolidation of MMS summaries
        # is fixed, revise this test
#        self.assertEqual(pre['spw:channel']['5:11']['flagged'], 32)
#        self.assertEqual(pre['spw:channel']['5:12']['flagged'], 29)
#        self.assertEqual(pre['spw:channel']['5:21']['flagged'], 34)
        
        # Extend in time only
        flagdata(vis=self.vis, mode='extend', extendpols=False, growtime=50.0, growfreq=0.0, 
                 growaround=False,flagneartime=False,flagnearfreq=False,savepars=False)
        pos = flagdata(vis=self.vis, mode='summary', spwchan=True, basecnt=True, correlation='RR',spw='5',
                       antenna='ea11&&ea19')
        self.assertEqual(pos['spw:channel']['5:10']['flagged'], 179)
        self.assertEqual(pos['spw:channel']['5:10']['total'], 179)
        self.assertEqual(pos['spw:channel']['5:28']['flagged'], 179)
        self.assertEqual(pos['spw:channel']['5:29']['flagged'], 179)
        
        # These did not grow
#        self.assertEqual(pos['spw:channel']['5:11']['flagged'], 32)
#        self.assertEqual(pos['spw:channel']['5:12']['flagged'], 29)
#        self.assertEqual(pos['spw:channel']['5:21']['flagged'], 34)
        
    def test_extendfreq(self):
        '''flagdata:: Extend the flags created manually for one scan only'''
        flagdata(vis=self.vis, mode='manual',spw='*:0~35',timerange='2010/10/16/14:45:00~14:45:20')
        pre = flagdata(vis=self.vis, mode='summary')
        self.assertEqual(pre['scan']['31']['flagged'], 0)
        self.assertEqual(pre['scan']['30']['flagged'], 165888)
        self.assertEqual(pre['flagged'], 165888)
        
        # Extend in frequency only
        flagdata(vis=self.vis, mode='extend', extendpols=False, growtime=0.0, growfreq=50.0, savepars=False)
        pos = flagdata(vis=self.vis, mode='summary')
        self.assertEqual(pos['scan']['31']['flagged'], 0)
        self.assertEqual(pos['flagged'], 294912)
        
    def test_tfcrop_extendflags(self):
        '''flagdata: mode tfcrop with extendflags=True'''
        # First, extend the flags manually
        flagdata(vis=self.vis, mode='tfcrop', extendflags=False, flagbackup=False)
        flagdata(vis=self.vis, mode='extend', flagbackup=False,
                 extendpols=True, growtime=50.0, growfreq=80.0)        
        pre = flagdata(vis=self.vis, mode='summary', spw='0')
        self.assertEqual(pre['spw']['0']['flagged'], 27768)
        self.assertEqual(pre['spw']['0']['total'], 274944)
        
#        flagdata(vis=self.vis, mode='unflag', flagbackup=False)
        self.unflag_ms()
        
        # Now, extend the flags automatically and compare
        flagdata(vis=self.vis, mode='tfcrop', spw='0', extendflags=True, flagbackup=False)
        pos = flagdata(vis=self.vis, mode='summary', spw='0')
        
        # Flags should be extended in time if > 50%, freq > 80% and
        # will extend to the other polarizations too.
        self.assertEqual(pos['spw']['0']['flagged'], pre['spw']['0']['flagged'])
        

class test_rflag(test_base):
    """flagdata:: Test of mode = 'rflag'"""
    
    def setUp(self):
        self.setUp_data4tfcrop()

    def cleanup_threshold_txt_files(self):
        os.remove('tdevfile.txt')
        os.remove('fdevfile.txt')
        
    def test_rflag_auto_thresholds(self):
        '''flagdata:: mode = rflag : automatic thresholds'''
        flagdata(vis=self.vis, mode='rflag', spw='9,10', timedev=[], freqdev=[], flagbackup=False,
                 extendflags=False)
        res = flagdata(vis=self.vis, mode='summary',spw='7,9,10')
        self.assertEqual(res['flagged'], 42728.0)
        self.assertEqual(res['antenna']['ea19']['flagged'], 18411.0)
        self.assertEqual(res['spw']['7']['flagged'], 0)

    def test_rflag_partial_thresholds(self):
        '''flagdata:: mode = rflag : partially-specified thresholds'''
        flagdata(vis=self.vis, mode='rflag', spw='9,10',
                 timedev=[[1, 10, 0.1],[1, 11, 0.07]], freqdev=0.5,
                 flagbackup=False, extendflags=False)
        res = flagdata(vis=self.vis, mode='summary',spw='9,10,11')
        self.assertEqual(res['flagged'], 24494)
        self.assertEqual(res['antenna']['ea19']['flagged'], 11413)
        self.assertEqual(res['spw']['11']['flagged'], 0)
        
    def test_rflag_numpy_types(self):
        '''flagdata:: mode = rflag : partially-specified thresholds using numpy types'''
        # Results should be the same as in test_rflag_partial_thresholds above
        t1 = [np.int32(1), 10, np.float32(0.1)]
        t2 = [1, np.int16(11), np.float64(0.07)]

        flagdata(vis=self.vis, mode='rflag', spw='9,10',
                 timedev=[t1, t2], freqdev=0.5,
                 flagbackup=False, extendflags=False)
        res = flagdata(vis=self.vis, mode='summary',spw='9,10,11')
        self.assertEqual(res['flagged'], 24494)
        self.assertEqual(res['antenna']['ea19']['flagged'], 11413)
        self.assertEqual(res['spw']['11']['flagged'], 0)

    def test_rflag_calculate_file_apply_scales(self):
        '''flagdata:: mode = rflag : use output/input time/freq threshold files via two methods, and with different scales'''
            
        def check_threshold_files_saved(timedev_filename, freqdev_filename):

            self.assertTrue(os.path.isfile(freqdev_filename))
            self.assertTrue(os.path.isfile(timedev_filename))

            freqdev_str = open(freqdev_filename, 'r').read()
            saved_freqdev = ast.literal_eval(freqdev_str)
            self.assertTrue('freqdev' in saved_freqdev and 'name' in saved_freqdev)
            self.assertEqual(saved_freqdev['name'], 'Rflag')
            self.assertEqual(len(saved_freqdev['freqdev']), 2)
            # wider tolerance for parallel/MMS CAS-10202
            if not testmms:
                rtol = 1e-5
            else:
                rtol = 5e-2
            np.testing.assert_allclose(
                saved_freqdev['freqdev'], [[1, 9, 0.01583025], [1, 10, 0.04113872]],
                rtol=rtol)

            timedev_str = open(timedev_filename, 'r').read()
            saved_timedev = ast.literal_eval(timedev_str)
            self.assertTrue('timedev' in saved_timedev and 'name' in saved_timedev)
            self.assertEqual(len(saved_timedev['timedev']), 2)
            if not testmms:
                rtol = 1e-5
            else:
                rtol = 2e-1
            np.testing.assert_allclose(
                saved_timedev['timedev'], [[1, 9, 0.00777182], [1, 10, 0.03256665]],
                rtol=rtol)

        # (1) Test input/output files, through the task, mode='rflag'
        # Files tdevfile.txt and fdevfile.txt are created in this step
        #  step 1: calculate thresholds and write them in text files
        flagdata(vis=self.vis, mode='rflag', spw='9,10',
                 timedev='tdevfile.txt', freqdev='fdevfile.txt',
                 action='calculate', extendflags=False)

        self.assertTrue(os.path.exists('tdevfile.txt'))
        self.assertTrue(os.path.exists('fdevfile.txt'))
        check_threshold_files_saved('tdevfile.txt', 'fdevfile.txt')

        #  step 2: apply thresholds using text files as input
        flagdata(vis=self.vis, mode='rflag', spw='9,10',
                 timedev='tdevfile.txt', freqdev='fdevfile.txt',
                 timedevscale=5.0, freqdevscale=5.0,
                 action='apply', flagbackup=False, extendflags=False)
        res1 = flagdata(vis=self.vis, mode='summary', spw='9,10')

        # unflag like flagdata(vis=self.vis,mode='unflag', flagbackup=False)
        self.unflag_ms()

        # (2) Test rflag output written to cmd file via mode='rflag' and 'savepars' 
        #      and then read back in via list mode. 
        #      Also test the 'savepars' when timedev and freqdev are specified differently...
        flagdata(vis=self.vis, mode='rflag', spw='9,10', timedev='',
                 freqdev=[], action='calculate',
                 extendflags=False, savepars=True, outfile='outcmd.txt');
        self.assertTrue(os.path.exists('outcmd.txt'))

        # Note: after CAS-5808, when mode='rflag' and action='calculate' the
        # time/freqdevscale parameters are not considered for the calculation of the
        # thresholds. The scale factors will be used when action='calculate'.
        flagdata(vis=self.vis, mode='list', inpfile='outcmd.txt', flagbackup=False)
        res2 = flagdata(vis=self.vis, mode='summary', spw='9,10')

        # A normal 'apply' (res1) and a mode='list' run apply (res2) should match:

        # 'not testmms' for CAS-10202 differences
        if not testmms:
            flagged_cnt = 39504
        else:
            flagged_cnt = 42740
        self.assertEqual(res1['flagged'], flagged_cnt)
        self.assertLessEqual(res1['flagged'] - res2['flagged'], 20)

        # (3) Now try different scales with the same input time/freqdevscale files
        self.unflag_ms()
        flagdata(vis=self.vis, mode='rflag', spw='9,10',
                 timedev='tdevfile.txt', freqdev='fdevfile.txt',
                 timedevscale=5.0, freqdevscale=5.0,
                 action='apply', extendflags=False);
        res_scale5 = flagdata(vis=self.vis, mode='summary', spw='9,10')
        self.assertEqual(res_scale5['flagged'], flagged_cnt)

        self.unflag_ms()
        flagdata(vis=self.vis, mode='rflag', spw='9,10',
                              timedev='tdevfile.txt', freqdev='fdevfile.txt',
                              timedevscale=4.1, freqdevscale=4.1,
                              action='apply', extendflags=False);
        res_scale4 = flagdata(vis=self.vis, mode='summary', spw='9,10')
        if not testmms:
            flagged_cnt = 51057
        else:
            flagged_cnt = 55159
        self.assertEqual(res_scale4['flagged'], flagged_cnt)

        self.cleanup_threshold_txt_files()

    def test_rflag_calculate_dict_then_apply(self):
        '''flagdata:: mode = rflag : output/input via returned dictionary and cmd'''
        # (1) Test input/output files, through the task, mode='rflag'
        # Files tdevfile.txt and fdevfile.txt are created in this step

        rdict = flagdata(vis=self.vis, mode='rflag', spw='9,10', timedev='', 
                          freqdev='', action='calculate', extendflags=False)
        
        flagdata(vis=self.vis, mode='rflag', spw='9,10',
                 timedev=rdict['report0']['timedev'],
                 freqdev=rdict['report0']['freqdev'],
                 timedevscale=2.5, freqdevscale=2.5,
                 action='apply', flagbackup=False, extendflags=False)
        res1 = flagdata(vis=self.vis, mode='summary', spw='9,10')

        # unflag like flagdata(vis=self.vis,mode='unflag', flagbackup=False)
        self.unflag_ms()

        # (2) Test rflag output written to cmd file via mode='rflag' and 'savepars' 
        #      and then read back in via list mode. 
        #      Also test the 'savepars' when timedev and freqdev are specified differently...
        flagdata(vis=self.vis, mode='rflag', spw='9,10',
                 timedev='', freqdev=[], action='calculate', extendflags=False,
                 timedevscale=2.5, freqdevscale=2.5,
                 savepars=True, outfile='outcmd.txt')
        flagdata(vis=self.vis, mode='list', inpfile='outcmd.txt', flagbackup=False)
        res2 = flagdata(vis=self.vis, mode='summary', spw='9,10')

        # Differences with parallel/MMS because of CAS-10202
        if not testmms:
            self.assertEqual(res1['flagged'], res2['flagged'])
            self.assertEqual(res1['flagged'], 98403)
            rtol_time = 1e-4
            rtol_freq = 1e-4
        else:
            self.assertEqual(res1['flagged'], 104710)
            self.assertEqual(res2['flagged'], 105560)
            rtol_freq = 5e-2
            rtol_time = 1.2e-1

        np.testing.assert_allclose(rdict['report0']['freqdev'], [[1, 9, 0.01583],
                                                                 [1, 10, 0.041139]],
                                   rtol=rtol_freq)
        np.testing.assert_allclose(rdict['report0']['timedev'], [[1, 9, 7.771820e-03],
                                                                 [1, 10, 3.256665e-02]],
                                   rtol=rtol_time)

    def test_rflag_correlation_selection(self):
        '''flagdata:: mode = rflag : correlation selection'''
        flagdata(vis=self.vis, mode='rflag', spw='9,10', correlation='rr,ll', flagbackup=False,
                 extendflags=False)
        res = flagdata(vis=self.vis, mode='summary',spw='9,10')
        self.assertEqual(res['correlation']['RR']['flagged'], 9781.0)
        self.assertEqual(res['correlation']['LL']['flagged'], 10355.0)
        self.assertEqual(res['correlation']['LR']['flagged'], 0,)
        self.assertEqual(res['correlation']['RL']['flagged'], 0,)
        
    def test_rflag_CAS_5037(self):
        '''flagdata:: Use provided value for time stats, but automatically computed value for freq. stats'''
        flagdata(vis=self.vis, mode='rflag', field = '1', spw='10', timedev=0.1, \
                 timedevscale=5.0, freqdevscale=5.0, action='calculate', flagbackup=False)

    def test_rflag_return_dict1(self):
        '''flagdata:: Use provided value for time stats, but automatically computed value for freq. stats - returning dictionary'''
        
        rflag_dict = flagdata(vis=self.vis, mode='rflag', field = '1', spw='10', timedev=0.1, \
                 timedevscale=5.0, freqdevscale=5.0, action='calculate', flagbackup=False)
        
        fdev = rflag_dict['report0']['freqdev']
        tdev = rflag_dict['report0']['timedev']

        self.assertTrue(isinstance(fdev, np.ndarray))
        self.assertEqual(fdev.ndim, 2)
        self.assertEqual(fdev.shape, (1,3))
        self.assertEqual(fdev[0, 0], 1)
        self.assertEqual(fdev[0, 1], 10.0)
        # TODO: The tolerance used to be 1e-5 when this test was disabled for MMS. It might
        # be possible to use a finer tolerance again if a sound solution for CAS-10202 is
        # found (and this small test dataset is well behaved).
        np.testing.assert_allclose(fdev[0,2], 0.0410, rtol=5e-3)

        self.assertTrue(isinstance(tdev, np.ndarray))
        self.assertEqual(tdev.ndim, 2)
        self.assertEqual(tdev.shape, (0,3))

    def test_rflag_extendflags(self):
        '''flagdata: automatically extend the flags after rflag'''    
        # Manually extend the flags    
        flagdata(vis=self.vis, mode='rflag', spw='9,10', flagbackup=False,
                 extendflags=False)
        flagdata(vis=self.vis, mode='extend', growtime=50.0, growfreq=80.0,
                 extendpols=True, flagbackup=False)
        pre = flagdata(vis=self.vis, mode='summary', spw='9,10')

#        flagdata(vis=self.vis, mode='unflag', flagbackup=False)
        self.unflag_ms()
        
        # Automatically extend the flags by default
        flagdata(vis=self.vis, mode='rflag', spw='9,10', flagbackup=False)
        pos = flagdata(vis=self.vis, mode='summary', spw='9,10')
        self.assertEqual(pos['spw']['9']['flagged'], pre['spw']['9']['flagged'])
        self.assertEqual(pos['spw']['10']['flagged'], pre['spw']['10']['flagged'])

    def test_rflag_extendflags_list_mode(self):
        '''flagdata: in list mode extend the flags automatically after rflag'''
        def getcounts():
            ### Channel 51 should extend flags, but channel 52 should not.
            counts = flagdata(vis=self.vis, mode='summary',spw='4',antenna='ea01&&ea11',
                              scan='30',correlation='LL',spwchan=True)
            chan51 = counts['spw:channel']['4:51']
            chan52 = counts['spw:channel']['4:52']
             
            counts = flagdata(vis=self.vis, mode='summary',spw='4',antenna='ea01&&ea11',
                              scan='30',correlation='RL',spwchan=True)
        
            chan51rl=counts['spw:channel']['4:51']
                        
            return chan51, chan52, chan51rl

        # do not extend the flags
        cmdlist = ["mode='rflag' spw='4' freqdevscale=4.0 extendflags=False"]
        flagdata(vis=self.vis, mode='list', inpfile=cmdlist, flagbackup=False)
        chan51, chan52, chan51rl = getcounts()

        # Unflag
        flagdata(vis=self.vis, mode='unflag', spw='4', flagbackup=False)

        # automatically extend the flags
        cmdlist = ["mode='rflag' spw='4' freqdevscale=4.0"]
        flagdata(vis=self.vis, mode='list', inpfile=cmdlist, flagbackup=False)
        achan51, achan52, achan51rl = getcounts()
        
        if chan51['flagged']/chan51['total']>0.5 and achan51['flagged']/achan51['total']==1.0 :
            print('Channel 51 had more than 50% and got extended. PASS')
        else:
            self.fail('Channel 51 failed')

        if chan52['flagged']/chan52['total']<50.0 and achan52['flagged']/achan52['total']==chan52['flagged']/chan52['total']:
            print('Channel 52 had less than 50% and did not get extended. PASS')
        else:
            self.fail('Channel 52 failed') 

        if chan51rl['flagged']/chan51rl['total']<0.5 and achan51rl['flagged']/achan51rl['total']==1.0:
            print('Channel 51 in RL had less than 50% but got completely flagged because Channel 51 in LL got extended. PASS')
        else:
            self.fail('Channel 51 extendpols failed') 

    def test_rflag_summary_list(self):
        '''flagdata: rflag and summaries in list mode'''
        fcmd = ["mode='summary' spw='7,9,10' name='InitFlags'",
                "mode='rflag' spw='9,10' timedev=[] freqdev=[] extendflags=False",
                "mode='summary' spw='7,9,10' name='RflagFlags'"]
        
        res = flagdata(vis=self.vis, mode='list', inpfile=fcmd, flagbackup=False)
        self.assertEqual(res['report0']['flagged'],0)
        self.assertEqual(res['report1']['flagged'], 42728)
        self.assertEqual(res['report1']['antenna']['ea19']['flagged'], 18411)
        self.assertEqual(res['report1']['spw']['7']['flagged'], 0,)

    def test_rflag_residual_data(self):
        '''flagdata: rflag using MODEL and virtual MODEL columns'''

        # Delete model columns, if any
        delmod(vis=self.vis,otf=True,scr=True)

        # Create MODEL_COLUMN
        setjy(vis=self.vis, field='3C286_A',usescratch=True)

        # rflag
        flagdata(vis=self.vis, mode='rflag', spw='9,10',datacolumn='RESIDUAL_DATA',flagbackup=False)
        # 448772.0 flags on MODEL col
        # '1': {'flagged': 8224.0
        flags_mod = flagdata(vis=self.vis, mode='summary',spw='9,10')

        # Now use a virtual MODEL column
        # Unflag
        flagdata(vis=self.vis, mode='unflag', flagbackup=False)
        delmod(vis=self.vis,otf=True,scr=True)

        # Create virtual MODEL_COLUMN
        setjy(vis=self.vis, field='3C286_A',usescratch=False)
        
        # rflag
        flagdata(vis=self.vis, mode='rflag', spw='9,10',datacolumn='RESIDUAL_DATA',flagbackup=False)
        # 444576.0 flags on virtual MODEL col        
        flags_vmod = flagdata(vis=self.vis, mode='summary',spw='9,10')
        
        # Flags should be the same
        self.assertTrue(flags_mod['flagged'],flags_vmod['flagged'])
         
        # This test is mischievous, manipulates the model column. Don't leave a messed up MS.
        os.system('rm -rf {0}'.format(self.vis))
       
class test_shadow(test_base):
    def setUp(self):
        self.setUp_shadowdata2()

    def test_CAS2399(self):
        '''flagdata: shadow by antennas not present in MS'''
        
        if os.path.exists("cas2399.txt"):
            os.system('rm -rf cas2399.txt')
        
        myinput = 'name=VLA01\n'+\
                'diameter=25.0\n'+\
                'position=[-1601144.96146691, -5041998.01971858, 3554864.76811967]\n'+\
                'name=VLA02\n'+\
                'diameter=25.0\n'+\
                'position=[-1601105.7664601889, -5042022.3917835914, 3554847.245159178]\n'+\
                'name=VLA09\n'+\
                'diameter=25.0\n'+\
                'position=[-1601197.2182404203, -5041974.3604805721, 3554875.1995636248]\n'+\
                'name=VLA10\n'+\
                'diameter=25.0\n'+\
                'position=[-1601227.3367843349,-5041975.7011900628,3554859.1642644769]\n'            

        filename = 'cas2399.txt'
        create_input(myinput, filename)
        
        flagdata(vis=self.vis, mode='shadow', tolerance=0.0, addantenna=filename,flagbackup=False)
        res = flagdata(vis=self.vis, mode='summary')
        ##print(res['antenna']['VLA3']['flagged'], res['antenna']['VLA4']['flagged'], res['antenna']['VLA5']['flagged'])
        self.assertEqual(res['antenna']['VLA3']['flagged'], 3752)
        self.assertEqual(res['antenna']['VLA4']['flagged'], 1320)
        self.assertEqual(res['antenna']['VLA5']['flagged'], 1104)
        
    def test_addantenna(self):
        '''flagdata: use antenna file in list mode'''
        if os.path.exists("myants.txt"):
            os.system('rm -rf myants.txt')
        
        # Create antennafile in disk
        myinput = 'name=VLA01\n'+\
                'diameter=25.0\n'+\
                'position=[-1601144.96146691, -5041998.01971858, 3554864.76811967]\n'+\
                'name=VLA02\n'+\
                'diameter=25.0\n'+\
                'position=[-1601105.7664601889, -5042022.3917835914, 3554847.245159178]\n'+\
                'name=VLA09\n'+\
                'diameter=25.0\n'+\
                'position=[-1601197.2182404203, -5041974.3604805721, 3554875.1995636248]\n'+\
                'name=VLA10\n'+\
                'diameter=25.0\n'+\
                'position=[-1601227.3367843349,-5041975.7011900628,3554859.1642644769]\n'            

        antfile = 'myants.txt'
        create_input(myinput, antfile)
        
        # Create list file
        myinput = "mode='shadow' tolerance=0.0 addantenna='myants.txt'"
        filename = 'listfile.txt'
        create_input(myinput, filename)
        
        # Flag
        flagdata(vis=self.vis, mode='list', inpfile=filename, savepars=True, outfile='withdict.txt',
                 flagbackup=False)
        
        # Check flags
        res = flagdata(vis=self.vis, mode='summary')
        self.assertEqual(res['antenna']['VLA3']['flagged'], 3752)
        self.assertEqual(res['antenna']['VLA4']['flagged'], 1320)
        self.assertEqual(res['antenna']['VLA5']['flagged'], 1104)
        
    def test_shadow_APP(self):
        '''flagdata: flag shadowed antennas with ref frame APP'''
        self.setUp_shadowdata1()
        flagdata(vis=self.vis, flagbackup=False, mode='shadow')
        res = flagdata(self.vis, mode='summary')
        self.assertEqual(res['flagged'], 2052)


class test_msselection(test_base):

    def setUp(self):
        self.setUp_ngc5921(True)

    def test_simple(self):
        '''flagdata: select only cross-correlations'''
        baselines = flagdata(vis = self.vis, mode="summary", antenna="VA09", basecnt=True)['baseline'].keys()
        assert "VA09&&VA09" not in baselines
        assert "VA09&&VA10" in baselines
        assert "VA09&&VA11" in baselines
        assert "VA10&&VA10" not in baselines
        assert "VA10&&VA11" not in baselines

        baselines = flagdata(vis = self.vis, mode="summary", antenna="VA09,VA10", basecnt=True)['baseline'].keys()
        assert "VA09&&VA09" not in baselines
        assert "VA09&&VA10" in baselines
        assert "VA09&&VA11" in baselines
        assert "VA10&&VA10" not in baselines
        assert "VA10&&VA11" in baselines

    def test_amp(self):
        '''flagdata: select only cross-correlations'''
        baselines = flagdata(vis = self.vis, mode="summary", antenna="VA09,VA10&",basecnt=True)['baseline'].keys()
        assert "VA09&&VA09" not in baselines
        assert "VA09&&VA10" in baselines
        assert "VA09&&VA11" not in baselines
        assert "VA10&&VA10" not in baselines
        assert "VA10&&VA11" not in baselines

        baselines = flagdata(vis = self.vis, mode="summary", antenna="VA09&VA10",basecnt=True)['baseline'].keys()
        assert "VA09&&VA09" not in baselines
        assert "VA09&&VA10" in baselines
        assert "VA09&&VA11" not in baselines
        assert "VA10&&VA10" not in baselines
        assert "VA10&&VA11" not in baselines
        
    def test_autocorr1(self):
        '''flagdata: flag only auto-correlations with antenna selection'''
        flagdata(vis=self.vis, mode='manual', antenna='VA05&&&', flagbackup=False)
        s = flagdata(vis = self.vis, mode="summary",basecnt=True)['baseline']
        assert s['VA05&&VA05']['flagged'] == 7560
        assert s['VA01&&VA05']['flagged'] == 0
        assert s['VA02&&VA05']['flagged'] == 0
        assert s['VA05&&VA10']['flagged'] == 0
        assert s['VA05&&VA11']['flagged'] == 0

        s = flagdata(vis = self.vis, mode="summary")
        self.assertEqual(s['flagged'], 7560)

    def test_autocorr2(self):
        '''flagdata: flag auto-corrs with parameter'''
        flagdata(vis=self.vis, autocorr=True, flagbackup=False)
        s = flagdata(vis = self.vis, mode="summary")
        self.assertEqual(s['flagged'], 203994)
        
    def test_autocorr3(self):
        '''flagdata: flag auto-corrs in list mode'''
        # creat input list
        myinput = "scan='1' mode='manual' autocorr=True reason='AUTO'\n"\
                "scan='3' autocorr=True reason='AUTO'\n"\
                "scan='4' reason='ALL'"
        filename = 'listauto.txt'
        create_input(myinput, filename)
        
        # select only the autocorr reasons to flag
        flagdata(vis=self.vis, mode='list', inpfile=filename, reason='AUTO', action='apply',
                 flagbackup=False)
        s = flagdata(vis = self.vis, mode="summary", basecnt=True)
        self.assertEqual(s['scan']['4']['flagged'], 0)
        self.assertEqual(s['baseline']['VA09&&VA28']['flagged'], 0)
        self.assertEqual(s['baseline']['VA09&&VA09']['flagged'], 3528)
        
        # select only the third line scan=4
        flagdata(vis=self.vis, mode='list', inpfile=filename, reason='ALL', action='apply')
        s = flagdata(vis = self.vis, mode="summary", basecnt=True)
        self.assertEqual(s['scan']['4']['flagged'], 95256)
        self.assertEqual(s['baseline']['VA09&&VA28']['flagged'], 252)
        self.assertEqual(s['baseline']['VA09&&VA09']['flagged'], 3780)
        self.assertEqual(s['flagged'], 190386)
        
    def test_spw_error_handler_name(self):
        '''flagdata: A non-existing spw name in a compound with a existing spw should not fail'''
        # CAS-9366: flagcmd fails when applying flags based on an spw selection by name, when
        # one of the spws do not exist
        # The spw names in Four_ants_3C286.ms are not unique. They are:
        #     Subband:0 Subband:1 Subband:2 Subband:3 Subband:4 Subband:5 Subband:6 Subband:7
        # spw=0,8       1,9       2,10 etc.
        self.setUp_data4tfcrop()
        
        # Copy the input flagcmd file with a non-existing spw name
        # flagsfile has spw='"Subband:1","Subband:2","Subband:8"
        flagsfile = 'cas9366.flags.txt'
        os.system('cp -rf '+os.path.join(datapath,flagsfile)+' '+ ' .')
        
        # Try to flag
        try:
            flagdata(self.vis, mode='list', inpfile=flagsfile, flagbackup=False)
        except Exception as instance:
            print('Expected RuntimeError error: %s'%instance)

        # should flag spws 1,2,9,10
        s = flagdata(self.vis, mode='summary')
        self.assertEqual(s['spw']['1']['flagged'],274944.0)
        self.assertEqual(s['spw']['9']['flagged'],274944.0)
        self.assertEqual(s['spw']['2']['flagged'],274944.0)
        self.assertEqual(s['spw']['10']['flagged'],274944.0)
        self.assertEqual(s['flagged'],274944.0*4)

    def test_spw_error_handler_id(self):
        '''flagdata: A non-existing spw ID in a compound with a existing spw should not fail'''
                        
        # Try to flag. Only spw=0 exists
        try:
            flagdata(self.vis, spw='0,32,33', flagbackup=False)
        except Exception as instance:
            print('Expected RuntimeError error: %s'%instance)

        # Only spw 0 should be flagged
        s = flagdata(self.vis, mode='summary')
        self.assertEqual(s['flagged'],2854278.0)

                        
class test_statistics_queries(test_base):

    def setUp(self):
        self.setUp_ngc5921(True)

    def test_CAS2021(self):
        '''flagdata: test antenna negation selection'''
        
        flagdata(vis=self.vis, antenna='!VA05', savepars=False) 
        s = flagdata(vis = self.vis, mode="summary",basecnt=True)['baseline']
        assert s['VA01&&VA05']['flagged'] == 0 
        assert s['VA02&&VA05']['flagged'] == 0
        assert s['VA03&&VA05']['flagged'] == 0
        assert s['VA04&&VA05']['flagged'] == 0
        assert s['VA05&&VA06']['flagged'] == 0
        assert s['VA05&&VA07']['flagged'] == 0
        assert s['VA05&&VA08']['flagged'] == 0
        assert s['VA05&&VA09']['flagged'] == 0
        assert s['VA05&&VA10']['flagged'] == 0
        assert s['VA05&&VA11']['flagged'] == 0
        assert s['VA05&&VA12']['flagged'] == 0
        assert s['VA05&&VA13']['flagged'] == 0
        assert s['VA05&&VA14']['flagged'] == 0
        assert s['VA05&&VA15']['flagged'] == 0
        assert s['VA05&&VA16']['flagged'] == 0
        assert s['VA05&&VA17']['flagged'] == 0
        assert s['VA05&&VA18']['flagged'] == 0
        assert s['VA05&&VA19']['flagged'] == 0
        assert s['VA05&&VA20']['flagged'] == 0
        assert s['VA05&&VA21']['flagged'] == 0
        assert s['VA05&&VA22']['flagged'] == 0
        assert s['VA05&&VA24']['flagged'] == 0
        assert s['VA05&&VA25']['flagged'] == 0
        assert s['VA05&&VA26']['flagged'] == 0
        assert s['VA05&&VA27']['flagged'] == 0
        assert s['VA05&&VA28']['flagged'] == 0
        assert s['VA05&&VA05']['flagged'] == 7560
        assert s['VA05&&VA05']['total'] == 7560


    def test_CAS2212(self):
        '''flagdata: Clipping scan selection, CAS-2212, CAS-3496'''
        # By default correlation='ABS_ALL'
        flagdata(vis=self.vis, mode='clip', scan="2", clipminmax = [0.2, 0.3], savepars=False) 
        s = flagdata(vis=self.vis, mode='summary')
        self.assertEqual(s['flagged'], 85404)
        self.assertEqual(s['total'], 2854278)
        
        s = flagdata(vis=self.vis, mode='summary')['scan']
        
        # Make sure no other scan is clipped
        self.assertEqual(s['1']['flagged'], 0)
        self.assertEqual(s['3']['flagged'], 0)
        self.assertEqual(s['4']['flagged'], 0)
        self.assertEqual(s['5']['flagged'], 0)
        self.assertEqual(s['6']['flagged'], 0)
        self.assertEqual(s['7']['flagged'], 0)
        self.assertEqual(s['2']['flagged'], 85404)
          
    def test021(self):
        '''flagdata: Test of flagging statistics and queries'''
        
        flagdata(vis=self.vis, correlation='LL', savepars=False, flagbackup=False)
        flagdata(vis=self.vis, spw='0:17~19', savepars=False, flagbackup=False)
        flagdata(vis=self.vis, antenna='VA05&&VA09', savepars=False, flagbackup=False)
        flagdata(vis=self.vis, antenna='VA14', savepars=False, flagbackup=False)
        flagdata(vis=self.vis, field='1', savepars=False, flagbackup=False)
        s = flagdata(vis=self.vis, mode='summary', minrel=0.9, spwchan=True, basecnt=True)
        assert list(s['antenna'].keys()) == ['VA14']
        assert 'VA05&&VA09' in s['baseline']
        assert set(s['spw:channel']) == set(['0:17', '0:18', '0:19'])
        assert list(s['correlation'].keys()) == ['LL']  # LL
        assert list(s['field'].keys()) == ['1445+09900002_0']
        assert set(s['scan']) == set(['2', '4', '5', '7']) # field 1
        s = flagdata(vis=self.vis, mode='summary', maxrel=0.8)
        assert set(s['field']) == set(['1331+30500002_0', 'N5921_2'])
        s = flagdata(vis=self.vis, mode='summary', minabs=400000)
        assert set(s['scan']) == set(['3', '6'])
        s = flagdata(vis=self.vis, mode='summary', minabs=400000, maxabs=450000)
        assert list(s['scan'].keys()) == ['3']

    def test_chanavg0(self):
        print("Test of channel average")
        flagdata(vis=self.vis, mode='clip',channelavg=False, clipminmax=[30., 60.], correlation='ABS_RR',
                 savepars=False, flagbackup=False)
        res = flagdata(vis=self.vis, mode='summary')
        self.assertEqual(res['flagged'], 1414186)

    def test_chanavg1(self):
        flagdata(vis=self.vis, mode='clip',channelavg=True, clipminmax=[30., 60.], correlation='ABS_RR',
                 savepars=False, flagbackup=False)
        res = flagdata(vis=self.vis, mode='summary')
        self.assertEqual(res['flagged'], 1347822)

    def test_chanavg2(self):
        flagdata(vis=self.vis, mode='clip',channelavg=False, clipminmax=[30., 60.], spw='0:0~10', 
                 correlation='ABS_RR', savepars=False, flagbackup=False)
        res = flagdata(vis=self.vis, mode='summary')
        self.assertEqual(res['flagged'], 242053)

    def test_chanavg3(self):
        flagdata(vis=self.vis, mode='clip',channelavg=True, clipminmax=[30., 60.], spw='0:0~10',
                 correlation='ABS_RR', savepars=False, flagbackup=False)
        res = flagdata(vis=self.vis, mode='summary')
        self.assertEqual(res['flagged'], 231374)
               

#    def test8(self):
#        print("Test of mode = 'quack'")
#        print("parallel quack")
#        flagdata(vis=self.vis, mode='quack', quackinterval=[1.0, 5.0], antenna=['2', '3'], correlation='RR')
#        check_eq(flagdata(vis=self.vis, mode='summary'), 2854278, 22365)
#
    def test9(self):
        '''flagdata: quack mode'''
        flagdata(vis=self.vis, mode='quack', quackmode='beg', quackinterval=1, savepars=False,
                 flagbackup=False)
        res = flagdata(vis=self.vis, mode='summary')
        self.assertEqual(res['flagged'], 329994)

    def test10(self):
        '''flagdata: quack mode'''
        flagdata(vis=self.vis, mode='quack', quackmode='endb', quackinterval=1, savepars=False)
        res = flagdata(vis=self.vis, mode='summary')
        self.assertEqual(res['flagged'], 333396)

    def test11(self):
        '''flagdata: quack mode'''
        flagdata(vis=self.vis, mode='quack', quackmode='end', quackinterval=1, savepars=False,
                 flagbackup=False)
        res = flagdata(vis=self.vis, mode='summary')
        self.assertEqual(res['flagged'], 2520882)

    def test12(self):
        '''flagdata: quack mode'''
        flagdata(vis=self.vis, mode='quack', quackmode='tail', quackinterval=1, savepars=False,
                 flagbackup=False)
        res = flagdata(vis=self.vis, mode='summary')
        self.assertEqual(res['flagged'], 2524284)

    def test13(self):
        '''flagdata: quack mode, quackincrement'''
        flagdata(vis=self.vis, mode='quack', quackinterval=50, quackmode='endb', quackincrement=True,
                 savepars=False, flagbackup=False)
        check_eq(flagdata(vis=self.vis, mode='summary'), 2854278, 571536)

        flagdata(vis=self.vis, mode='quack', quackinterval=20, quackmode='endb', quackincrement=True,
                 savepars=False, flagbackup=False)
        check_eq(flagdata(vis=self.vis, mode='summary'), 2854278, 857304)
        
        flagdata(vis=self.vis, mode='quack', quackinterval=150, quackmode='endb', quackincrement=True,
                 savepars=False, flagbackup=False)
        check_eq(flagdata(vis=self.vis, mode='summary'), 2854278, 1571724)
        
        flagdata(vis=self.vis, mode='quack', quackinterval=50, quackmode='endb', quackincrement=True,
                 savepars=False, flagbackup=False)
        check_eq(flagdata(vis=self.vis, mode='summary'), 2854278, 1762236)
#        flagdata(vis=self.vis, mode='unflag', savepars=False, flagbackup=False)

    def test_quackincrement_list(self):
        
        # flag 2 minutes; flagged: 91854.0; scan': {'1': {'flagged': 91854.0
        flagdata(vis=self.vis,mode='manual',timerange='09:18:00~09:20:00',spw='0',scan='1', flagbackup=False)
        res0 = flagdata(vis=self.vis, spw='0', scan='1', mode='summary')
        
        # quack flag it by 120 seconds; 'flagged': 234738.0,
        flagdata(vis=self.vis,mode='quack',quackinterval=120.0,spw='0',scan='1',quackincrement=False, flagbackup=False)
        res1 = flagdata(vis=self.vis, spw='0', scan='1', mode='summary')
        
        # unflag
        flagdata(vis=self.vis,mode='unflag')
        
        # quackincrement=True in list mode should be ignored
        flagdata(vis=self.vis, mode='list', flagbackup=False, inpfile=["timerange='09:18:00~09:20:00' spw='0' scan='1'",
                                                     "mode='quack' quackinterval=120.0 spw='0' scan='1' quackincrement=True"])
        resT = flagdata(vis=self.vis, spw='0', scan='1', mode='summary')
        self.assertEqual(resT['flagged'],res0['flagged'])
                
        # unflag
        flagdata(vis=self.vis,mode='unflag')
        
        # quackincrement=False in list mode should work fine. It should reflag what was flagged by
        # the manual cmd above in res0. and more. It should flag the equivalent of 120s ; 'flagged': 234738.0
        flagdata(vis=self.vis, mode='list', flagbackup=False, inpfile=["timerange='09:18:00~09:20:00' spw='0' scan='1'",
                                                     "mode='quack' quackinterval=120.0 spw='0' scan='1' quackincrement=False"])
  
        resF = flagdata(vis=self.vis, spw='0', scan='1', mode='summary')
        self.assertEqual(resF['flagged'],res1['flagged'])
        
        # unflag
        flagdata(vis=self.vis,mode='unflag')
        
        # If quackincrement=True is the first command in list, it should run fine
        # flags: 234738.0 because the manual cmd will reflag the same portion already flagged by the quack cmd
        flagdata(vis=self.vis, mode='list', flagbackup=False, inpfile=[
                                                "mode='quack' quackinterval=120.0 spw='0' scan='1' quackincrement=True",
                                                "timerange='09:18:00~09:20:00' spw='0' scan='1'"])
        resT = flagdata(vis=self.vis, spw='0', scan='1', mode='summary')
        self.assertEqual(resT['flagged'],res1['flagged'])


class test_selections(test_base):
    """Test various selections"""

    def setUp(self):
        self.setUp_ngc5921(True)

    def test_scan(self):
        '''flagdata: scan selection and manualflag compatibility'''
        flagdata(vis=self.vis, scan='3', mode='manualflag', savepars=False)
        res = flagdata(vis=self.vis, mode='summary', antenna='VA02')
        self.assertEqual(res['flagged'],52416)
                
    def test_antenna(self):
        '''flagdata: antenna selection'''
        flagdata(vis=self.vis, antenna='VA02', savepars=False,flagbackup=False)
        check_eq(flagdata(vis=self.vis, mode='summary', antenna='VA02'), 196434, 196434)

    def test_spw(self):
        '''flagdata: spw selection'''
        flagdata(vis=self.vis, spw='0', savepars=False,flagbackup=False)
        check_eq(flagdata(vis=self.vis, mode='summary', antenna='2'), 196434, 196434)

    def test_spw_list(self):
        '''flagdata: spw selection in list mode''' 
        spwfile = 'spwflags.txt'
        if os.path.exists(spwfile):
            os.system('rm -rf '+spwfile)
                   
        flagdata(vis=self.vis, spw='0:1~10', savepars=True, outfile=spwfile, flagbackup=False)
        res0 = flagdata(vis=self.vis, mode='summary', spwchan=True)
        self.assertEqual(res0['flagged'], 453060, 'Only channels 1~10 should be flagged')
        
        # Unflag
#        flagdata(vis=self.vis, mode='unflag', flagbackup=False)
        self.unflag_ms()
        ures = flagdata(vis=self.vis, mode='summary')
        self.assertEqual(ures['flagged'], 0)
        
        # Flag using the saved list
        flagdata(vis=self.vis, mode='list', inpfile=spwfile, action='apply',
                 flagbackup=False)
        res = flagdata(vis=self.vis, mode='summary', spwchan=True)
        self.assertEqual(res0['flagged'], res['flagged'])        
                  
        # Only channels 1~10 should be flagged
        self.assertEqual(res['spw:channel']['0:0']['flagged'], 0)
        self.assertEqual(res['spw:channel']['0:1']['flagged'], 45306)
        self.assertEqual(res['spw:channel']['0:2']['flagged'], 45306)
        self.assertEqual(res['spw:channel']['0:3']['flagged'], 45306)
        self.assertEqual(res['spw:channel']['0:4']['flagged'], 45306)
        self.assertEqual(res['spw:channel']['0:5']['flagged'], 45306)
        self.assertEqual(res['spw:channel']['0:6']['flagged'], 45306)
        self.assertEqual(res['spw:channel']['0:7']['flagged'], 45306)
        self.assertEqual(res['spw:channel']['0:8']['flagged'], 45306)
        self.assertEqual(res['spw:channel']['0:9']['flagged'], 45306)
        self.assertEqual(res['spw:channel']['0:10']['flagged'], 45306)
        self.assertEqual(res['spw:channel']['0:11']['flagged'], 0)

    def test_correlation(self):
        flagdata(vis=self.vis, correlation='LL', savepars=False, flagbackup=False)
        check_eq(flagdata(vis=self.vis, mode='summary', antenna='2'), 196434, 98217)
        check_eq(flagdata(vis=self.vis, mode='summary', correlation='RR'), 1427139, 0)
#        flagdata(vis=self.vis, mode='unflag', savepars=False, flagbackup=False)
        self.unflag_ms()
        flagdata(vis=self.vis, correlation='LL,RR', savepars=False, flagbackup=False)
        check_eq(flagdata(vis=self.vis, mode='summary', antenna='2'), 196434, 196434)
        
#        flagdata(vis=self.vis, mode='unflag', savepars=False, flagbackup=False)
        self.unflag_ms()
        flagdata(vis=self.vis, mode='clip', correlation='NORM_RR,LL', clipminmax=[0.,3.],
                 flagbackup=False)
        res = flagdata(vis=self.vis, mode='summary')
        self.assertEqual(res['flagged'], 204979)
#        flagdata(vis=self.vis, correlation='LL RR')
#        flagdata(vis=self.vis, correlation='LL ,, ,  ,RR')
#        check_eq(flagdata(vis=self.vis, mode='summary', antenna='2'), 196434, 196434)

    def test_field(self):
        '''flagdata: field selection'''
        flagdata(vis=self.vis, field='0', savepars=False, flagbackup=False)
        check_eq(flagdata(vis=self.vis, mode='summary', antenna='2'), 196434, 39186)

    def test_uvrange(self):
        '''flagdata: uvrange selection'''
        flagdata(vis=self.vis, uvrange='200~400m', savepars=False, flagbackup=False)
        check_eq(flagdata(vis=self.vis, mode='summary', antenna='VA02'), 196434, 55944)

    def test_timerange(self):
        '''flagdata: timerange selection'''
        flagdata(vis=self.vis, timerange='09:50:00~10:20:00', savepars=False,
                 flagbackup=False)
        check_eq(flagdata(vis=self.vis, mode='summary', antenna='2'), 196434, 6552)

    def test_array(self):
        '''flagdata: array selection'''
        flagdata(vis=self.vis, array='0', savepars=False, flagbackup=False)
        check_eq(flagdata(vis=self.vis, mode='summary', antenna='2'), 196434, 196434)
                
    def test_action(self):
        '''flagdata: action = calculate'''
        flagdata(vis=self.vis, antenna='2,3,4', action='calculate')
        res = flagdata(vis=self.vis, mode='summary')
        self.assertEqual(res['flagged'], 0, 'Nothing should be flagged when action=calculate')

    def test_missing_corr_product(self):
        '''CAS-4234: Keep going when one of the corr products is not available but others are present'''
        flagdata(vis=self.vis, correlation='LL,LR', savepars=False, flagbackup=False)
        self.assertEqual(flagdata(vis=self.vis, mode='summary', antenna='2')['flagged'],98217)
        self.assertEqual(flagdata(vis=self.vis, mode='summary', correlation='RR')['flagged'], 0)

#        check_eq(flagdata(vis=self.vis, mode='summary', antenna='2'), 196434, 98217)
#        check_eq(flagdata(vis=self.vis, mode='summary', correlation='RR'), 1427139, 0)
#        flagdata(vis=self.vis, mode='unflag', savepars=False, flagbackup=False)
        self.unflag_ms()
        flagdata(vis=self.vis, correlation='LL,RR,RL', savepars=False, flagbackup=False)
        check_eq(flagdata(vis=self.vis, mode='summary', antenna='2'), 196434, 196434)
        
    def test_multi_timerange(self):
        '''flagdata: CAS-5300, in list mode, flag multiple timerange intervals'''
        inpcmd = ["timerange='09:26:00~09:30:00,09:42:00~09:43:00,10:33:00~10:50:00'"]
        flagdata(vis=self.vis, mode='list', inpfile=inpcmd, flagbackup=False)
        
        # Should flag scan=2, scan=3 and scan=6,7
        res = flagdata(vis=self.vis, mode='summary', scan='2,3,6,7')
        self.assertEqual(res['scan']['2']['flagged'], 238140)
        self.assertEqual(res['scan']['3']['flagged'], 47628)
        self.assertEqual(res['scan']['6']['flagged'], 476280)
        self.assertEqual(res['scan']['7']['flagged'], 190512)
        self.assertEqual(res['flagged'], 238140+47628+476280+190512)


class test_alma(test_base):
    # Test various flagging on alma data 

    def setUp(self):
        self.setUp_alma_ms()

    def test_scanitent(self):
        '''flagdata: scanintent selection'''
        # flag POINTING CALIBRATION scans 
        # (CALIBRATE_POINTING_.. from STATE table's OBS_MODE)
        flagdata(vis=self.vis, intent='CAL*POINT*', savepars=False)
        res = flagdata(vis=self.vis, mode='summary')
        self.assertEqual(res['scan']['1']['flagged'], 192416.0)
        
    def test_wvr(self):
        '''flagdata: flag WVR correlation'''
        flagdata(vis=self.vis, correlation='I', savepars=False, flagbackup=False)
        check_eq(flagdata(vis=self.vis, mode='summary', spw='0'),608, 608)

    def test_abs_wvr(self):
        '''flagdata: clip ABS_WVR'''
        flagdata(vis=self.vis, mode='clip',clipminmax=[0,50], correlation='ABS_WVR', savepars=False,
                 flagbackup=False)
        res = flagdata(vis=self.vis, mode='summary', spw='0')
        self.assertEqual(res['spw']['0']['flagged'], 498)
        self.assertEqual(res['flagged'], 498)
        self.assertEqual(res['correlation']['I']['flagged'], 498)

    def test_abs_i(self):
        '''flagdata: clip ABS_I. Do not flag WVR'''
        flagdata(vis=self.vis, mode='clip', clipminmax=[0,50], correlation='ABS_I', savepars=False,
                 flagbackup=False)
        res = flagdata(vis=self.vis, mode='summary', spw='0')
        self.assertEqual(res['spw']['0']['flagged'], 0)
        self.assertEqual(res['flagged'], 0)
        self.assertEqual(res['correlation']['I']['flagged'], 0)

    def test_abs_all(self):
        '''flagdata: clip ABS ALL. Do not flag WVR'''
        flagdata(vis=self.vis, mode='clip', clipminmax=[0,1], correlation='ABS ALL', savepars=False,
                 flagbackup=False)
        res = flagdata(vis=self.vis, mode='summary')
        self.assertEqual(res['spw']['0']['flagged'], 0)
        self.assertEqual(res['flagged'], 1851)
        self.assertEqual(res['correlation']['I']['flagged'], 0)
        self.assertEqual(res['correlation']['XX']['flagged'], 568)
        self.assertEqual(res['correlation']['YY']['flagged'], 1283)

    def test_alma_spw(self):
        '''flagdata: flag various spw'''
        # Test that a white space in the spw parameter is taken correctly
        flagdata(vis=self.vis, mode='manual', spw='1,2, 3', savepars=False,
                 flagbackup=False)
        res = flagdata(vis=self.vis, mode='summary')
        self.assertEqual(res['spw']['0']['flagged'], 0, 'spw=0 should not be flagged')
        self.assertEqual(res['spw']['1']['flagged'], 192000, 'spw=1 should be fully flagged')
        self.assertEqual(res['spw']['3']['flagged'], 1200, 'spw=3 should be flagged')
        self.assertEqual(res['spw']['3']['total'], 1200, 'spw=3 should be flagged')
        
    def test_null_intent_selection1(self):
        '''flagdata: handle unknown scan intent in list mode'''
        
        myinput = ["intent='FOCUS'",   # non-existing intent
                 "intent='CALIBRATE_POINTING*'", # scan=1
                 "intent='*DELAY*'"] # non-existing
       
        flagdata(vis=self.vis, mode='list', inpfile=myinput, flagbackup=False)
        res = flagdata(vis=self.vis, mode='summary',scan='1')
        self.assertEqual(res['flagged'], 192416)
        self.assertEqual(res['total'], 192416)
        
    def test_unknown_intent(self):
        '''flagdata: CAS-3712, handle unknown value in intent expression'''
        flagdata(vis=self.vis,intent='*POINTING*,*FOCUS*',flagbackup=False)
        
        # Only POINTING scan exists. *FOCUS* should not raise a NULL MS selection
        res = flagdata(vis=self.vis, mode='summary', scan='1')
        self.assertEqual(res['flagged'], 192416)
        self.assertEqual(res['total'], 192416)
        
    def test_autocorr_wvr(self):
        '''flagdata: CAS-5286, do not flag auto-correlations in WVR data'''
        flagdata(vis=self.vis,autocorr=True,flagbackup=False)
        res = flagdata(vis=self.vis, mode='summary', spw='0,1')
        
        # spw='0' contains the WVR data
        self.assertEqual(res['spw']['1']['flagged'], 15360)
        self.assertEqual(res['spw']['0']['flagged'], 0)
        self.assertEqual(res['flagged'], 15360)

    def test_autocorr_wvr_list(self):
        '''flagdata: CAS-5485 flag autocorrs in list mode'''
        mycmd = ["mode='manual' antenna='DA41'",
                 "mode='manual' autocorr=True"]
        
        # The first cmd only flags cross-correlations of DV41
        # The second cmd only flags auto-corrs of all antennas
        # that have processor type=CORRELATOR. The radiometer
        # data should not be flagged, which is in spw=0
        res = flagdata(vis=self.vis, mode='list', inpfile=mycmd, flagbackup=False)
        res = flagdata(vis=self.vis, mode='summary',basecnt=True)
        
        # These are the auto-correlations not flagged in the list flagging.
        # Verify that the non-flagged points are those from the WVR data
        wvr1 = res['baseline']['DA41&&DA41']['total'] - res['baseline']['DA41&&DA41']['flagged']
        wvr2 = res['baseline']['DA42&&DA42']['total'] - res['baseline']['DA42&&DA42']['flagged']
        wvr3 = res['baseline']['DV02&&DV02']['total'] - res['baseline']['DV02&&DV02']['flagged']
        wvr4 = res['baseline']['PM03&&PM03']['total'] - res['baseline']['PM03&&PM03']['flagged']
        wvrspw= res['spw']['0']['total']
        
        self.assertEqual(wvrspw, wvr1+wvr2+wvr3+wvr4, 'Auto-corr of WVR data should not be flagged')
        self.assertEqual(res['antenna']['DA41']['flagged'],75600)
        self.assertEqual(res['antenna']['DA41']['total'],75752)
        self.assertEqual(res['spw']['0']['flagged'], 0)

class test_selections2(test_base):
    '''Test other selections'''
    
    def setUp(self):
        self.setUp_multi()
        
    def test_observation1(self):
        '''flagdata: observation ID selections'''
        # string
        flagdata(vis=self.vis, observation='1', savepars=False, flagbackup=False)
        res = flagdata(vis=self.vis, mode='summary',observation='1')
        self.assertEqual(res['flagged'], 28500)
        self.assertEqual(res['total'], 28500)

        # integer
#        flagdata(vis=self.vis, mode='unflag', savepars=False)
        self.unflag_ms()
        flagdata(vis=self.vis, observation=1, savepars=False)
        res = flagdata(vis=self.vis, mode='summary',observation='1')
        self.assertEqual(res['flagged'], 28500)
        self.assertEqual(res['total'], 28500)
        
    def test_observation2(self):
        '''flagdata: observation ID selections in list mode'''
        # creat input list
        myinput = "observation='0' mode='manual'"
        filename = 'obs2.txt'
        create_input(myinput, filename)
        
        flagdata(vis=self.vis, mode='list', inpfile=filename, savepars=False,
                 flagbackup=False)
        res = flagdata(vis=self.vis, mode='summary')
        self.assertEqual(res['observation']['0']['flagged'], 2854278.0)
        self.assertEqual(res['observation']['1']['flagged'], 0, 'Only observation 0 should be flagged')
        
    def test_field_breakdown(self):
        '''flagdata: Produce a separated dictionary per field'''
        
        # First pre-clip the data to have interesting flag counts
        flagdata(vis=self.vis, mode='clip',clipminmax=[0,2],savepars=False,flagbackup=False)
        
        # Obtain list of summaries per field
        summary = flagdata(vis=self.vis, mode='summary', fieldcnt=True,savepars=False,flagbackup=False)
        
        field_list = ['1331+30500002_0','1331+30500002_0','N5921_2','NGC7538C']
        
        # Obtain list of summaries for each field separatelly
        summary_list={}
        for field in field_list:
            summary_list[field] = flagdata(vis=self.vis, mode='summary', field=field,
                                           fieldcnt=False,savepars=False,flagbackup=False)  
        
        # Compare results
        for field in field_list:
            self.assertEqual(summary[field]['total'], summary_list[field]['total'],
                             'Total number of counts different for field' + field)
            self.assertEqual(summary[field]['flagged'], summary_list[field]['flagged'],
                             'Total number of flags different for field' + field)
        
                
class test_elevation(test_base):
    """Test of mode = 'elevation'"""
    def setUp(self):
        self.setUp_ngc5921()
        self.x55 = 666792    # data below 55 degrees, etc.
        self.x60 = 1428840
        self.x65 = 2854278
        self.all = 2854278

    def test_lower(self):
        flagdata(vis = self.vis, mode = 'elevation', savepars=False)
        
        check_eq(flagdata(vis=self.vis, mode='summary'), self.all, 0)

        flagdata(vis = self.vis, mode = 'elevation', lowerlimit = 50, savepars=False,
                 flagbackup=False)

        check_eq(flagdata(vis=self.vis, mode='summary'), self.all, 0)

        flagdata(vis = self.vis, mode = 'elevation', lowerlimit = 55, savepars=False,
                 flagbackup=False)

        check_eq(flagdata(vis=self.vis, mode='summary'), self.all, self.x55)

        flagdata(vis = self.vis, mode = 'elevation', lowerlimit = 60, savepars=False,
                 flagbackup=False)

        check_eq(flagdata(vis=self.vis, mode='summary'), self.all, self.x60)

        flagdata(vis = self.vis, mode = 'elevation', lowerlimit = 65, savepars=False,
                 flagbackup=False)

        check_eq(flagdata(vis=self.vis, mode='summary'), self.all, self.x65)

    def test_upper(self):
        flagdata(vis = self.vis, mode = 'elevation', upperlimit = 60, savepars=False,
                 flagbackup=False)

        check_eq(flagdata(vis=self.vis, mode='summary'), self.all, self.all - self.x60)


    def test_interval(self):
        flagdata(vis = self.vis,mode = 'elevation',lowerlimit = 55,upperlimit = 60,
                  savepars=False,flagbackup=False)

        check_eq(flagdata(vis=self.vis, mode='summary'), self.all, self.all - (self.x60 - self.x55))


class test_list_file(test_base):
    """Test of mode = 'list' using input file"""
    
    def setUp(self):
        self.setUp_ngc5921(True)
        
    def tearDown(self):
        os.system('rm -rf list*.txt list*.tmp')

    def test_file1(self):
        '''flagdata: apply flags from a list and do not save'''
        # creat input list
        myinput = "scan='1~3' mode='manual'\n"+"scan='5' mode='manualflag'\n"\
                "#scan='4'"
        filename = 'list1.txt'
        create_input(myinput, filename)
        
        # apply and don't save to MS. Ignore comment line
        flagdata(vis=self.vis, mode='list', inpfile=filename, savepars=False, action='apply')
        res = flagdata(vis=self.vis, mode='summary')
        self.assertEqual(res['scan']['4']['flagged'], 0)
        self.assertEqual(res['flagged'], 1711206, 'Total flagged does not match')
        
    def test_file2(self):
        '''flagdata: only save parameters without running the tool'''
        # creat input list
        myinput = "scan='1~3' mode='manual'\n"+"scan='5' mode='manual'\n"
        filename = 'list2.txt'
        create_input(myinput, filename)

        # save to another file
        if os.path.exists("myflags.txt"):
            os.system('rm -rf myflags.txt')
            
        flagdata(vis=self.vis, mode='list', inpfile=filename, savepars=True, action='', outfile='myflags.txt')
        self.assertTrue(filecmp.cmp(filename, 'myflags.txt', 1), 'Files should be equal')
        
        res = flagdata(vis=self.vis, mode='summary')
        self.assertEqual(res['flagged'], 0, 'No flags should have been applied')
        
    def test_file3(self):
        '''flagdata: flag and save list to FLAG_CMD'''
        # creat input list
        myinput = "scan='1~3' mode='manual'\n"+"scan='5' mode='manual'\n"
        filename = 'list3.txt'
        create_input(myinput, filename)

        # Delete any rows from FLAG_CMD
        flagcmd(vis=self.vis, action='clear', clearall=True)
        
        # Flag from list and save to FLAG_CMD
        flagdata(vis=self.vis, mode='list', inpfile=filename, savepars=True,
                 flagbackup=False)
        
        # Verify
        if os.path.exists("myflags.txt"):
            os.system('rm -rf myflags.txt')
        flagcmd(vis=self.vis, action='list', savepars=True, outfile='myflags.txt', useapplied=True)
        self.assertTrue(filecmp.cmp(filename, 'myflags.txt', 1), 'Files should be equal')
    
        
    def test_file4(self):
        '''flagdata: save without running and apply in flagcmd'''
        # Delete any rows from FLAG_CMD
        flagcmd(vis=self.vis, action='clear', clearall=True)
        
        # Test that action='none' is also accepted
        flagdata(vis=self.vis, mode='quack', quackmode='tail', quackinterval=1, action='none', 
                 savepars=True, flagbackup=False)
        
        flagcmd(vis=self.vis, action='apply')
        res = flagdata(vis=self.vis, mode='summary')
        self.assertEqual(res['flagged'], 2524284)

    def test_file6(self):
        '''flagdata: select by reason in list mode from a file'''
        # creat input list
        myinput = "mode='manual' scan='1' reason='SCAN_1'\n"\
                "mode='manual' scan='2'\n"\
                "scan='3' reason='SCAN_3'\n"\
                "scan='4' reason=''"
        filename = 'list6.txt'
        create_input(myinput, filename)
        
        # Select one reason
        flagdata(vis=self.vis, mode='list', inpfile=filename, reason='SCAN_3',
                 flagbackup=False)
        res = flagdata(vis=self.vis, mode='summary', scan='3')
        self.assertEqual(res['scan']['3']['flagged'], 762048, 'Should flag only reason=SCAN_3')
        self.assertEqual(res['flagged'], 762048, 'Should flag only reason=SCAN_3')
        
        # Select list of reasons
        flagdata(vis=self.vis, mode='list', inpfile=filename, reason=['','SCAN_1'],
                 flagbackup=False)
        res = flagdata(vis=self.vis, mode='summary',scan='1,4')
        self.assertEqual(res['scan']['4']['flagged'], 95256, 'Should flag reason=\'\'')
        self.assertEqual(res['scan']['1']['flagged'], 568134, 'Should flag reason=SCAN_1')
        
        # No reason selection
#        flagdata(vis=self.vis, mode='unflag', flagbackup=False)
        self.unflag_ms()
        flagdata(vis=self.vis, mode='list', inpfile=filename, flagbackup=False)
        res = flagdata(vis=self.vis, mode='summary', scan='1~4')
        self.assertEqual(res['scan']['1']['flagged'], 568134)
        self.assertEqual(res['scan']['2']['flagged'], 238140)
        self.assertEqual(res['scan']['3']['flagged'], 762048)
        self.assertEqual(res['scan']['4']['flagged'], 95256)
        self.assertEqual(res['flagged'],568134+238140+762048+95256, 'Total flagged')

    def test_file_CAS4819(self):
        '''flagdata: CAS-4819, Flag commands from three files'''
        # creat first input file
        myinput = "scan='1'\n"\
                "scan='2'\n"\
                "# a comment line\n"\
                "scan='3'"
        filename1 = 'list7a.txt'
        create_input(myinput, filename1)
        
        # Create second input file
        myinput = "scan='5'\n"\
                  " \n"\
                "scan='6'\n"\
                "scan='7'"        
        filename2 = 'list7b.txt'
        create_input(myinput, filename2)
        
         # Create third input file
        myinput = "scan='4' mode='clip' clipminmax=[0,4]" 
        filename3 = 'list7c.txt'
        create_input(myinput, filename3)
       
        flagdata(vis=self.vis, mode='list', inpfile=[filename1,filename2,filename3],
                 flagbackup=False)
        
        res = flagdata(vis=self.vis, mode='summary')
        self.assertEqual(res['scan']['1']['flagged'], 568134)
        self.assertEqual(res['scan']['2']['flagged'], 238140)
        self.assertEqual(res['scan']['3']['flagged'], 762048)
        self.assertEqual(res['scan']['4']['flagged'], 6696)
        self.assertEqual(res['scan']['5']['flagged'], 142884)
        self.assertEqual(res['scan']['6']['flagged'], 857304)
        self.assertEqual(res['scan']['7']['flagged'], 190512)
        self.assertEqual(res['total'],2854278)
        self.assertEqual(res['flagged'],2765718)
               
    def test_reason1(self):
        '''flagdata: add_reason to FLAG_CMD'''
        flagcmd(vis=self.vis, action='clear', clearall=True)
        flagdata(vis=self.vis, mode='manual', scan='1,3', savepars=True, cmdreason='SCAN_1_3',
                  action='')
        
        # Apply flag cmd
        flagcmd(vis=self.vis, action='apply', reason='SCAN_1_3')
        res = flagdata(vis=self.vis, mode='summary')
        self.assertEqual(res['flagged'], 1330182, 'Only scans 1 and 3 should be flagged')
        
    def test_reason2(self):
        '''flagdata: add_reason to text file'''
        flagdata(vis=self.vis, mode='clip', scan='4', clipminmax=[0, 5], savepars=True, 
                  cmdreason='CLIPSCAN4', outfile='reason2.txt', action='')

        flagdata(vis=self.vis, mode='clip', scan='2~3', clipminmax=[ 0, 5], savepars=True, 
                  cmdreason='CLIPSCAN2_3', outfile='reason2.txt', action='')

        # Apply flag cmd
        flagdata(vis=self.vis, mode='list', inpfile='reason2.txt',reason='CLIPSCAN2_3',
                 flagbackup=False)
        
        res = flagdata(vis=self.vis, mode='summary')
        self.assertEqual(res['flagged'], 69568)
        
    def test_reason3(self):
        '''flagdata: replace input reason from file with cmdreason'''
        # creat input list
        myinput = "mode='manual' scan='1' reason='SCAN_1'\n"\
                "mode='manual' scan='2'\n"\
                "scan='3' reason='SCAN_3'\n"\
                "scan='4' reason=''"
        filename = 'listinput3.txt'
        create_input(myinput, filename)
        
        flagdata(vis=self.vis, mode='list', inpfile=filename, savepars=True, outfile='listreason3a.txt',
                  cmdreason='MANUALFLAG', action='')
        
        # Apply the flag cmds
        flagdata(vis=self.vis, mode='list', inpfile='listreason3a.txt', reason='MANUALFLAG',
                 flagbackup=False)
        
        res = flagdata(vis=self.vis, mode='summary')
        self.assertEqual(res['flagged'], 1663578)
        
    def test_reason4(self):
        '''flagdata: select by reason from two files'''
        # creat first input file
        myinput = "scan='1' spw='0:10~20' reason='NONE'\n"\
                "scan='2' reason='EVEN'\n"\
                "scan='3' reason='ODD'"
        filename1 = 'listreasonfile1.txt'
        create_input(myinput, filename1)
        
        # Create second input file
        myinput = "scan='5' reason='ODD'\n"\
                "scan='6' reason='EVEN'\n"\
                "scan='7' reason='ODD'"        
        filename2 = 'listreasonfile2.txt'
        create_input(myinput, filename2)
        
        # Apply flag cmds on ODD reason
        flagdata(vis=self.vis, mode='list', inpfile=[filename1,filename2], reason='ODD',
                 flagbackup=False)
        
        res = flagdata(vis=self.vis, mode='summary')
        self.assertEqual(res['scan']['3']['flagged'], 762048)
        self.assertEqual(res['scan']['5']['flagged'], 142884)
        self.assertEqual(res['scan']['6']['flagged'], 0)
        self.assertEqual(res['scan']['7']['flagged'], 190512)
        self.assertEqual(res['flagged'], 762048+142884+190512)
        
        # Apply flag cmds on NONE reason
#        flagdata(vis=self.vis, mode='unflag')
        self.unflag_ms()
        flagdata(vis=self.vis, mode='list', inpfile=[filename1,filename2], reason='NONE',
                 flagbackup=False)
        
        res = flagdata(vis=self.vis, mode='summary', scan='1')
        self.assertEqual(res['scan']['1']['flagged'], 99198)
        self.assertEqual(res['flagged'], 99198)

    def test_anychar(self):
        '''flagdata: Do not continue if parameter doesn't exist'''
        myinput = "mode=manualflag field='Any $3[=character (}'"
        filename = 'listanychar.txt'
        create_input(myinput, filename)
        
        outname = 'listwrongpar.txt'
        
        # CAS-6704: should raise an exception because parameter $3[ doesn't exist in flagdata
        try:
            flagdata(vis=self.vis, mode='list', inpfile=filename, action='', savepars=True,
                  outfile=outname)
        except Exception as instance:
            print('Expected IOError error: %s'%instance)
        
        # It should fail above and not create an output file
        self.assertFalse(os.path.exists(outname))

    def test_file_summary1(self):
        '''flagdata: summary commands in list mode'''
        myinput = "mode='manual' scan='2'\n"\
                  "mode='summary' name='Scan2'\n"\
                  "mode='clip' clipzeros=True\n"\
                  "mode='summary' name='Zeros'"
        filename = 'listsumm1.txt'
        create_input(myinput, filename)
        summary_stats_list = flagdata(vis=self.vis, mode='list', inpfile=filename, flagbackup=False)

        # Extract only the type 'summary' reports into a list
        summary_reps = self.extract_reports(summary_stats_list)
 
        for ind in range(0,len(summary_reps)):        
            flagcount = summary_reps[ind]['flagged'];
            totalcount = summary_reps[ind]['total'];         
            # From the second summary onwards, subtract counts from the previous one :)
            if ( ind > 0 ):
                 flagcount = flagcount - summary_reps[ind-1]['flagged'];
         
            print("Summary ", ind , "(" , summary_reps[ind]['name']  , ") :  Flagged : " , flagcount , " out of " , totalcount)
         
        self.assertEqual(summary_reps[0]['flagged'],238140, 'Should show only scan=2 flagged')    
        self.assertEqual(summary_reps[1]['flagged']-summary_reps[0]['flagged'],0, 'Should not flag any zeros')    
 
    def test_file_summary2(self):
        '''flagdata: compare summaries from a list with individual reports'''
        myinput = ["scan='1~3' mode='manual'",
                   "mode='summary' name='SCANS123'",
                   "scan='5' mode='manualflag'",
                   "#scan='4'",
                   "mode='summary' name='SCAN5'"]
         
        summary_stats_list = flagdata(vis=self.vis, mode='list', inpfile=myinput, flagbackup=False)
        summary_reps = self.extract_reports(summary_stats_list)
         
        # Unflag and flag scan=1~3
        self.unflag_ms()
        flagdata(vis=self.vis, scan='1~3', flagbackup=False)
        rscan123 = flagdata(vis=self.vis, mode='summary')
        # Unflag and flag scan=5
        self.unflag_ms()
        flagdata(vis=self.vis, scan='5', flagbackup=False)
        rscan5 = flagdata(vis=self.vis, mode='summary')
         
        # Compare
        self.assertEqual(summary_reps[0]['flagged'],rscan123['flagged'], 'scan=1~3 should be flagged')
        self.assertEqual(summary_reps[1]['flagged'],rscan5['flagged']+rscan123['flagged'],\
                         'scan=1~3,5 should be flagged')
        self.assertEqual(summary_reps[1]['flagged']-summary_reps[0]['flagged'],rscan5['flagged'],\
                         'scan=5 should be flagged')
        
    def test_file_scan_int(self):
        '''flagdata: select a scan by giving an int value'''
        # The new fh.parseFlagParameters should allow this
        myinput = "mode='manual' scan=1\n"\
                  "scan='2'\n"\
                  "mode='summary'"
        filename = 'listintscan.txt'
        create_input(myinput, filename)
        
        try:
            res = flagdata(vis=self.vis, mode='list', inpfile=filename, flagbackup=False)
            
        except IOError as instance:
            print('Expected error!')
        
    def test_file_scan_list(self):
        '''flagdata: select a scan by giving a list value. Expect error.'''
        # The new fh.parseFlagParameters should NOT allow this
        myinput = "scan='1' mode='manual'\n"\
                   "scan=[2]\n"\
                   "mode='summary'"
        
        filename = 'listscan.txt'
        create_input(myinput, filename)
        try:
            res = flagdata(vis=self.vis, mode='list', inpfile=filename, flagbackup=False)
            
        except IOError as instance:
            print('Expected error!')
               
    def test_file_overwrite_true(self):
        '''flagdata: Use savepars and overwrite=True'''
        
        # Create flag commands in file called flagcmd.txt
        filename = 'listscan4clip.txt'
        myinput = "scan='4' mode='clip' correlation='ABS_RR' clipminmax=[0, 4]\n"
        create_input(myinput, filename)
        # Copy it to a new file
        newfile = 'listnewfile.txt'
        os.system('rm -rf '+newfile)
        os.system('cp '+filename+' '+newfile)

        # Create different flag command 
        myinput = "scan='1'\n"
        filename = 'listscan1.txt'
        create_input(myinput, filename)
                
        # Apply flags from filename and try to save in newfile
        # Overwrite parameter should allow this
        flagdata(vis=self.vis, action='calculate', mode='list', inpfile=filename, savepars=True, outfile=newfile,
                flagbackup=False)
        
        # newfile should contain what was in filename
        self.assertTrue(filecmp.cmp(filename, newfile, 1), 'Files should be equal')        
        
    def test_file_overwrite_false(self):
        '''flagdata: Use savepars and overwrite=False with an existing file'''
        
        # Create flag commands in file called flagcmd.txt
        myinput = "scan='4' mode='clip' correlation='ABS_RR' clipminmax=[0, 4]\n"
        filename = 'listscan4clip.txt'
        create_input(myinput, filename)
        # Copy it to a new file
        newfile = 'listnewfile.txt'
        os.system('rm -rf '+newfile)
        os.system('cp '+filename+' '+newfile)

        # Create different flag command 
        myinput = "scan='1'\n"
        filename = 'listscan1.txt'
        create_input(myinput, filename)
                
        # Apply flags from file and try to save in newfile
        # Overwrite parameter should give an error and not save
        flagdata(vis=self.vis, action='calculate', mode='list',inpfile=filename, savepars=True, outfile=newfile,
                flagbackup=False, overwrite=False)
        
        # newfile should not be overwritten
        self.assertFalse(filecmp.cmp(filename, newfile, 1), 'Files should be different')        

    def test_file_overwrite_false1(self):
        '''flagdata: Use savepars and overwrite=False'''
        
        # Create flag commands in file called flagcmd.txt
        myinput = "scan='4' mode='clip' correlation='ABS_RR' clipminmax=[0, 4]\n"
        filename = 'listscan4clip.txt'
        create_input(myinput, filename)
        
        newfile='listmyflags.txt'
        # Apply flags from file and try to save in newfile
        # Overwrite=False should allow it since newfile doesn't exist
        flagdata(vis=self.vis, action='calculate', mode='list',inpfile=filename, savepars=True, outfile=newfile,
                flagbackup=False, overwrite=False)
        
        # newfile should not be overwritten
        self.assertTrue(filecmp.cmp(filename, newfile, 1), 'Files should be the same')        


class test_list_list(test_base):
    """Test of mode = 'list' using input list"""
    
    def setUp(self):
        self.setUp_ngc5921(True)

    def test_list1(self):
        '''flagdata: apply flags from a Python list and do not save'''
        # creat input list
        myinput = ["scan='1~3' mode='manual'",
                 "scan='5' mode='manualflag'",
                 "#scan='4'"]
        
        # apply and don't save to MS. Ignore comment line
        flagdata(vis=self.vis, mode='list', inpfile=myinput, savepars=False, action='apply')
        res = flagdata(vis=self.vis, mode='summary')
        self.assertEqual(res['scan']['4']['flagged'], 0)
        self.assertEqual(res['flagged'], 1711206, 'Total flagged does not match')
        
    def test_list2(self):
        '''flagdata: only save parameters without running the tool'''
        # creat input list
        myinput = ["scan='1~3' mode='manual'",
                 "scan='5' mode='manual'"]

        # save to another file
        if os.path.exists("myflags.txt"):
            os.system('rm -rf myflags.txt')
            
        flagdata(vis=self.vis, mode='list', inpfile=myinput, savepars=True, action='', outfile='myflags.txt')
        
        res = flagdata(vis=self.vis, mode='summary')
        self.assertEqual(res['flagged'], 0, 'No flags should have been applied')
        
    def test_list3(self):
        '''flagdata: Compare flags from flagdata and flagcmd'''
        # creat input list
        myinput = ["scan='1~3' mode='manual'",
                 "scan='5' mode='manual'"]
 
        # Delete any rows from FLAG_CMD
        flagcmd(vis=self.vis, action='clear', clearall=True)
        
        # Flag from list and save to FLAG_CMD
        flagdata(vis=self.vis, mode='list', inpfile=myinput,flagbackup=False)
        res1 = flagdata(vis=self.vis, mode='summary')
        
        # Unflag and save in flagcmd using the cmd mode
#        flagdata(vis=self.vis, mode='unflag',flagbackup=False)
        self.unflag_ms()
        flagcmd(vis=self.vis, inpmode='list', inpfile=myinput)
        res2 = flagdata(vis=self.vis, mode='summary')

        # Verify
        self.assertEqual(res1['flagged'], res2['flagged'])
        self.assertEqual(res1['total'], res2['total'])

    def test_list5(self):
        '''flagdata: select by reason in list mode from a list'''
        # creat input list
        myinput = ["mode='manual' scan='1' reason='SCAN_1'",
                "mode='manual' scan='2'",
                "scan='3' reason='SCAN_3'",
                "scan='4' reason=''"]
        
        # Select one reason
        flagdata(vis=self.vis, mode='list', inpfile=myinput, reason='SCAN_3',
                 flagbackup=False)
        res = flagdata(vis=self.vis, mode='summary')
        self.assertEqual(res['scan']['3']['flagged'], 762048, 'Should flag only reason=SCAN_3')
        self.assertEqual(res['flagged'], 762048, 'Should flag only reason=SCAN_3')
        
        # Select list of reasons
        flagdata(vis=self.vis, mode='list', inpfile=myinput, reason=['','SCAN_1'],
                 flagbackup=False)
        res = flagdata(vis=self.vis, mode='summary')
        self.assertEqual(res['scan']['4']['flagged'], 95256, 'Should flag reason=\'\'')
        self.assertEqual(res['scan']['1']['flagged'], 568134, 'Should flag reason=SCAN_1')
        
        # No reason selection
#        flagdata(vis=self.vis, mode='unflag',flagbackup=False)
        self.unflag_ms()
        flagdata(vis=self.vis, mode='list', inpfile=myinput, flagbackup=False)
        res = flagdata(vis=self.vis, mode='summary')
        self.assertEqual(res['scan']['1']['flagged'], 568134)
        self.assertEqual(res['scan']['2']['flagged'], 238140)
        self.assertEqual(res['scan']['3']['flagged'], 762048)
        self.assertEqual(res['scan']['4']['flagged'], 95256)
        self.assertEqual(res['flagged'],568134+238140+762048+95256, 'Total flagged')        
                
    def test_reason_list(self):
        '''flagdata: replace input reason from list with cmdreason'''
        # creat input list
        myinput = ["mode='manual' scan='1' reason='SCAN_1'",
                "mode='manual' scan='2'",
                "scan='3' reason='SCAN_3'",
                "scan='4' reason=''"]
        
        flagdata(vis=self.vis, mode='list', inpfile=myinput, savepars=True, outfile='reason3b.txt',
                  cmdreason='MANUALFLAG', action='')
        
        # Apply the flag cmds
        flagdata(vis=self.vis, mode='list', inpfile='reason3b.txt', reason='MANUALFLAG',
                 flagbackup=False)
        
        res = flagdata(vis=self.vis, mode='summary')
        self.assertEqual(res['flagged'], 1663578)
              
    # The new parser allows whitespaces in reason values. Change the test
    def test_cmdreason1(self):
        '''flagdata: allow whitespace in cmdreason'''
        outtxt1 = 'spacereason1.txt'
        flagdata(vis=self.vis, scan='1,3', action='calculate', savepars=True, outfile=outtxt1, 
                 cmdreason='ODD SCANS')
        outtxt2 = 'spacereason2.txt'
        flagdata(vis=self.vis, scan='2,4', action='calculate', savepars=True, outfile=outtxt2, 
                 cmdreason='EVEN SCANS')
        os.system("cat "+outtxt1+" >> "+outtxt2)
        
        # Apply the cmd with blanks in reason.
        flagdata(vis=self.vis, mode='list', inpfile=outtxt2, reason='ODD SCANS')
        res = flagdata(vis=self.vis, mode='summary')
        self.assertEqual(res['scan']['1']['flagged'], 568134)
        self.assertEqual(res['scan']['3']['flagged'], 762048)
        self.assertEqual(res['flagged'], 568134+762048)
    
    def test_cmdreason2(self):
        '''flagdata: Blanks in reason are also allowed in FLAG_CMD table'''
        outtxt = 'goodreason.txt'
        flagdata(vis=self.vis, scan='1,3', action='calculate', savepars=True, 
                 cmdreason='ODD SCANS')
        flagdata(vis=self.vis, scan='2,4', action='calculate', savepars=True,
                 cmdreason='EVEN SCANS')
        
        flagcmd(vis=self.vis, reason='ODD SCANS')
        res = flagdata(vis=self.vis, mode='summary')
        self.assertEqual(res['scan']['1']['flagged'], 568134)
        self.assertEqual(res['scan']['3']['flagged'], 762048)
        self.assertEqual(res['flagged'], 568134+762048)
        
    def test_list_summary1(self):
        '''flagdata: check names of multiple summaries in a list'''
        myinput = ["scan='3' mode='manual'",
                   "mode='summary' name='SCAN_3'",
                   "scan='15' mode='manualflag'",  # provoke an error
                   "#scan='4'",
                   "mode='summary' name='SCAN15'"]
         
        summary_stats_list = flagdata(vis=self.vis, mode='list', inpfile=myinput, flagbackup=False)
        summary_reps = self.extract_reports(summary_stats_list)
                  
        self.assertEqual(summary_reps[0]['scan']['3']['flagged'],
                         summary_reps[0]['scan']['3']['total'])
        self.assertEqual(summary_reps[0]['name'],'SCAN_3')
        self.assertEqual(summary_reps[1]['name'],'SCAN15')
        
    
class test_clip(test_base):
    """flagdata:: Test of mode = 'clip'"""
    
    def setUp(self):
        self.setUp_data4tfcrop()
        
    def test_clipzeros(self):
        '''flagdata: clip only zero-value data'''

        flagdata(vis=self.vis, mode='clip', clipzeros=True, flagbackup=False)
        spw = '8'
        res = flagdata(vis=self.vis, mode='summary', spw='8')
        exp_flagged = 274944
        self.assertEqual(res['flagged'], exp_flagged, 'Should clip only spw=8')
        self.assertEqual(res['spw'][spw]['flagged'], 274944, 'All flags should be seen '
                         'in spw {}'.format(spw))

    def test_clip_list1(self):
        '''flagdata: clip zeros in mode=list and save reason to FLAG_CMD'''
        
        # creat input list
        myinput = ["mode='clip' clipzeros=True reason='CLIP_ZERO'"]

        # Save to FLAG_CMD
        flagdata(vis=self.vis, mode='list', inpfile=myinput, action='', savepars=True)
        
        # Run in flagcmd and select by reason
        flagcmd(vis=self.vis, action='apply', reason='CLIP_ZERO')
        
        res = flagdata(vis=self.vis, mode='summary', spw='8')
        self.assertEqual(res['flagged'], 274944, 'Should clip only spw=8')

    def test_clip_file1(self):
        '''flagdata: clip zeros in mode=list and save reason to FLAG_CMD'''
        
        # creat input list
        myinput = "mode='clip' clipzeros=True reason='CLIP_ZERO'"
        filename = 'list5.txt'
        create_input(myinput, filename)

        # Save to FLAG_CMD
        flagdata(vis=self.vis, mode='list', inpfile=filename, action='', savepars=True)
        
        # Run in flagcmd and select by reason
        flagcmd(vis=self.vis, action='apply', reason='CLIP_ZERO')
        
        res = flagdata(vis=self.vis, mode='summary', spw='8')
        self.assertEqual(res['flagged'], 274944, 'Should clip only spw=8')
        self.assertEqual(res['total'], 274944)
        
    def test_datacol_corrected(self):
        ''''flagdata: clip CORRECTED data column'''
        flagdata(vis=self.vis, flagbackup=False, mode='clip', datacolumn='CORRECTED',
                 clipminmax=[0.,10.])
        # only corrected column has amplitude above 10.0
        res = flagdata(vis=self.vis, mode='summary', spw='5,9,10,11')
        self.assertEqual(res['flagged'], 1142)
        
        # Make sure the corrected data was used, not the default data column
        self.unflag_ms()
        flagdata(vis=self.vis, flagbackup=False, mode='clip',
                 clipminmax=[0.,10.])
        
        # should not flag anything
        res = flagdata(vis=self.vis, mode='summary', spw='5,9,10,11')
        self.assertEqual(res['flagged'], 0)
                
    def test_residual_col(self):
        '''flagdata: clip RESIDUAL column'''
        flagdata(vis=self.vis, flagbackup=False, mode='clip', datacolumn='RESIDUAL', clipzeros=True)
        res = flagdata(vis=self.vis, mode='summary')
        self.assertEqual(res['flagged'], 137472)

    def test_timeavg1(self):
        '''flagdata: clip with time average and compare with mstransform'''
        # Create an output with 4 rows
        split(vis=self.vis,outputvis='timeavg.ms',datacolumn='data',spw='9',scan='30',antenna='1&2',
               timerange='2010/10/16/14:45:08.50~2010/10/16/14:45:11.50')
        
        # STEP 1
        # Create time averaged output in mstransform
        mstransform('timeavg.ms',outputvis='test_residual_step1_timeavg.ms',
                    datacolumn='data',timeaverage=True,timebin='2s')
        
        # clip it
        flagdata('test_residual_step1_timeavg.ms',flagbackup=False, mode='clip',
                 clipminmax=[0.0,0.08])
        res1 = flagdata(vis='test_residual_step1_timeavg.ms', mode='summary', spwchan=True)

        # STEP 2
        # Clip with time averaging.
        flagdata('timeavg.ms', flagbackup=False, mode='unflag')
        flagdata(vis='timeavg.ms', flagbackup=False, mode='clip', datacolumn='DATA', 
                 timeavg=True, timebin='2s', clipminmax=[0.0,0.08])
        
        # Do another time average in mstransform to have the corrected averaged visibilities
        mstransform('timeavg.ms',outputvis='test_residual_step2_timeavg.ms',
                    datacolumn='data',timeaverage=True,timebin='2s')
        
        res2 = flagdata(vis='test_residual_step2_timeavg.ms', mode='summary', spwchan=True)

        self.assertEqual(res1['flagged'], res2['flagged'])
        self.assertEqual(res2['spw:channel']['0:21']['flagged'], 1)
        self.assertEqual(res2['spw:channel']['0:51']['flagged'], 8)
        self.assertEqual(res2['spw:channel']['0:60']['flagged'], 7)

    def test_timeavg2(self):        
        '''flagdata: clip with time averaging in spw 9'''
        
        flagdata(vis=self.vis, flagbackup=False, mode='clip', datacolumn='DATA', spw='9',
                 timeavg=True, timebin='2s', clipminmax=[0.0,0.08])
        
        res = flagdata(vis=self.vis, mode='summary', spw='9')
        self.assertEqual(res['spw']['9']['flagged'], 42370)
        self.assertEqual(res['flagged'], 42370)

        
    def test_clip_no_model_col(self):
        "flagdata: Should fail when MODEL or virtual MODEL columns do not exist"
        # Use an MS without MODEL_DATA column
        self.setUp_ngc5921(True)
        
        # RESIDUAL = CORRECTED - MODEL.
        # It should fail and not flag anything
        datacols = ["RESIDUAL","RESIDUAL_DATA"]
        for col in datacols:
            flagdata(vis=self.vis, mode='clip',datacolumn=col,clipminmax=[2.3,3.1],clipoutside=False, action='apply')
            print('flagadta is expected to fail with datacolumn='+col)
            self.assertEqual(flagdata(vis=self.vis, mode='summary')['flagged'],0.0)

    def test_clip_with_model_col(self):
        "flagdata: Should flag DATA-MODEL when RESIDUAL-DATA is asked"
        self.setUp_ngc5921(True)
        os.system('cp -r '+self.vis + ' ngc5921_virtual_model_col.ms')

        # Create MODEL column
        setjy(vis=self.vis, field='1331+305*',modimage='',standard='Perley-Taylor 99',scalebychan=False, usescratch=True)

        # Create virtual MODEL column
        setjy(vis='ngc5921_virtual_model_col.ms', field='1331+305*',modimage='',standard='Perley-Taylor 99',scalebychan=False, usescratch=False)
        
        # Flag RESIDUAL_DATA = DATA - MODEL
        flagdata(vis=self.vis, mode='clip',datacolumn='RESIDUAL_DATA',clipminmax=[2.3,3.1],clipoutside=False, action='apply')
        self.assertEqual(flagdata(vis=self.vis, mode='summary')['flagged'],412.0)
                                      
        # Flag RESIDUAL_DATA = DATA - virtual MODEL
        flagdata(vis='ngc5921_virtual_model_col.ms', mode='clip',datacolumn='RESIDUAL_DATA',clipminmax=[2.3,3.1],
                 clipoutside=False, action='apply')
        self.assertEqual(flagdata(vis='ngc5921_virtual_model_col.ms', mode='summary')['flagged'],412.0)


    def test_clip_virtual_model_col_use_delmod(self):
        "flagdata: Should flag DATA-MODEL when RESIDUAL-DATA is asked"
        self.setUp_ngc5921(True)
        os.system('cp -r '+self.vis + ' ngc5921_virtual_model_col.ms')

        # Create virtual MODEL column
        setjy(vis='ngc5921_virtual_model_col.ms', field='1331+305*',modimage='',standard='Perley-Taylor 99',scalebychan=False, 
              usescratch=False)
                                              
        # Flag RESIDUAL_DATA = DATA - virtual MODEL
        flagdata(vis='ngc5921_virtual_model_col.ms', mode='clip',datacolumn='RESIDUAL_DATA',clipminmax=[2.3,3.1],
                 clipoutside=False, action='apply')
        self.assertEqual(flagdata(vis='ngc5921_virtual_model_col.ms', mode='summary')['flagged'],412.0)
        
        # Unflag and delete model columns
        flagdata(vis='ngc5921_virtual_model_col.ms', mode='unflag',flagbackup=False)
        delmod(vis='ngc5921_virtual_model_col.ms',otf=True,scr=True)
        
        # Flag RESIDUAL_DATA should fail because virtual MODEL column doesn't exist
        flagdata(vis='ngc5921_virtual_model_col.ms', mode='clip',datacolumn='RESIDUAL_DATA',clipminmax=[2.3,3.1],
                 clipoutside=False, action='apply')
        self.assertEqual(flagdata(vis='ngc5921_virtual_model_col.ms', mode='summary')['flagged'],0)
        

class test_antint(test_base):
    """flagdata:: Test of mode = 'antint'"""
    
    def setUp(self):
        # TODO: we need a more appropriate input MS for this.
        self.setUp_data4tfcrop()
        
    def test_antint_spw3_high_threshold(self):
        '''flagdata: mode = antint, spw = 3, minchanfrac = 0.6'''

        flagdata(vis=self.vis, mode='antint', spw='3', antint_ref_antenna='ea01', minchanfrac=0.6)
        res = flagdata(vis=self.vis, mode='summary', spw='3')

        self.assertEqual(res['flagged'], 0)
        self.assertEqual(res['antenna']['ea01']['flagged'], 0)
        self.assertEqual(res['spw']['3']['total'], 274944)
        self.assertEqual(res['spw']['3']['flagged'], 0)

    def test_antint_spw3_low_threshold(self):
        '''flagdata: mode = antint, spw = 3, minchanfrac = -.1'''

        flagdata(vis=self.vis, mode='antint', spw='3', antint_ref_antenna='ea01', minchanfrac=-.1)
        res = flagdata(vis=self.vis, mode='summary', spw='3')

        self.assertEqual(res['flagged'], 274944)
        self.assertEqual(res['antenna']['ea01']['flagged'], 137472)
        self.assertEqual(res['spw']['3']['total'], 274944)
        self.assertEqual(res['spw']['3']['flagged'], 274944)

    def test_antint_spw0_high_threshold(self):
        '''flagdata: mode = antint, spw = 0, minchanfrac = 0.45'''

        flagdata(vis=self.vis, mode='antint', spw='0', antint_ref_antenna='ea01', minchanfrac=0.45)
        res = flagdata(vis=self.vis, mode='summary', spw='0')

        self.assertEqual(res['flagged'], 0)
        self.assertEqual(res['antenna']['ea01']['flagged'], 0)
        self.assertEqual(res['spw']['0']['total'], 274944)
        self.assertEqual(res['spw']['0']['flagged'], 0)

    def test_antint_spw0_low_threshold(self):
        '''flagdata: mode = antint, spw = 0, minchanfrac = 0.05'''

        flagdata(vis=self.vis, mode='antint', spw='0', antint_ref_antenna='ea01', minchanfrac=0.05)
        res = flagdata(vis=self.vis, mode='summary', spw='0')

        self.assertEqual(res['flagged'], 0)
        self.assertEqual(res['antenna']['ea01']['flagged'], 0)
        self.assertEqual(res['spw']['0']['total'], 274944)
        self.assertEqual(res['spw']['0']['flagged'], 0)

    def test_antint_list_mode1_with_clip(self):
        '''flagdata in list mode: mode = antint + clip, spw = 2, minchanfrac=0.3'''

        in_list = ["mode='clip' spw='2' clipminmax=[0.1, 0.7] clipzeros=True",
                   "mode='antint' antint_ref_antenna='ea01' spw='2' minchanfrac=0.3 verbose=True",
                   "mode='summary' spw='2'"]

        res = flagdata(vis=self.vis, mode='list', inpfile=in_list)

        self.assertEqual(res['total'], 274944)
        self.assertEqual(res['flagged'], 149258)
        self.assertEqual(len(res['antenna']), 4)
        self.assertEqual(res['antenna']['ea01']['total'], 137472)
        self.assertEqual(res['antenna']['ea01']['flagged'], 74300)
        self.assertEqual(len(res['spw']), 1)
        self.assertEqual(res['spw']['2']['total'], 274944)
        self.assertEqual(res['spw']['2']['flagged'], 149258)

    def test_antint_list_mode2_compare_against_flagcmd(self):
        '''flagdata and flagcmd in list mode: mode = antint, spw = 2, minchanfrac=0.3'''

        # Clear all flags with flagcmd
        flagcmd(vis=self.vis, action='clear', clearall=True)

        in_list = ["mode='clip' spw='2' clipminmax=[0.1, 0.7] clipzeros=True",
                   "mode='antint' antint_ref_antenna='ea01' spw='2' minchanfrac=0.3 verbose=True",
                   "mode='summary' spw='2'"]

        # Run antint mode with flagdata in list mode
        res_flagdata = flagdata(vis=self.vis, mode='list', inpfile=in_list)

        # Re-run antint mode with flagcmd
        self.unflag_ms()
        flagcmd(vis=self.vis, inpmode='list', inpfile=in_list)
        res_flagcmd = flagdata(vis=self.vis, mode='summary', spw='2')

        # Check result from flagdata against flagcmd
        self.assertEqual(res_flagdata['total'], res_flagcmd['total'])
        self.assertEqual(res_flagdata['flagged'], res_flagcmd['flagged'])
        self.assertEqual(len(res_flagdata['antenna']), len(res_flagcmd['antenna']))
        self.assertEqual(res_flagdata['antenna']['ea01']['total'],
                         res_flagcmd['antenna']['ea01']['total'])
        self.assertEqual(res_flagdata['antenna']['ea01']['flagged'],
                         res_flagcmd['antenna']['ea01']['flagged'])
        self.assertEqual(len(res_flagdata['spw']), len(res_flagcmd['spw']))
        self.assertEqual(res_flagdata['spw']['2']['total'],
                         res_flagcmd['spw']['2']['total'])
        self.assertEqual(res_flagdata['spw']['2']['flagged'],
                         res_flagcmd['spw']['2']['flagged'])


class test_CASA_4_0_bug_fix(test_base):
    """flagdata:: Regression test for the fixes introduced during the CASA 4.0 bug fix season"""

    def setUp(self):
        self.setUp_data4tfcrop()
        
    def test_CAS_4270(self):
        """flagdata: Test uvrange given in lambda units"""
                
        flagdata(vis=self.vis,mode='manual',uvrange='<2klambda')
        flagdata(vis=self.vis,mode='clip', flagbackup=False)
        summary_ref = flagdata(vis=self.vis,mode='summary', spw='2,3')
        
#        flagdata(vis=self.vis,mode='unflag', flagbackup=False)
        self.unflag_ms()
        flagdata(vis=self.vis,mode='list',inpfile=["uvrange='<2Klambda'","mode='clip'"],
                 flagbackup=False)
        summary_out = flagdata(vis=self.vis,mode='summary', spw='2,3')
        
        self.assertEqual(summary_out['flagged'],summary_ref['flagged'],'uvrange given in lambda is not properly translated into meters')
        
    def test_CAS_4312(self):
        """flagdata: Test channel selection with Rflag agent"""
        
        flagdata(vis=self.vis,mode='rflag',spw='9:10~20', extendflags=False)
        summary = flagdata(vis=self.vis,mode='summary', spw='8,9,10')
        self.assertEqual(summary['spw']['8']['flagged'],0,'Error in channel selection with Rflag agent')
        self.assertEqual(summary['spw']['9']['flagged'],1861,'Error in channel selection with Rflag agent')
        self.assertEqual(summary['spw']['10']['flagged'],0,'Error in channel selection with Rflag agent')
        
        
    def test_CAS_4200(self):
        """flagdata: Test quack mode with quackinterval 0"""
        
        res = flagdata(vis=self.vis,mode='quack',quackinterval=0, flagbackup=False)
        self.assertTrue(res == {})
#        summary_zero = flagdata(vis=self.vis,mode='summary', spw='8')
#        self.assertEqual(summary_zero['flagged'],0,'Error in quack mode with quack interval 0')
        
        flagdata(vis=self.vis,mode='quack',quackinterval=1, flagbackup=False)
        summary_one = flagdata(vis=self.vis,mode='summary', spw='8')
        
#        flagdata(vis=self.vis,mode='unflag', flagbackup=False)
        self.unflag_ms()
        flagdata(vis=self.vis,mode='quack', flagbackup=False)
        summary_default = flagdata(vis=self.vis,mode='summary', spw='8')
        
        self.assertEqual(summary_one['flagged'],summary_default['flagged'],'Error in quack mode with quack interval 1')
        
    def test_alias(self):
        '''flagdata: Test flagdata alias'''
        res = flagdata(vis=self.vis, mode='summary', spw='1')['flagged']
        self.assertEqual(res, 0)
        
    def test_spw_freq1(self):
        '''flagdata: CAS-3562, flag all spw channels greater than a frequency'''
        flagdata(vis=self.vis, spw='>2000MHz', flagbackup=False)
        
        # Flag only spw=6,7
        res = flagdata(vis=self.vis, mode='summary', spw='0,6,7,10')
        self.assertEqual(res['spw']['0']['flagged'], 0)
        self.assertEqual(res['spw']['10']['flagged'], 0)
        self.assertEqual(res['spw']['7']['flagged'], 274944)
        self.assertEqual(res['spw']['7']['total'], 274944)
        self.assertEqual(res['spw']['6']['flagged'], 274944)
        self.assertEqual(res['spw']['6']['total'], 274944)
        self.assertEqual(res['flagged'], 549888)

    def test_spw_freq2(self):
        '''flagdata: CAS-3562, flag the channel with a frequency'''
        flagdata(vis=self.vis, spw='*:1956MHz,*:945MHz', flagbackup=False)
        
         # Flag only spw=5,8, first channel (0)
        res = flagdata(vis=self.vis, mode='summary', spw='1,5,8,15',spwchan=True)
        self.assertEqual(res['spw:channel']['1:0']['flagged'], 0)
        self.assertEqual(res['spw:channel']['15:0']['flagged'], 0)
        self.assertEqual(res['spw:channel']['5:0']['flagged'], 4296)
        self.assertEqual(res['spw:channel']['5:0']['total'], 4296)
        self.assertEqual(res['spw:channel']['8:0']['flagged'], 4296)
        self.assertEqual(res['spw:channel']['8:0']['total'], 4296)
        self.assertEqual(res['flagged'], 8592)

    def test_spw_freq3(self):
        '''flagdata: CAS-3562, flag a range of frequencies'''
        flagdata(vis=self.vis, spw='1500 ~ 2000MHz', flagbackup=False)
        
        # Flag only spw=0~5 
        res = flagdata(vis=self.vis, mode='summary', spw='0~6', spwchan=True)
        self.assertEqual(res['spw']['0']['flagged'], 274944)
        self.assertEqual(res['spw']['1']['flagged'], 274944)
        self.assertEqual(res['spw']['2']['flagged'], 274944)
        self.assertEqual(res['spw']['3']['flagged'], 274944)
        self.assertEqual(res['spw']['4']['flagged'], 274944)
        self.assertEqual(res['spw']['5']['flagged'], 274944)
        self.assertEqual(res['spw']['6']['flagged'], 0)
        self.assertEqual(res['flagged'], 1649664)
        
    def test_invalid_antenna(self):
        '''flagdata: CAS-3712, handle good and bad antenna names in MS selection'''
        
        flagdata(vis=self.vis, antenna='ea01,ea93', mode='manual', flagbackup=False)
        res = flagdata(vis=self.vis, mode='summary', antenna='ea01', basecnt=True)
        self.assertEqual(res['flagged'], 2199552)
        self.assertEqual(res['total'], 2199552)


class test_correlations(test_base):
    '''Test combinations of correlation products'''
    def setUp(self):
        self.setUp_mwa()
        
    def tearDown(self):
        shutil.rmtree(self.vis, ignore_errors=True)
        
    def test_xx_xy(self):
        '''flagdata: flag XX,XY'''
        flagdata(vis=self.vis, mode='manual', flagbackup=False, correlation='XX,XY')
        res = flagdata(vis=self.vis, mode='summary')
        self.assertEqual(res['correlation']['XX']['flagged'], 429792)
        self.assertEqual(res['correlation']['XY']['flagged'], 429792)
        self.assertEqual(res['correlation']['YY']['flagged'], 0)
        self.assertEqual(res['correlation']['YX']['flagged'], 0)

    def test_xx_yx(self):
        '''flagdata: flag XX,YX'''
        flagdata(vis=self.vis, mode='manual', flagbackup=False, correlation='XX,YX')
        res = flagdata(vis=self.vis, mode='summary')
        self.assertEqual(res['correlation']['XX']['flagged'], 429792)
        self.assertEqual(res['correlation']['XY']['flagged'], 0)
        self.assertEqual(res['correlation']['YY']['flagged'], 0)
        self.assertEqual(res['correlation']['YX']['flagged'], 429792)
        
    def test_xx_yx_xy(self):
        '''flagdata: flag XX,YX, XY with space'''
        flagdata(vis=self.vis, mode='manual', flagbackup=False, correlation='XX,YX, XY')
        res = flagdata(vis=self.vis, mode='summary')
        self.assertEqual(res['correlation']['XX']['flagged'], 429792)
        self.assertEqual(res['correlation']['XY']['flagged'], 429792)
        self.assertEqual(res['correlation']['YY']['flagged'], 0)
        self.assertEqual(res['correlation']['YX']['flagged'], 429792)
        
    def test_yy_yx(self):
        '''flagdata: flag YY,YX'''
        flagdata(vis=self.vis, mode='manual', flagbackup=False, correlation=' YY,YX')
        res = flagdata(vis=self.vis, mode='summary')
        self.assertEqual(res['correlation']['XX']['flagged'], 0)
        self.assertEqual(res['correlation']['XY']['flagged'], 0)
        self.assertEqual(res['correlation']['YY']['flagged'], 429792)
        self.assertEqual(res['correlation']['YX']['flagged'], 429792)
        
        
class test_tsys(test_base):
    """Flagdata:: Flagging of Tsys-based CalTable """
    
    def setUp(self):
         self.setUp_tsys_case()
         
    def test_unsupported_elevation(self):
        '''Flagdata: Unsupported elevation mode'''
        res = flagdata(vis=self.vis, mode='elevation')
        self.assertEqual(res, {})

    def test_unsupported_shadow(self):
        '''Flagdata: Unsupported shadow mode'''
        res = flagdata(vis=self.vis, mode='shadow', flagbackup=False)
        self.assertEqual(res, {})
        
    def test_mixed_list(self):
        '''Flagdata: mixed supported and unsupported modes in a list'''
        cmds = ["spw='1'",
                "spw='3' mode='elevation'",
                "mode='shadow'",
                "spw='5'"]
        
        flagdata(vis=self.vis, mode='list', inpfile=cmds, flagbackup=False)
        res = flagdata(vis=self.vis,mode='summary',spw='1,3,5')
        self.assertEqual(res['spw']['1']['flagged'], 32256)
        self.assertEqual(res['spw']['3']['flagged'], 0)
        self.assertEqual(res['spw']['5']['flagged'], 32256)
        self.assertEqual(res['flagged'], 32256*2)
        
    def test_invalid_scan(self):
        '''Flagdata: unsupported scan selection'''
        try:
            flagdata(vis=self.vis, scan='2', flagbackup=False)
        except RuntimeError as instance:
            print('Expected error: %s'%instance)

    def test_default_fparam(self):
        '''Flagdata: default data column FPARAM'''
        flagdata(vis=self.vis, mode='clip', clipminmax=[0,500], flagbackup=False,
                 datacolumn='FPARAM')
        res=flagdata(vis=self.vis, mode='summary')
        self.assertEqual(res['flagged'], 5325)
        
    def test_manual_field_selection(self):
        """Flagdata:: Manually flag a Tsys-based CalTable using field selection"""

        flagdata(vis=self.vis, field='0', flagbackup=False)
        res=flagdata(vis=self.vis, mode='summary')
        
        self.assertEqual(res['field']['3c279']['flagged'], 9216)
        self.assertEqual(res['field']['Titan']['flagged'], 0)
        self.assertEqual(res['field']['TW Hya']['flagged'], 0)
        self.assertEqual(res['field']['J1037-295=QSO']['flagged'], 0)

    def test_manual_antenna_selection(self):
        """Flagdata:: Manually flag a Tsys-based CalTable using antenna selection"""

        flagdata(vis=self.vis, antenna='DV09', flagbackup=False)
        res=flagdata(vis=self.vis, mode='summary')
        self.assertEqual(res['antenna']['DV09']['flagged'], 14336)
        self.assertEqual(res['antenna']['DV10']['flagged'], 0)
               
    def test_clip_fparam_sol1(self):
        """Flagdata:: Test clipping first calibration solution product of FPARAM 
        column using a minmax range """

        flagdata(vis=self.vis, mode='clip', datacolumn='FPARAM', correlation='REAL_Sol1',
                 clipzeros=True, clipminmax=[0.,600.], flagbackup=False)
        res=flagdata(vis=self.vis, mode='summary')
        
        self.assertEqual(res['total'], 129024.0)
        self.assertEqual(res['flagged'], 750.0)
        self.assertEqual(res['correlation']['Sol1']['flagged'], 750.0)
        self.assertEqual(res['correlation']['Sol1']['total'], 64512.0)
        self.assertEqual(res['correlation']['Sol2']['flagged'], 0.0)
        self.assertEqual(res['correlation']['Sol2']['total'], 64512.0)
        
    def test_list_fparam_sol1_extension(self):
        """Flagdata:: Test list mode to clip first calibration solution product of FPARAM 
        column using a minmax range, and then extend to the other solution """

        cmds = ["mode='clip' datacolumn='FPARAM' correlation='Sol1' "
                "clipzeros=True clipminmax=[0.,600.]",
                "mode='extend' extendpols=True growfreq=0.0 growtime=0.0"]
        flagdata(vis=self.vis, mode='list', inpfile=cmds)
        res=flagdata(vis=self.vis, mode='summary')
        self.assertEqual(res['total'], 129024)
        self.assertEqual(res['flagged'], 1500)
        self.assertEqual(res['correlation']['Sol1']['flagged'], 750)
        self.assertEqual(res['correlation']['Sol2']['flagged'], 750)

        # Get the same results when flagging using a file
#        flagdata(vis=self.vis, mode='unflag', flagbackup=False)
        self.unflag_ms()
        myinput = "mode='clip' datacolumn='FPARAM' correlation='Sol1' clipzeros=True clipminmax=[0.,600.]\n"\
                "mode='extend' extendpols=True growfreq=0.0 growtime=0.0"
        filename = 'callist.txt'
        create_input(myinput, filename)
        flagdata(vis=self.vis, mode='list', inpfile=filename, flagbackup=False)
        res=flagdata(vis=self.vis, mode='summary')
        self.assertEqual(res['total'], 129024)
        self.assertEqual(res['flagged'], 1500)
        self.assertEqual(res['correlation']['Sol1']['flagged'], 750)
        self.assertEqual(res['correlation']['Sol2']['flagged'], 750)

    def test_clip_fparam_sol2(self):
        """Flagdata:: Test cliping second calibration solution product of FPARAM 
        column using a minmax range """

        flagdata(vis=self.vis, mode='clip', datacolumn='FPARAM', correlation='Sol2',
                 clipzeros=True, clipminmax=[0.,600.], flagbackup=False)
        res=flagdata(vis=self.vis, mode='summary')
        
        self.assertEqual(res['total'], 129024.0)
        self.assertEqual(res['flagged'], 442.0)
        self.assertEqual(res['correlation']['Sol1']['flagged'], 0.0)
        self.assertEqual(res['correlation']['Sol1']['total'], 64512.0)
        self.assertEqual(res['correlation']['Sol2']['flagged'], 442.0)
        self.assertEqual(res['correlation']['Sol2']['total'], 64512.0)
        
    def test_clip_fparam_sol1sol2(self):
        """Flagdata:: Test cliping first and second calibration solution products of 
        FPARAM column using a minmax range """

        flagdata(vis=self.vis, mode='clip', datacolumn='FPARAM', correlation='Sol1,Sol2',
                 clipzeros=True, clipminmax=[0.,600.], flagbackup=False)
        res=flagdata(vis=self.vis, mode='summary')

        self.assertEqual(res['total'], 129024.0)
        self.assertEqual(res['flagged'], 1192.0)
        self.assertEqual(res['correlation']['Sol1']['flagged'], 750.0)
        self.assertEqual(res['correlation']['Sol1']['total'], 64512.0)
        self.assertEqual(res['correlation']['Sol2']['flagged'], 442.0)
        self.assertEqual(res['correlation']['Sol2']['total'], 64512.0)
                
    def test_invalid_corr(self):
        '''Flagdata: default correlation should be REAL_ALL in this case'''
        flagdata(vis=self.vis, mode='clip', correlation='ABS_ALL',clipminmax=[0.,600.],
                 flagbackup=False, datacolumn='FPARAM')
        res=flagdata(vis=self.vis, mode='summary')
        self.assertEqual(res['flagged'], 1192.0)
        
    def test_invalid_datacol_cal(self):
        '''Flagdata: invalid data column should not fall back to default'''
        flagdata(vis=self.vis, mode='clip', clipminmax=[0.,600.],datacolumn='PARAMERR',
                 flagbackup=False)
        res=flagdata(vis=self.vis, mode='summary')
#        self.assertEqual(res['flagged'], 1192.0)
        self.assertFalse(res['flagged']==1192.0)
                
    def test_clip_fparam_all(self):
        """Flagdata:: Test cliping all calibration solution products of FPARAM 
        column using a minmax range """

        flagdata(vis=self.vis, mode='clip', datacolumn='FPARAM', correlation='',
                 clipzeros=True, clipminmax=[0.,600.], flagbackup=False)
        res=flagdata(vis=self.vis, mode='summary')       
        self.assertEqual(res['total'], 129024.0)
        self.assertEqual(res['flagged'], 1192.0)
        self.assertEqual(res['correlation']['Sol1']['flagged'], 750.0)
        self.assertEqual(res['correlation']['Sol1']['total'], 64512.0)
        self.assertEqual(res['correlation']['Sol2']['flagged'], 442.0)
        self.assertEqual(res['correlation']['Sol2']['total'], 64512.0)

    def test_clip_fparam_all(self):
        """Flagdata:: Test cliping only zeros in all calibration solution 
        products of FPARAM column"""

        flagdata(vis=self.vis, mode='clip', datacolumn='FPARAM', correlation='',
                 clipzeros=True, flagbackup=False)
        res=flagdata(vis=self.vis, mode='summary')
               
        self.assertEqual(res['total'], 129024.0)
        self.assertEqual(res['flagged'], 126.0)
        self.assertEqual(res['correlation']['Sol1']['flagged'], 56.0)
        self.assertEqual(res['correlation']['Sol1']['total'], 64512.0)
        self.assertEqual(res['correlation']['Sol2']['flagged'], 70.0)
        self.assertEqual(res['correlation']['Sol2']['total'], 64512.0)

    def test_clip_nans_fparam_all(self):
        """Flagdata:: Test cliping only NaNs/Infs in all calibration solution products of FPARAM column"""

        flagdata(vis=self.vis, mode='clip', datacolumn='FPARAM', correlation='',
                 flagbackup=False)
        res=flagdata(vis=self.vis, mode='summary')
        
        self.assertEqual(res['total'], 129024.0)
        self.assertEqual(res['flagged'], 0.0)
        self.assertEqual(res['correlation']['Sol1']['flagged'], 0.0)
        self.assertEqual(res['correlation']['Sol1']['total'], 64512.0)
        self.assertEqual(res['correlation']['Sol2']['flagged'], 0.0)
        self.assertEqual(res['correlation']['Sol2']['total'], 64512.0)

    def test_clip_fparam_error_absall(self):
        """Flagdata:: Error case test when a complex operator is used with CalTables """

        flagdata(vis=self.vis, mode='clip', datacolumn='FPARAM', correlation='ABS_ALL',
                 clipzeros=True, clipminmax=[0.,600.], flagbackup=False)
        res=flagdata(vis=self.vis, mode='summary')

        self.assertEqual(res['total'], 129024.0)
        self.assertEqual(res['flagged'], 1192.0)
        self.assertEqual(res['correlation']['Sol1']['flagged'], 750.0)
        self.assertEqual(res['correlation']['Sol1']['total'], 64512.0)
        self.assertEqual(res['correlation']['Sol2']['flagged'], 442.0)
        self.assertEqual(res['correlation']['Sol2']['total'], 64512.0)

    def test_clip_fparam_error_abs1(self):
        """Flagdata:: Error case test when a complex operator is used with CalTables """

        flagdata(vis=self.vis, mode='clip', datacolumn='FPARAM', correlation='ABS_Sol1',
                 clipzeros=True, clipminmax=[0.,600.], flagbackup=False)
        res=flagdata(vis=self.vis, mode='summary')

        self.assertEqual(res['total'], 129024)
        self.assertEqual(res['flagged'], 750)
        self.assertEqual(res['correlation']['Sol1']['flagged'], 750.0)
        self.assertEqual(res['correlation']['Sol2']['flagged'], 0)

    def test_clip_fparam_error_abs12(self):
        """Flagdata:: Fall back to default REAL operator """

        flagdata(vis=self.vis, mode='clip', datacolumn='FPARAM', correlation='ABS Sol1,Sol2',
                 clipzeros=True, clipminmax=[0.,600.], flagbackup=False)
        res=flagdata(vis=self.vis, mode='summary')

        self.assertEqual(res['total'], 129024)
        self.assertEqual(res['flagged'], 1192)
        self.assertEqual(res['correlation']['Sol1']['flagged'], 750.0)
        self.assertEqual(res['correlation']['Sol2']['flagged'], 442)

    def test_clip_snr_all(self):
        """Flagdata:: Test cliping all calibration solution products of SNR
        column using a minmax range for Tsys CalTable"""

        flagdata(vis=self.vis, mode='clip', datacolumn='SNR', correlation='',
                 clipzeros=True, clipminmax=[0.,2.], flagbackup=False)
        res=flagdata(vis=self.vis, mode='summary')

        self.assertEqual(res['total'], 129024.0)
        self.assertEqual(res['flagged'], 0.0)
        self.assertEqual(res['correlation']['Sol1']['flagged'], 0.0)
        self.assertEqual(res['correlation']['Sol1']['total'], 64512.0)
        self.assertEqual(res['correlation']['Sol2']['flagged'], 0.0)
        self.assertEqual(res['correlation']['Sol2']['total'], 64512.0)

    def test_spw_selection(self):
        '''Flagdata: Select spw in cal tables'''
        flagdata(vis=self.vis, mode='manual', spw='1,3', flagbackup=False)
        res=flagdata(vis=self.vis, mode='summary')
        self.assertEqual(res['spw']['1']['flagged'],32256)
        self.assertEqual(res['spw']['3']['flagged'],32256)
        self.assertEqual(res['flagged'],32256+32256)

    def test_channel_selection(self):
        '''Flagdata: Select spw:channel in cal tables'''
        flagdata(vis=self.vis, mode='manual', spw='*:0~8,*:120~127', flagbackup=False)
        res=flagdata(vis=self.vis, mode='summary', spwchan=True)
        self.assertEqual(res['spw']['1']['flagged'],4284)
        self.assertEqual(res['spw']['3']['flagged'],4284)
        self.assertEqual(res['spw:channel']['5:0']['flagged'],252)
        self.assertEqual(res['spw:channel']['5:0']['total'],252)
        self.assertEqual(res['spw:channel']['5:9']['flagged'],0)
        self.assertEqual(res['spw:channel']['5:119']['flagged'],0)
        self.assertEqual(res['spw:channel']['5:120']['flagged'],252)
        self.assertEqual(res['spw:channel']['5:127']['flagged'],252)
        self.assertEqual(res['flagged'],4284*4)

    def test_tsys_scan1(self):
        '''Flagdata: select valid scans'''
        flagdata(vis=self.vis, mode='manual', scan='1,10,14,30', flagbackup=False)
        res=flagdata(vis=self.vis, mode='summary')
        self.assertEqual(res['scan']['1']['flagged'],9216)
        self.assertEqual(res['scan']['3']['flagged'],0)
        self.assertEqual(res['scan']['10']['flagged'],9216)
        self.assertEqual(res['scan']['14']['flagged'],9216)
        self.assertEqual(res['scan']['30']['flagged'],9216)
        self.assertEqual(res['flagged'],9216*4)
        
    def test_tsys_scan2(self):
        '''Flagdata: select valid and invalid scans'''
        # scan=2 does not exist. It should not raise an error
        flagdata(vis=self.vis, mode='manual', scan='1~3', flagbackup=False)
        res=flagdata(vis=self.vis, mode='summary')
        self.assertEqual(res['scan']['1']['flagged'],9216)
        self.assertEqual(res['scan']['3']['flagged'],9216)
        self.assertEqual(res['flagged'],9216*2)

    def test_tsys_time1(self):
        '''Flagdata: select a timerange'''
        flagdata(vis=self.vis, mode='clip', clipminmax=[-2000.,2000.], timerange="<03:50:00", 
                 datacolumn='FPARAM', flagbackup=False)
        res=flagdata(vis=self.vis, mode='summary')['flagged']
        self.assertEqual(res, 5)

    def test_tsys_time2(self):
        '''Flagdata: select a timerange for one spw'''
        # timerange=03:50:00~04:10:00 covers scans 14 17 only
        flagdata(vis=self.vis, mode='manual', timerange="03:50:00~04:10:00",
                 flagbackup=False)
        res=flagdata(vis=self.vis, mode='summary')
        self.assertEqual(res['scan']['14']['flagged'],9216)
        self.assertEqual(res['scan']['17']['flagged'],9216)
        self.assertEqual(res['spw']['1']['flagged'],4608)
        self.assertEqual(res['spw']['3']['flagged'],4608)
        self.assertEqual(res['flagged'],18432)
        
        # Run for one spw only
#        flagdata(vis=self.vis, mode='unflag', flagbackup=False)
        self.unflag_ms()
        flagdata(vis=self.vis, mode='manual', timerange="03:50:00~04:10:00", spw='1',
                 flagbackup=False)
        res=flagdata(vis=self.vis, mode='summary')
        self.assertEqual(res['scan']['14']['flagged'],2304)
        self.assertEqual(res['scan']['17']['flagged'],2304)
        self.assertEqual(res['spw']['1']['flagged'],4608)
        self.assertEqual(res['spw']['3']['flagged'],0)
        self.assertEqual(res['flagged'],4608)
         
        # Now check that the same is flagged using scan selection
#        flagdata(vis=self.vis, mode='unflag', flagbackup=False)
        self.unflag_ms()
        flagdata(vis=self.vis, mode='manual', scan='14,17', spw='1',
                 flagbackup=False)
        res1=flagdata(vis=self.vis, mode='summary')
        self.assertEqual(res1['scan']['14']['flagged'],2304)
        self.assertEqual(res1['scan']['17']['flagged'],2304)
        self.assertEqual(res1['spw']['1']['flagged'],4608)
        self.assertEqual(res1['spw']['3']['flagged'],0)
        self.assertEqual(res1['flagged'],4608)
        self.assertEqual(res1['flagged'], res['flagged'])
               
class test_bandpass(test_base):
    """Flagdata:: Test flagging task with Bpass-based CalTable """
    
    def setUp(self):
        self.setUp_bpass_case()

    def test_unsupported_modes(self):
        '''Flagdata: elevation and shadow are not supported in cal tables'''
        res = flagdata(vis=self.vis, mode='elevation', flagbackup=False)
        self.assertEqual(res, {})
        res = flagdata(vis=self.vis, mode='shadow', flagbackup=False)
        self.assertEqual(res, {})

    def test_nullselections(self):
        '''Flagdata: unkonwn scan selection in cal tables'''
        try:
            flagdata(vis=self.vis, scan='1', flagbackup=False)
        except RuntimeError as instance:
            print('Expected error: %s'%instance)

    def test_default_cparam(self):
        '''Flagdata: flag CPARAM as the default column'''
        flagdata(vis=self.vis, mode='clip', clipzeros=True, datacolumn='CPARAM', flagbackup=False)
        res = flagdata(vis=self.vis, mode='summary')
        self.assertEqual(res['flagged'], 11078.0, 'Should use CPARAM as the default column')

    def test_invalid_datacol(self):
        '''Flagdata: invalid data column should not fall back to default'''
        flagdata(vis=self.vis, mode='clip', clipzeros=True, datacolumn='PARAMERR',
                 flagbackup=False)
        res=flagdata(vis=self.vis, mode='summary')
#        self.assertEqual(res['flagged'], 11078.0)
        self.assertFalse(res['flagged']==11078.0)
        
                        
    def test_manual_field_selection_for_bpass(self):
        """Flagdata:: Manually flag a bpass-based CalTable using field selection"""
        
        flagdata(vis=self.vis, field='3C286_A', flagbackup=False)
        summary=flagdata(vis=self.vis, mode='summary')
        
        self.assertEqual(summary['field']['3C286_A']['flagged'], 499200.0)
        self.assertEqual(summary['field']['3C286_B']['flagged'], 0)
        self.assertEqual(summary['field']['3C286_C']['flagged'], 0)
        self.assertEqual(summary['field']['3C286_D']['flagged'], 0)

    def test_list_field_Selection_for_bpass(self):
        """Flagdata:: Manually flag a bpass-based CalTable using list mode """
        
        flagdata(vis=self.vis, mode='list', inpfile=["field='3C286_A'"],
                 flagbackup=False)
        summary=flagdata(vis=self.vis, mode='summary')
        self.assertEqual(summary['field']['3C286_A']['flagged'], 499200.0)
        self.assertEqual(summary['field']['3C286_B']['flagged'], 0)
        self.assertEqual(summary['field']['3C286_C']['flagged'], 0)
        self.assertEqual(summary['field']['3C286_D']['flagged'], 0)

    def test_manual_antenna_selection_for_bpass(self):
        """Flagdata:: Manually flag a bpass-based CalTable using antenna selection"""
        flagdata(vis=self.vis, antenna='ea09', flagbackup=False)
        summary=flagdata(vis=self.vis, mode='summary')
        self.assertEqual(summary['antenna']['ea09']['flagged'], 48000.0)
        self.assertEqual(summary['antenna']['ea10']['flagged'], 0.0)

    def test_list_antenna_Selection_for_bpass(self):
        """Flagdata:: Manually flag a bpass-based CalTable using list mode"""
        
        flagdata(vis=self.vis, mode='list', inpfile=["antenna='ea09'"],
                 flagbackup=False)
        summary=flagdata(vis=self.vis, mode='summary')
        self.assertEqual(summary['antenna']['ea09']['flagged'], 48000.0)
        self.assertEqual(summary['antenna']['ea10']['flagged'], 0.0)
        
    def test_clip_nan_and_inf_cparam_all_for_bpass(self):
        """Flagdata:: Clip only NaNs and Infs in all calibration solutions of CPARAM column"""

        flagdata(vis=self.vis, mode='clip',datacolumn='CPARAM', correlation='',
                 flagbackup=False)
        summary=flagdata(vis=self.vis, mode='summary')
        self.assertEqual(summary['total'], 1248000.0)
        self.assertEqual(summary['flagged'], 0.0)
        self.assertEqual(summary['correlation']['Sol1']['flagged'], 0.0)
        self.assertEqual(summary['correlation']['Sol1']['total'], 624000.0)
        self.assertEqual(summary['correlation']['Sol2']['flagged'], 0.0)
        self.assertEqual(summary['correlation']['Sol2']['total'], 624000.0)

    def test_clip_minmax_cparam_all_for_bpass(self):
        """Flagdata:: Clip all calibration solutions of CPARAM column using a minmax range"""

        flagdata(vis=self.vis, mode='clip',clipzeros=True, clipminmax=[0,0.3], datacolumn='CPARAM',
                 flagbackup=False)
        summary=flagdata(vis=self.vis, mode='summary')
        self.assertEqual(summary['flagged'], 11175.0)
        self.assertEqual(summary['total'], 1248000)
        self.assertEqual(summary['correlation']['Sol1']['flagged'], 11136.0)
        self.assertEqual(summary['correlation']['Sol2']['flagged'], 39)

    def test_clip_minmax_snr_all_for_bpass(self):
        """Flagdata:: Test cliping all calibration solution products of SNR column using a 
        minmax range for bpass CalTable"""

        flagdata(vis=self.vis, mode='clip', clipzeros=True,clipminmax=[0.,550.],datacolumn='snr',
                 correlation='', flagbackup=False)
        summary=flagdata(vis=self.vis, mode='summary')
        self.assertEqual(summary['total'], 1248000.0)
        self.assertEqual(summary['flagged'], 74371.0)
        self.assertEqual(summary['correlation']['Sol1']['flagged'], 36327.0)
        self.assertEqual(summary['correlation']['Sol1']['total'], 624000.0)
        self.assertEqual(summary['correlation']['Sol2']['flagged'], 38044.0)
        self.assertEqual(summary['correlation']['Sol2']['total'], 624000.0)

    def test_clip_one_list(self):
        '''Flagdata: Flag one solution using one command in a list'''
        flagdata(vis=self.vis, mode='list', inpfile=["mode='clip' clipminmax=[0,3] "\
        "correlation='REAL_Sol1' datacolumn='CPARAM'"],
                 flagbackup=False)
        res = flagdata(vis=self.vis, mode='summary')
        self.assertEqual(res['flagged'], 309388)
        self.assertEqual(res['correlation']['Sol2']['flagged'], 0)
                
    def test_rflag_cparam_sol2_for_bpass(self):
        """Flagdata:: Test rflag solution 2 of CPARAM column for bpass"""

        flagdata(vis=self.vis, mode='rflag', correlation='Sol2', flagbackup=False,
                 datacolumn='CPARAM', extendflags=False)
        summary=flagdata(vis=self.vis, mode='summary')
        self.assertEqual(summary['flagged'], 13197)
        self.assertEqual(summary['correlation']['Sol1']['flagged'], 0)
        self.assertEqual(summary['correlation']['Sol2']['flagged'], 13197)

    def test_tfcrop_cparam_all_for_bpass(self):
        """Flagdata:: Test tfcrop in ABS_ALL calibration solutions of CPARAM column"""

        flagdata(vis=self.vis, mode='clip', datacolumn='CPARAM',correlation='ABS_ALL',clipzeros=True,
                 flagbackup=False)
        flagdata(vis=self.vis, mode='tfcrop', datacolumn='CPARAM',correlation='ABS_ALL',
                 flagbackup=False, extendflags=False)
        summary=flagdata(vis=self.vis, mode='summary')
#        self.assertTrue(abs(summary['flagged'] - 63861.0) <= 5)
#        self.assertEqual(abs(summary['flagged'] - 69369) <= 5)
        assert abs(summary['flagged'] - 49524) <= 5
        assert abs(summary['correlation']['Sol1']['flagged'] - 30427) <= 5
        assert abs(summary['correlation']['Sol2']['flagged'] - 19097) <= 5

    def test_tfcrop_cparam_sol1_extension_for_bpass(self):
        """Flagdata:: Test tfcrop first calibration solution product of CPARAM column, 
        and then extend to the other solution for bpass CalTable"""

        flagdata(vis=self.vis, mode='clip', datacolumn='CPARAM',correlation='Sol1',clipzeros=True,
                 flagbackup=False)
        flagdata(vis=self.vis, mode='tfcrop', datacolumn='CPARAM',correlation='Sol1',
                 flagbackup=False, extendflags=False)
        pre=flagdata(vis=self.vis, mode='summary')
        assert abs(pre['flagged'] - 30426) <= 5
        assert abs(pre['correlation']['Sol1']['flagged'] - 30426) <= 5
        
        # Extend to other solution
        flagdata(vis=self.vis, mode='extend', extendpols=True, growfreq=0.0, growtime=0.0,
                 flagbackup=False)
        pos=flagdata(vis=self.vis, mode='summary')
        assert abs(pos['flagged'] - 2*30426) <= 10
        assert abs(pos['correlation']['Sol2']['flagged'] - 30426) <= 5        

    def test_cal_time1(self):
        '''Flagdata: clip a timerange from one field'''
        # this timerange corresponds to field 3C286_A
        flagdata(vis=self.vis, mode='clip', timerange='<14:12:52',clipzeros=True,
                 clipminmax=[0.,0.35], datacolumn='CPARAM',flagbackup=False)
        res=flagdata(vis=self.vis, mode='summary')
        self.assertEqual(res['field']['3C286_A']['flagged'],2230)
        self.assertEqual(res['field']['3C286_B']['flagged'],0)
        self.assertEqual(res['field']['3C286_C']['flagged'],0)
        self.assertEqual(res['field']['3C286_D']['flagged'],0)
        self.assertEqual(res['flagged'],2230)

    def test_cal_time_field(self):
        '''Flagdata: clip a timerange from another field'''
        # this timerange corresponds to field 3C286_D
        flagdata(vis=self.vis, mode='clip', timerange='>14:58:33.6',clipzeros=True,
                 clipminmax=[0.,0.4], datacolumn='CPARAM',flagbackup=False)
        res=flagdata(vis=self.vis, mode='summary')
        self.assertEqual(res['field']['3C286_A']['flagged'],0)
        self.assertEqual(res['field']['3C286_B']['flagged'],0)
        self.assertEqual(res['field']['3C286_C']['flagged'],0)
        self.assertEqual(res['field']['3C286_D']['flagged'],2221)
        self.assertEqual(res['flagged'],2221)
        
    def test_cal_time_corr(self):
        '''Flagdata: select a timerange for one solution'''
        flagdata(vis=self.vis, mode='clip', clipminmax=[0.,0.4], timerange='14:23:50~14:48:40.8',
                 correlation='Sol2',datacolumn='CPARAM',flagbackup=False)
        res=flagdata(vis=self.vis, mode='summary')
        self.assertEqual(res['correlation']['Sol1']['flagged'], 0)
        self.assertEqual(res['correlation']['Sol2']['flagged'], 17)
        self.assertEqual(res['flagged'],17)
        
        # Check that the timerange selection was taken. Flag only the solution
        flagdata(vis=self.vis, mode='unflag', flagbackup=True)
        flagdata(vis=self.vis, mode='clip', clipminmax=[0.,0.4], correlation='Sol2', 
                 datacolumn='CPARAM',flagbackup=False)
        res1=flagdata(vis=self.vis, mode='summary')
        self.assertEqual(res1['correlation']['Sol1']['flagged'], 0)
        self.assertEqual(res1['correlation']['Sol2']['flagged'], 22)
        self.assertEqual(res1['flagged'],22)
        self.assertEqual(res1['flagged']-res['flagged'], 5)

    def test_observation(self):
        '''flagdata: flag an observation from an old cal table format'''
        # Note: this cal table does not have an observation column. 
        # The column and sub-table should be added and the flagging
        # should happen after this.
        flagdata(vis=self.vis, observation='0', flagbackup=False)
        res=flagdata(vis=self.vis, mode='summary')
        self.assertEqual(res['flagged'],1248000)
        self.assertEqual(res['total'],1248000)
        

class test_newcal(test_base):
    """Flagdata:: Test flagging task with new CalTable format"""
    
    def setUp(self):
        self.setUp_newcal()
        
    def test_newcal_selection1(self):
        '''Flagdata: select one solution for one scan and spw'''
        flagdata(vis=self.vis, mode='clip', clipminmax=[0,0.1], correlation='Sol1', spw='0',
                 scan='46', datacolumn='CPARAM', flagbackup=False)
        res=flagdata(vis=self.vis, mode='summary')
        self.assertEqual(res['correlation']['Sol2']['flagged'], 0)
        self.assertEqual(res['correlation']['Sol1']['flagged'], 27)
        self.assertEqual(res['spw']['0']['flagged'], 27)
        self.assertEqual(res['scan']['46']['flagged'], 27)
        self.assertEqual(res['flagged'],27)
        
    def test_newcal_time1(self):
        '''Flagdata: select a timerange in a new cal table'''
        flagdata(vis=self.vis, mode='manual', timerange="09:36:00~16:48:00", flagbackup=False)
        res=flagdata(vis=self.vis, mode='summary')
        self.assertEqual(res['field']['1328+307']['flagged'],0)
        self.assertEqual(res['field']['2229+695']['flagged'],2052)
        self.assertEqual(res['flagged'],2052)
        
    def test_newcal_time2(self):
        '''Flagdata: select a timerange for half the scans'''
        flagdata(vis=self.vis, mode='manual', timerange="09:20:00~14:12:00", flagbackup=False)
        
        # It should flag scans 1~25
        res=flagdata(vis=self.vis, mode='summary')
        self.assertEqual(res['scan']['1']['flagged'],108)
        self.assertEqual(res['scan']['2']['flagged'],108)
        self.assertEqual(res['scan']['25']['flagged'],108)
        self.assertEqual(res['scan']['27']['flagged'],0)
        # NOTE: data DOES not have all scans
        self.assertEqual(res['flagged'],108*14)
        
    def test_newcal_clip(self):
        '''Flagdata: clip zeros in one solution'''
        flagdata(vis=self.vis, mode='clip', clipzeros=True, correlation='Sol2', 
                 datacolumn='CPARAM',flagbackup=False)
        
        res=flagdata(vis=self.vis, mode='summary')
        self.assertEqual(res['correlation']['Sol1']['flagged'],0)
        self.assertEqual(res['correlation']['Sol2']['flagged'],1398)
        self.assertEqual(res['flagged'],1398)

    def test_newcal_obs1(self):
        '''flagdata: flag an observation from a new cal table format'''
        flagdata(vis=self.vis, observation='1', flagbackup=False)
        res=flagdata(vis=self.vis, mode='summary')
        self.assertEqual(res['observation']['0']['flagged'],0)
        self.assertEqual(res['observation']['1']['flagged'],2052)
        self.assertEqual(res['flagged'],2052)
        self.assertEqual(res['total'],2916)

    def test_newcal_obs2(self):
        '''flagdata: flag an observation and a scan from a new cal table format'''
        # observation=0 has only scan=1
        flagdata(vis=self.vis, observation='0', flagbackup=False)                
        res=flagdata(vis=self.vis, mode='summary')
        self.assertEqual(res['observation']['0']['flagged'],108)
        self.assertEqual(res['scan']['1']['flagged'],108)
        self.assertEqual(res['flagged'],108)
        
        # Check that obs=0 is scan=1
#        flagdata(vis=self.vis, mode='unflag')
        self.unflag_ms()
        flagdata(vis=self.vis, scan='1', flagbackup=False)                
        res=flagdata(vis=self.vis, mode='summary')
        self.assertEqual(res['observation']['0']['flagged'],108)
        self.assertEqual(res['scan']['1']['flagged'],108)
        self.assertEqual(res['flagged'],108)

# CAS-5044
class test_weight_spectrum(test_base):
    """flagdata:: Test flagging WEIGHT_SPECTRUM column"""
                                                
    def test_clipzeros_weight(self):
        '''flagdata: datacolumn=WEIGHT_SPECTRUM, clip zeros'''
        self.setUp_wtspec()
        flagdata(vis=self.vis, mode='clip', datacolumn='weight_SPECTRUM', 
                 clipzeros=True, flagbackup=False)
        res = flagdata(vis=self.vis, mode='summary')
        # First and last channels have WEIGHT_SPECTRUM zero.
        # 2chans * 2pols * 4rows = 16 flagged points
        self.assertEqual(res['flagged'],16)
        
    def test_clip_range(self):
        '''flagdata: datacolumn=WEIGHT_SPECTRUM, flag a range'''
        self.setUp_wtspec()
        flagdata(vis=self.vis, mode='clip', datacolumn='WEIGHT_SPECTRUM', 
                 clipminmax=[0,2.1], spw='0:1~29', flagbackup=False)
        res = flagdata(vis=self.vis, mode='summary')
        # Should clip only correlation LL. Excluding zero channels (0 and 30)
        self.assertEqual(res['flagged'],116)
        self.assertEqual(res['correlation']['RR']['flagged'],0)
        self.assertEqual(res['correlation']['LL']['flagged'],116)

    def test_clip_chanavg(self):
        '''flagdata: datacolumn=WEIGHT_SPECTRUM, channel average'''
        self.setUp_wtspec()
        
        # jagonzal (CAS-7782 - Generalized pre-averaging for visibility flagging)
        # When doing channel average the resulting WEIGHT_SPECTRUM 
        # is the sum (not average) of the input WEIGHT_SPECTRUM
        # Therefore I have to multiply the clip threshold
        # by the number of input channels
        flagdata(vis=self.vis, mode='clip', spw='0:1~29',datacolumn='WEIGHT_SPECTRUM', 
                 clipminmax=[0,2.1*29], channelavg=True, flagbackup=False)
        res = flagdata(vis=self.vis, mode='summary')
        # Same result as previous test. The values of the weight_spectrum
        # for each channel are the same, excluding the 2 channels that are
        # zero in each polarization
        self.assertEqual(res['flagged'],116)
        self.assertEqual(res['correlation']['RR']['flagged'],0)
        self.assertEqual(res['correlation']['LL']['flagged'],116)

    def test_clip_onepol(self):
        '''flagdata: datacolumn=WEIGHT_SPECTRUM, one polarization'''
        self.setUp_wtspec()
        flagdata(vis=self.vis, mode='clip', datacolumn='WEIGHT_SPECTRUM', 
                 clipminmax=[0,2.04], correlation='RR', clipzeros=True, flagbackup=False)
        res = flagdata(vis=self.vis, mode='summary')

        self.assertEqual(res['flagged'],95)
        self.assertEqual(res['correlation']['RR']['flagged'],95)
        self.assertEqual(res['correlation']['LL']['flagged'],0)

    def test_tfcrop_weight(self):
        '''flagdata: datacolumn=WEIGHT_SPECTRUM, run tfcrop'''
        self.setUp_wtspec()
        flagdata(vis=self.vis, mode='tfcrop', datacolumn='WEIGHT_SPECTRUM', 
                 flagbackup=False)
        res = flagdata(vis=self.vis, mode='summary')
        self.assertEqual(res['flagged'],16)
        
    def test_weight1(self):
        '''flagdata: use datacolumn='WEIGHT' and clip spw=0'''
        self.setUp_weightcol()
        flagdata(vis=self.vis, mode='clip', datacolumn='WEIGHT', 
                 clipminmax=[0,50.0], flagbackup=False)
        res = flagdata(vis=self.vis, mode='summary')
        self.assertEqual(res['flagged'],31)
        self.assertEqual(res['spw']['0']['flagged'],31)
        
    def test_weight2(self):
        '''flagdata: use datacolumn='WEIGHT' and clip inside'''
        self.setUp_weightcol()
        flagdata(vis=self.vis, mode='clip', datacolumn='WEIGHT', 
                 clipminmax=[0,50.0], clipoutside=False, flagbackup=False)
        res = flagdata(vis=self.vis, mode='summary')
        self.assertEqual(res['flagged'],31)
        self.assertEqual(res['spw']['1']['flagged'],31)

    def test_weight3(self):
        '''flagdata: clip using datacolumn='WEIGHT' and channelavg=True'''
        self.setUp_weightcol()
        
        # jagonzal (CAS-7782 - Generalized pre-averaging for visibility flagging)
        # When doing channel average the resulting WEIGHT_SPECTRUM 
        # is the sum (not average) of the input WEIGHT_SPECTRUM
        # Therefore I have to multiply the clip threshold
        # by the number of input channels        
        flagdata(vis=self.vis, mode='clip', datacolumn='WEIGHT', 
                 clipminmax=[0,50.0*31], clipoutside=True, channelavg=True, flagbackup=False)
        
        res = flagdata(vis=self.vis, mode='summary')
        self.assertEqual(res['flagged'],31)
        self.assertEqual(res['spw']['0']['flagged'],31)

    def test_weight4(self):
        '''flagdata: clip using datacolumn='WEIGHT' and select some channels'''
        self.setUp_weightcol()
        flagdata(vis=self.vis, mode='clip', datacolumn='WEIGHT', spw='0,1:1~10', 
                 clipminmax=[0,31.0], clipoutside=True, flagbackup=False)
        res = flagdata(vis=self.vis, mode='summary', spwchan=True)
        self.assertEqual(res['flagged'],41)
        self.assertEqual(res['spw']['0']['flagged'],31)
        self.assertEqual(res['spw:channel']['1:0']['flagged'],0)
        self.assertEqual(res['spw:channel']['1:1']['flagged'],1)
        self.assertEqual(res['spw:channel']['1:2']['flagged'],1)
        self.assertEqual(res['spw:channel']['1:3']['flagged'],1)
        self.assertEqual(res['spw:channel']['1:4']['flagged'],1)
        self.assertEqual(res['spw:channel']['1:5']['flagged'],1)
        self.assertEqual(res['spw:channel']['1:6']['flagged'],1)
        self.assertEqual(res['spw:channel']['1:7']['flagged'],1)
        self.assertEqual(res['spw:channel']['1:8']['flagged'],1)
        self.assertEqual(res['spw:channel']['1:9']['flagged'],1)
        self.assertEqual(res['spw:channel']['1:10']['flagged'],1)
        
    def test_weight5(self):
        '''flagdata: clip using WEIGHT, then using WEIGHT_SPECTRUM'''
        self.setUp_weightcol()
        flagdata(vis=self.vis, flagbackup=False, mode='clip', datacolumn='WEIGHT',
                 clipminmax=[0.0, 50.0])
        
        res = flagdata(vis=self.vis, mode='summary', spwchan=True)        
        self.assertEqual(res['flagged'],31)
        self.assertEqual(res['spw']['0']['flagged'],31)

        # Unflag, run mstransform to create a WEIGHT_SPECTRUM and flag again
        self.unflag_ms()
        mstransform(vis=self.vis, outputvis='weight_spectrum.ms',datacolumn='all',
                    usewtspectrum=True)
        
        # divide WEIGHT clipmax by the number of channels
        newmax = 50.
        flagdata(vis='weight_spectrum.ms', flagbackup=False, mode='clip', 
                 datacolumn='WEIGHT_SPECTRUM', clipminmax=[0.0, newmax])
        res = flagdata(vis='weight_spectrum.ms', mode='summary', spwchan=True)        
        self.assertEqual(res['flagged'],31)
        self.assertEqual(res['spw']['0']['flagged'],31)
        
        self.addCleanup(shutil.rmtree, 'weight_spectrum.ms',True)

        
class test_float_column(test_base):
    """flagdata:: Test flagging FLOAT_DATA column"""
    
    def setUp(self):
        self.setUp_floatcol()
                
    def test_manual_channels(self):
        '''flagdata: flag meta-data from a single-dish MS'''
        flagdata(vis=self.vis, spw='1;3;5;7:0~4,1;3:507~511,5:1019~1023,7:2043~2047')
        res = flagdata(vis=self.vis, mode='summary', spw='1,3,5,7', spwchan=False)
        self.assertEqual(res['spw']['1']['flagged'],20)
        self.assertEqual(res['spw']['3']['flagged'],20)
        self.assertEqual(res['spw']['5']['flagged'],40)
        self.assertEqual(res['spw']['7']['flagged'],40)
        self.assertEqual(res['flagged'],120)

    def test_field_name(self):
        '''flagdata: Field name with whitespaces'''
        flagdata(vis=self.vis, flagbackup=False, field='r aqr')
        res = flagdata(vis=self.vis, mode='summary', field='r aqr')
        self.assertEqual(res['field']['r aqr']['flagged'],14360)

    def test_clip_frange(self):
        '''flagdata: datacolumn=FLOAT_DATA, flag a range'''
        flagdata(vis=self.vis, spw='0',mode='clip', datacolumn='FLOAT_DATA', 
                 clipminmax=[0,230.5], flagbackup=False)
        res = flagdata(vis=self.vis, mode='summary', spw='0')
        self.assertEqual(res['flagged'],3)

    def test_clip_fchanavg(self):
        '''flagdata: datacolumn=FLOAT_DATA, channel average'''
        flagdata(vis=self.vis, mode='clip', spw='2', clipminmax=[0,3.9], 
                 channelavg=True, datacolumn='FLOAT_DATA',flagbackup=False)
        res = flagdata(vis=self.vis, mode='summary',spw='2')
        # There is only one channel in each polarization
        self.assertEqual(res['flagged'],2)
        self.assertEqual(res['total'],2)
        
    def test_clip_fchanavg_onepol(self):
        '''flagdata: datacolumn=FLOAT_DATA, one pol, channel average'''
        flagdata(vis=self.vis, mode='clip', spw='2', clipminmax=[0,3.9], 
                 channelavg=True, correlation='YY', flagbackup=False, datacolumn='float_data')
        res = flagdata(vis=self.vis, mode='summary',spw='2')
        # There is only one channel in each polarization
        self.assertEqual(res['flagged'],1)
        self.assertEqual(res['total'],2)

    def test_tfcrop_float(self):
        '''flagdata: datacolumn=FLOAT_DATA, run tfcrop'''
        flagdata(vis=self.vis, mode='tfcrop', datacolumn='FLOAT_DATA', 
                 flagbackup=True)
        res = flagdata(vis=self.vis, mode='summary')
        # It only shows that it runs without problems
        self.assertEqual(res['flagged'],264)
        
    def test_float_autocorr(self):
        '''flagdata: CAS-5286, autocorr=True should not flag single-dish data'''
        flagdata(vis=self.vis, mode='manual', autocorr=True, 
                 flagbackup=False)
        
        # The PROCESSOR TYPE of this dataset is unset, therefore it should not be
        # flagged
        res = flagdata(vis=self.vis, mode='summary', basecnt=True)
        self.assertEqual(res['flagged'],0)
        self.assertEqual(res['baseline']['PM04&&PM04']['flagged'],0)

    def test_field_strange_chars(self):
        '''flagdata: CAS-5481, field name with = sign'''
        # Create a fake list, as this MS does not have such field
        cmdlist = "mode='manual' field='FAKE=FIELD' autocorr=False\n"+\
                   "mode='clip' clipzeros=True field='Is= TO FAKE'\n"
        
        filename = 'listfakefield.txt'
        create_input(cmdlist, filename)
        
        flagdata(vis=self.vis, mode='list', inpfile=filename, flagbackup=False,
                  action='', savepars=True, outfile='outfakefield.txt')
        
        self.assertTrue(filecmp.cmp(filename, 'outfakefield.txt', 1), 'Files should be equal')


class test_tbuff(test_base):
    '''Test flagdata in list mode and time buffer padding'''
    def setUp(self):
        self.setUp_tbuff()
        
    def tearDown(self):
        os.system('rm -rf '+self.online)
        os.system('rm -rf '+self.user)
    
    def test_double_tbuff(self):
        '''flagdata: Apply a tbuff in the online flags'''
        
        # Apply the sub-set of online flags
        # uid___A002_X72c4aa_X8f5_online.txt contains the DV04&&* flag
        flagdata(self.vis, flagbackup=False,mode='list',inpfile=self.online, tbuff=0.0)
        flags_before = flagdata(self.vis, mode='summary', basecnt=True)
        
        # Unflag and apply a tbuff=0.504s
        flagdata(self.vis, flagbackup=False,mode='unflag')
        flagdata(self.vis, flagbackup=False,mode='list',inpfile=self.online, tbuff=0.504)
        flags_after = flagdata(self.vis, mode='summary', basecnt=True)
        
        self.assertEqual(flags_before['flagged'], flags_after['flagged']/2)

    def test_list_tbuff(self):
        '''flagdata: Apply a tbuff list in two files'''
        
        # Apply the sub-set of online flags and user flags
        # uid___A002_X72c4aa_X8f5_online.txt contains the DV04&&* flag
        # uid___A002_X72c4aa_X8f5_user.txt contains the DV10 flag
        flagdata(self.vis, flagbackup=False,mode='list',inpfile=[self.user,self.online])
        
        # Only the DV04 baselines are flagged, not the DV10 (except for DV04&DV10)
        flags1 = flagdata(self.vis, mode='summary', basecnt=True)
        self.assertEqual(flags1['antenna']['DV04']['flagged'],29) # DV04&&*
        self.assertEqual(flags1['antenna']['DV10']['flagged'],1) # DV04&DV10

        # Unflag and apply tbuff=[0.504]. It should increase the DV04 and DV10 flags
        flagdata(self.vis, flagbackup=False,mode='unflag')
        flagdata(self.vis, flagbackup=False,mode='list',inpfile=[self.user,self.online], tbuff=[0.504])
        flags2 = flagdata(self.vis, mode='summary', basecnt=True)
        self.assertEqual(flags2['antenna']['DV04']['flagged'],58) 
        self.assertEqual(flags2['antenna']['DV10']['flagged'],30) 
         
        # Unflag and apply tbuff=[0.504,0.504]. The same as above
        flagdata(self.vis, flagbackup=False,mode='unflag')
        flagdata(self.vis, flagbackup=False,mode='list',inpfile=[self.online,self.user], tbuff=[0.504,0.504])
        flags3 = flagdata(self.vis, mode='summary', basecnt=True)
        self.assertEqual(flags3['antenna']['DV04']['flagged'],58) 
        self.assertEqual(flags3['antenna']['DV10']['flagged'],30) 
        

class TestMergeManualTimerange(unittest.TestCase):
    def setUp(self):
        self.cmds = [
            {'mode': 'summary1'},
            {'mode': 'manual',
             'timerange': '00:00~00:01'},
            {'mode': 'manual',
             'timerange': '00:02~00:03'},
            {'mode': 'summary2'},
            {'mode': 'manual',
             'timerange': '00:04~00:05'},
            {'mode': 'manual',
             'timerange': '00:06~00:07'},
            {'mode': 'summary3'}
            ]
    def test_empty(self):
        self.assertEqual(fh._merge_timerange([]), [])

    def test_merge(self):
        res = fh._merge_timerange(self.cmds)
        self.assertEqual(len(res), 5)
        self.assertEqual(res[0]['mode'], 'summary1')
        self.assertEqual(res[1]['mode'], 'manual')
        self.assertEqual(res[1]['timerange'], '00:00~00:01,00:02~00:03')
        self.assertEqual(res[2]['mode'], 'summary2')
        self.assertEqual(res[3]['mode'], 'manual')
        self.assertEqual(res[3]['timerange'], '00:04~00:05,00:06~00:07')
        self.assertEqual(res[4]['mode'], 'summary3')

        res = fh._merge_timerange(self.cmds[1:])
        self.assertEqual(len(res), 4)
        self.assertEqual(res[0]['mode'], 'manual')
        self.assertEqual(res[0]['timerange'], '00:00~00:01,00:02~00:03')
        self.assertEqual(res[1]['mode'], 'summary2')
        self.assertEqual(res[2]['mode'], 'manual')
        self.assertEqual(res[2]['timerange'], '00:04~00:05,00:06~00:07')
        self.assertEqual(res[3]['mode'], 'summary3')

        res = fh._merge_timerange(self.cmds[:-2])
        self.assertEqual(len(res), 4)
        self.assertEqual(res[0]['mode'], 'summary1')
        self.assertEqual(res[1]['mode'], 'manual')
        self.assertEqual(res[1]['timerange'], '00:00~00:01,00:02~00:03')
        self.assertEqual(res[2]['mode'], 'summary2')
        self.assertEqual(res[3]['mode'], 'manual')
        self.assertEqual(res[3]['timerange'], '00:04~00:05')

    def test_nohash_nomerge(self):
        self.cmds[3]['nohash'] = dict()
        res = fh._merge_timerange(self.cmds)
        self.assertEqual(len(res), 5)
        self.assertEqual(res[0]['mode'], 'summary1')
        self.assertEqual(res[1]['mode'], 'manual')
        self.assertEqual(res[1]['timerange'], '00:00~00:01,00:02~00:03')
        self.assertEqual(res[2]['mode'], 'summary2')
        self.assertEqual(res[3]['mode'], 'manual')
        self.assertEqual(res[3]['timerange'], '00:04~00:05,00:06~00:07')
        self.assertEqual(res[4]['mode'], 'summary3')

    def test_nohash_merge(self):
        self.cmds[2]['nohash'] = dict()
        res = fh._merge_timerange(self.cmds)
        self.assertEqual(len(res), 6)
        self.assertEqual(res[0]['mode'], 'summary1')
        self.assertEqual(res[1]['mode'], 'manual')
        self.assertEqual(res[1]['timerange'], '00:00~00:01')
        self.assertEqual(res[2]['timerange'], '00:02~00:03')
        self.assertEqual(res[3]['mode'], 'summary2')
        self.assertEqual(res[4]['mode'], 'manual')
        self.assertEqual(res[4]['timerange'], '00:04~00:05,00:06~00:07')
        self.assertEqual(res[5]['mode'], 'summary3')

    def test_invalid_range(self):
        cmds = [
            {'mode': 'summary1'},
            {'mode': 'manual',
             'timerange': '00:00~00:01'},
            {'mode': 'manual',
             'timerange': '00:02~00:03'},
            {'mode': 'manual',
             'timerange': '00:03~00:02'},
            {'mode': 'manual',
             'timerange': '00:04~00:05'},
            {'mode': 'summary2'},
            {'mode': 'manual',
             'timerange': '00:04~00:05'},
            {'mode': 'manual',
             'timerange': '00:06~00:07'},
            {'mode': 'summary3'}
            ]
        res = fh._merge_timerange(cmds)
        self.assertEqual(len(res), 7)
        self.assertEqual(res[0]['mode'], 'summary1')
        self.assertEqual(res[1]['mode'], 'manual')
        self.assertEqual(res[1]['timerange'], '00:00~00:01,00:02~00:03')
        self.assertEqual(res[2]['mode'], 'manual')
        self.assertEqual(res[2]['timerange'], '00:03~00:02')
        self.assertEqual(res[3]['mode'], 'manual')
        self.assertEqual(res[3]['timerange'], '00:04~00:05')
        self.assertEqual(res[4]['mode'], 'summary2')
        self.assertEqual(res[5]['mode'], 'manual')
        self.assertEqual(res[5]['timerange'], '00:04~00:05,00:06~00:07')
        self.assertEqual(res[6]['mode'], 'summary3')


class test_preaveraging(test_base):
    """Test channel/time pre-averaging for visibility-based flagging"""
    
    def setUp(self):
        self.setUp_data4preaveraging()
        self.corrs = ['RL', 'LL', 'LR', 'RR']
        
    def tearDown(self):    
        os.system('rm -rf test_preaveraging.ms')        
        os.system('rm -rf test_clip_timeavg*')
        os.system('rm -rf test_clip_chanavg*')
        os.system('rm -rf test_clip_time_chanavg*')
        os.system('rm -rf test_rflag_timeavg*')
        os.system('rm -rf test_rflag_chanavg*')
        os.system('rm -rf test_rflag_time_chanavg*')    
        os.system('rm -rf test_tfcrop_timeavg*')
        os.system('rm -rf test_tfcrop_chanavg*')
        os.system('rm -rf test_tfcrop_time_chanavg*') 

    def test_clip_timeavg(self):
        '''flagdata: clip with time average and compare vs mstransform'''
        
        # Unflag the original input data
        flagdata(self.vis, flagbackup=False, mode='unflag')      
        
        # STEP 1: Time average with mstransform, then flagging with normal clip
        mstransform(vis=self.vis,outputvis='test_clip_timeavg_step1.ms',datacolumn='data',
                    timeaverage=True,timebin='2s')
        flagdata(vis='test_clip_timeavg_step1.ms',flagbackup=False, mode='clip',clipminmax=[0.0,0.08])
        res1 = flagdata(vis='test_clip_timeavg_step1.ms', mode='summary', spwchan=True)
        
        # Unflag the original input data
        flagdata(self.vis, flagbackup=False, mode='unflag')

        # STEP 2: Flagging with clip using time average, then time average with mstransform
        flagdata(vis=self.vis, flagbackup=False, mode='clip', datacolumn='DATA', 
                 timeavg=True, timebin='2s', clipminmax=[0.0,0.08])
        mstransform(vis=self.vis,outputvis='test_clip_timeavg_step2.ms',datacolumn='data',
                    timeaverage=True,timebin='2s')
        res2 = flagdata(vis='test_clip_timeavg_step2.ms', mode='summary', spwchan=True)

        # Compare results
        self.assertEqual(res1['flagged'], res2['flagged'])
        
    def test_clip_chanavg(self):
        '''flagdata: clip with chan average and compare vs mstransform'''
        
        # Unflag the original input data
        flagdata(self.vis, flagbackup=False, mode='unflag')
        
        # STEP 1: Chan average with mstransform, then flagging with normal clip
        mstransform(vis=self.vis,outputvis='test_clip_chanavg_step1.ms',datacolumn='data',
                    chanaverage=True,chanbin=2)
        flagdata(vis='test_clip_chanavg_step1.ms',flagbackup=False, mode='clip',clipminmax=[0.0,0.08])
        res1 = flagdata(vis='test_clip_chanavg_step1.ms', mode='summary', spwchan=True)
        
        # Unflag the original input data
        flagdata(vis=self.vis, flagbackup=False, mode='unflag')

        # STEP 2: Flagging with clip using time average, then time average with mstransform
        flagdata(vis=self.vis, flagbackup=False, mode='clip', datacolumn='DATA', 
                 channelavg=True, chanbin=2, clipminmax=[0.0,0.08])
        mstransform(vis=self.vis, outputvis='test_clip_chanavg_step2.ms',datacolumn='data',
                    chanaverage=True,chanbin=2)
        res2 = flagdata(vis='test_clip_chanavg_step2.ms', mode='summary', spwchan=True)

        # Compare results
        self.assertEqual(res1['flagged'], res2['flagged'])        
        
    def test_clip_time_chanavg(self):
        '''flagdata: clip with time/chan average and compare vs mstransform'''
        
        # Unflag the original input data
        flagdata(self.vis, flagbackup=False, mode='unflag')
        
        # STEP 1: Chan average with mstransform, then flagging with normal clip
        mstransform(vis=self.vis,outputvis='test_clip_time_chanavg_step1.ms',datacolumn='data',
                    timeaverage=True,timebin='2s',chanaverage=True,chanbin=2)
        flagdata(vis='test_clip_time_chanavg_step1.ms',flagbackup=False, mode='clip',clipminmax=[0.0,0.08])
        res1 = flagdata(vis='test_clip_time_chanavg_step1.ms', mode='summary', spwchan=True)
        
        # Unflag the original input data
        flagdata(vis=self.vis, flagbackup=False, mode='unflag')

        # STEP 2: Flagging with clip using time average, then time average with mstransform
        flagdata(vis=self.vis, flagbackup=False, mode='clip', datacolumn='DATA', 
                 timeavg=True, timebin='2s', channelavg=True, chanbin=2, clipminmax=[0.0,0.08])
        mstransform(vis=self.vis, outputvis='test_clip_time_chanavg_step2.ms',datacolumn='data',
                    timeaverage=True,timebin='2s',chanaverage=True,chanbin=2)
        res2 = flagdata(vis='test_clip_time_chanavg_step2.ms', mode='summary', spwchan=True)

        # Compare results
        self.assertEqual(res1['flagged'], res2['flagged'])  
        
    def test_rflag_timeavg(self):
        '''flagdata: rflag with time average and compare vs mstransform'''
        
        # Unflag the original input data
        flagdata(self.vis, flagbackup=False, mode='unflag')      
        
        # STEP 1: Time average with mstransform, then flagging with normal rflag
        mstransform(vis=self.vis,outputvis='test_rflag_timeavg_step1.ms',datacolumn='data',
                    timeaverage=True,timebin='2s')
        flagdata(vis='test_rflag_timeavg_step1.ms',flagbackup=False, mode='rflag',extendflags=False)
        res1 = flagdata(vis='test_rflag_timeavg_step1.ms', mode='summary', spwchan=True)
        
        # Unflag the original input data
        flagdata(self.vis, flagbackup=False, mode='unflag')

        # STEP 2: Flagging with rflag using time average, then time average with mstransform
        flagdata(vis=self.vis, flagbackup=False, mode='rflag', datacolumn='DATA', 
                 timeavg=True, timebin='2s', extendflags=False)
        mstransform(vis=self.vis,outputvis='test_rflag_timeavg_step2.ms',datacolumn='data',
                    timeaverage=True,timebin='2s')
        res2 = flagdata(vis='test_rflag_timeavg_step2.ms', mode='summary', spwchan=True)

        # Compare results
        self.assertEqual(res1['total'], res2['total'])
        self.assertEqual(res1['flagged'], 27)
        self.assertEqual(res2['flagged'], 20)

    def test_rflag_timeavg_extendflags(self):
        '''flagdata: rflag with time average + extendflags, and compare vs mstransform'''
        # Unflag the original input data
        flagdata(self.vis, flagbackup=False, mode='unflag')

        timebin = '2s'

        # STEP 1: Time average with mstransform, then flagging with normal rflag+extendflags
        mstransform(vis=self.vis, outputvis='test_rflag_timeavg_extendflags_step1.ms',
                    datacolumn='data', timeaverage=True, timebin=timebin)
        flagdata(vis='test_rflag_timeavg_extendflags_step1.ms', flagbackup=False,
                 mode='rflag', extendflags=True)
        res1 = flagdata(vis='test_rflag_timeavg_extendflags_step1.ms', mode='summary')

        # Unflag again the original input data
        flagdata(self.vis, flagbackup=False, mode='unflag')

        # STEP 2: Flagging with rflag using time average, then time average with mstransform
        flagdata(vis=self.vis, flagbackup=False, mode='rflag', datacolumn='DATA',
                 timeavg=True, timebin='2s', extendflags=True)
        mstransform(vis=self.vis, outputvis='test_rflag_timeavg_extendflags_step2.ms',
                    datacolumn='data', timeaverage=True, timebin=timebin)
        res2 = flagdata(vis='test_rflag_timeavg_extendflags_step2.ms', mode='summary')

        # Compare results
        self.assertEqual(res1['total'], res2['total'])
        self.assertEqual(res1['flagged'], 40)
        self.assertEqual(res2['flagged'], 24)
        for cor in self.corrs:
            self.assertEqual(res1['correlation'][cor]['flagged'],10)
            self.assertEqual(res2['correlation'][cor]['flagged'],6)

    def test_rflag_chanavg(self):
        '''flagdata: rflag with chan average and compare vs mstransform'''
        
        # Unflag the original input data
        flagdata(self.vis, flagbackup=False, mode='unflag')

        # STEP 1: Chan average with mstransform, then flagging with normal rflag
        mstransform(vis=self.vis,outputvis='test_rflag_chanavg_step1.ms',datacolumn='data',
                    chanaverage=True,chanbin=2)
        flagdata(vis='test_rflag_chanavg_step1.ms',flagbackup=False, mode='rflag',extendflags=False)
        res1 = flagdata(vis='test_rflag_chanavg_step1.ms', mode='summary', spwchan=True)

        # Unflag the original input data
        flagdata(vis=self.vis, flagbackup=False, mode='unflag')

        # STEP 2: Flagging with rflag using time average, then time average with mstransform
        flagdata(vis=self.vis, flagbackup=False, mode='rflag', datacolumn='DATA',
                 channelavg=True, chanbin=2,extendflags=False)
        mstransform(vis=self.vis, outputvis='test_rflag_chanavg_step2.ms',datacolumn='data',
                    chanaverage=True,chanbin=2)
        res2 = flagdata(vis='test_rflag_chanavg_step2.ms', mode='summary', spwchan=True)

        # Compare results
        self.assertEqual(res1['flagged'], res2['flagged'])   
        for cor in self.corrs:
            self.assertEqual(res2['correlation'][cor]['flagged'],
                             res1['correlation'][cor]['flagged'])

    def test_rflag_chanavg_extendflags(self):
        '''flagdata: rflag with chan average + extendflags, and compare vs mstransform'''
        # Unflag the original input data
        flagdata(self.vis, flagbackup=False, mode='unflag')

        chanbin = 8

        # STEP 1: Chan average with mstransform, then flagging with normal rflag
        mstransform(vis=self.vis, outputvis='test_rflag_chanavg_extendflags_step1.ms',
                    datacolumn='data', chanaverage=True, chanbin=chanbin)
        flagdata(vis='test_rflag_chanavg_extendflags_step1.ms', flagbackup=False,
                 mode='rflag', extendflags=True)
        res1 = flagdata(vis='test_rflag_chanavg_extendflags_step1.ms', mode='summary')

        # Unflag the original input data
        flagdata(vis=self.vis, flagbackup=False, mode='unflag')

        # STEP 2: Flagging with rflag using time average, then time average with mstransform
        flagdata(vis=self.vis, flagbackup=False, mode='rflag', datacolumn='DATA',
                 channelavg=True, chanbin=chanbin, extendflags=True)
        mstransform(vis=self.vis, outputvis='test_rflag_chanavg_extendflags_step2.ms',
                    datacolumn='data', chanaverage=True, chanbin=chanbin)
        res2 = flagdata(vis='test_rflag_chanavg_extendflags_step2.ms', mode='summary')

        # Compare results
        self.assertEqual(res1['total'], res2['total'])
        self.assertEqual(res1['flagged'], res2['flagged'])
        self.assertEqual(res1['flagged'], 20)
        for cor in self.corrs:
            self.assertEqual(res1['correlation'][cor]['flagged'], 5)
            self.assertEqual(res2['correlation'][cor]['flagged'],
                             res1['correlation'][cor]['flagged'])

    def test_rflag_time_chanavg(self):
        '''flagdata: rflag with time/chan average and compare vs mstransform'''

        # Unflag the original input data
        flagdata(self.vis, flagbackup=False, mode='unflag')

        # STEP 1: chan+time average with mstransform, then flagging with normal rflag
        mstransform(vis=self.vis,outputvis='test_rflag_time_chanavg_step1.ms',
                    datacolumn='data', timeaverage=True, timebin='2s',
                    chanaverage=True, chanbin=2)
        res1 = flagdata(vis='test_rflag_time_chanavg_step1.ms', action='calculate',
                        mode='rflag', extendflags=False)

        # STEP 2: rflag using chan+time average, then mstransform using chan+time avg
        flagdata(vis=self.vis, flagbackup=False, mode='rflag', datacolumn='DATA',
                 timeavg=True, timebin='2s', channelavg=True, chanbin=2, extendflags=False)
        mstransform(vis=self.vis, outputvis='test_rflag_time_chanavg_step2.ms',
                    datacolumn='data', timeaverage=True, timebin='2s',
                    chanaverage=True, chanbin=2)
        res2 = flagdata(vis='test_rflag_time_chanavg_step2.ms', action='calculate',
                        mode='rflag', extendflags=False)

        # Check results. Note when doing chan+time avg we cannot assume the thresholds and #
        # of flagged channels will be the same
        self.assertEqual(res1['type'], 'list')
        self.assertEqual(res1['type'], res2['type'])

        # The tolerance for timedev needs to be absurdly big because of osx 10.12
        # See CAS-11572, the "data4preaveraging" dataset should have more than 4 rows.
        tolerances = [1.1, 7.5e-1]
        for threshold_type, tol in zip(['freqdev', 'timedev'], tolerances):
            self.assertTrue(np.less_equal(res2['report0'][threshold_type],
                                          res1['report0'][threshold_type]).all())
            self.assertTrue(np.allclose(res1['report0'][threshold_type],
                                        res2['report0'][threshold_type], rtol=tol))

    def test_tfcrop_timeavg(self):
        '''flagdata: tfcrop with time average and compare vs mstransform'''
        
        # Unflag the original input data
        flagdata(self.vis, flagbackup=False, mode='unflag')
        
        # STEP 1: Time average with mstransform, then flagging with normal tfcrop
        mstransform(vis=self.vis,outputvis='test_tfcrop_timeavg_step1.ms',datacolumn='data',
                    timeaverage=True,timebin='2s')
        flagdata(vis='test_tfcrop_timeavg_step1.ms',flagbackup=False, mode='tfcrop',
                 extendflags=False)
        res1 = flagdata(vis='test_tfcrop_timeavg_step1.ms', mode='summary', spwchan=True)
        
        # Unflag the original input data
        flagdata(self.vis, flagbackup=False, mode='unflag')

        # STEP 2: Flagging with tfcrop using time average, then time average with mstransform
        flagdata(vis=self.vis, flagbackup=False, mode='tfcrop', datacolumn='DATA',
                 timeavg=True, timebin='2s', extendflags=False)
        mstransform(vis=self.vis,outputvis='test_tfcrop_timeavg_step2.ms',datacolumn='data',
                    timeaverage=True,timebin='2s')
        res2 = flagdata(vis='test_tfcrop_timeavg_step2.ms', mode='summary', spwchan=True)

        # Check results
        self.assertEqual(res1['flagged'], 36)
        self.assertEqual(res2['flagged'], 60)

    def test_tfcrop_timeavg_extendflags(self):
        '''flagdata: tfcrop with time average + extendflags, and compare vs mstransform'''

        # Unflag the original input data
        flagdata(self.vis, flagbackup=False, mode='unflag')

        timebin = '2s'

        # STEP 1: Time average with mstransform, then flagging with normal tfcrop
        mstransform(vis=self.vis, outputvis='test_tfcrop_timeavg_extendflags_step1.ms',
                    datacolumn='data', timeaverage=True, timebin=timebin)
        flagdata(vis='test_tfcrop_timeavg_extendflags_step1.ms', flagbackup=False,
                 mode='tfcrop', extendflags=True)
        res1 = flagdata(vis='test_tfcrop_timeavg_extendflags_step1.ms', mode='summary')

        # Unflag the original input data
        flagdata(self.vis, flagbackup=False, mode='unflag')

        # STEP 2: Flagging with tfcrop using time average, then time average with mstransform
        flagdata(vis=self.vis, flagbackup=False, mode='tfcrop', datacolumn='DATA',
                 timeavg=True, timebin=timebin, extendflags=True)
        mstransform(vis=self.vis,outputvis='test_tfcrop_timeavg_extendflags_step2.ms',
                    datacolumn='data', timeaverage=True, timebin='2s')
        res2 = flagdata(vis='test_tfcrop_timeavg_extendflags_step2.ms', mode='summary')

        # Check results
        self.assertEqual(res1['total'], res2['total'])
        self.assertEqual(res1['flagged'], 96)
        self.assertEqual(res2['flagged'], 128)
        for cor in self.corrs:
            self.assertEqual(res1['correlation'][cor]['flagged'], 24)
            self.assertEqual(res2['correlation'][cor]['flagged'], 32)

    def test_tfcrop_chanavg(self):
        '''flagdata: tfcrop with chan average and compare vs mstransform'''
        
        # Unflag the original input data
        flagdata(self.vis, flagbackup=False, mode='unflag')

        chanbin = 2

        # STEP 1: Chan average with mstransform, then flagging with normal tfcrop
        mstransform(vis=self.vis,outputvis='test_tfcrop_chanavg_step1.ms',datacolumn='data',
                    chanaverage=True,chanbin=2)
        flagdata(vis='test_tfcrop_chanavg_step1.ms',flagbackup=False, mode='tfcrop',
                 extendflags=False)
        res1 = flagdata(vis='test_tfcrop_chanavg_step1.ms', mode='summary', spwchan=True)
        
        # Unflag the original input data
        flagdata(vis=self.vis, flagbackup=False, mode='unflag')

        # STEP 2: Flagging with tfcrop using time average, then time average with mstransform
        flagdata(vis=self.vis, flagbackup=False, mode='tfcrop', datacolumn='DATA',
                 channelavg=True, chanbin=chanbin, extendflags=False)
        mstransform(vis=self.vis, outputvis='test_tfcrop_chanavg_step2.ms',datacolumn='data',
                    chanaverage=True, chanbin=chanbin)
        res2 = flagdata(vis='test_tfcrop_chanavg_step2.ms', mode='summary', spwchan=True)

        # Compare results
        self.assertEqual(res1['flagged'], res2['flagged'])
        for cor in self.corrs:
            self.assertEqual(res2['correlation'][cor]['flagged'],
                             res1['correlation'][cor]['flagged'])
        
    def test_tfcrop_chanavg_extendflags(self):
        '''flagdata: tfcrop with chan average + extendflags, and compare vs mstransform'''

        # Unflag the original input data
        flagdata(self.vis, flagbackup=False, mode='unflag')

        chanbin = 4

        # STEP 1: Chan average with mstransform, then flagging with normal tfcrop
        mstransform(vis=self.vis, outputvis='test_tfcrop_chanavg_extendflags_step1.ms',
                    datacolumn='data', chanaverage=True, chanbin=chanbin)
        flagdata(vis='test_tfcrop_chanavg_extendflags_step1.ms', flagbackup=False,
                 mode='tfcrop', extendflags=True)
        res1 = flagdata(vis='test_tfcrop_chanavg_extendflags_step1.ms', mode='summary')

        # Unflag the original input data
        flagdata(vis=self.vis, flagbackup=False, mode='unflag')

        # STEP 2: Flagging with tfcrop using time average, then time average with mstransform
        flagdata(vis=self.vis, flagbackup=False, mode='tfcrop', datacolumn='DATA',
                 channelavg=True, chanbin=chanbin, extendflags=True)
        mstransform(vis=self.vis, outputvis='test_tfcrop_chanavg_extendflags_step2.ms',
                    datacolumn='data', chanaverage=True, chanbin=chanbin)
        res2 = flagdata(vis='test_tfcrop_chanavg_extendflags_step2.ms', mode='summary')

        # Compare results
        self.assertEqual(res1['total'], res2['total'])
        self.assertEqual(res1['flagged'], res2['flagged'])
        for cor in self.corrs:
            self.assertEqual(res1['correlation'][cor]['flagged'], 8)
            self.assertEqual(res2['correlation'][cor]['flagged'],
                             res1['correlation'][cor]['flagged'])

    def test_tfcrop_time_chanavg(self):
        '''flagdata: tfcrop with time/chan average and compare vs mstransform'''
        
        # Unflag the original input data
        flagdata(self.vis, flagbackup=False, mode='unflag')
        
        # STEP 1: Chan average with mstransform, then flagging with normal tfcrop
        mstransform(vis=self.vis,outputvis='test_tfcrop_time_chanavg_step1.ms',datacolumn='data',
                    timeaverage=True,timebin='2s',chanaverage=True,chanbin=2)
        flagdata(vis='test_tfcrop_time_chanavg_step1.ms',flagbackup=False, mode='tfcrop',extendflags=False)
        res1 = flagdata(vis='test_tfcrop_time_chanavg_step1.ms', mode='summary', spwchan=True)
        
        # Unflag the original input data
        flagdata(vis=self.vis, flagbackup=False, mode='unflag')

        # STEP 2: Flagging with tfcrop using time average, then time average with mstransform
        flagdata(vis=self.vis, flagbackup=False, mode='tfcrop', datacolumn='DATA',
                 timeavg=True, timebin='2s', channelavg=True, chanbin=2, extendflags=False)
        mstransform(vis=self.vis, outputvis='test_tfcrop_time_chanavg_step2.ms',datacolumn='data',
                    timeaverage=True,timebin='2s',chanaverage=True,chanbin=2)
        res2 = flagdata(vis='test_tfcrop_time_chanavg_step2.ms', mode='summary', spwchan=True)

        # Compare results
        self.assertEqual(res2['flagged'], res2['flagged'])          


# Motivated by CAS-11397. test_preaveraging is about datacolumn='data', and checks what
# flags are written to the output
# test_preaveraging_rflag_residual is about datacolumn='residual' and doesn't write flags. It
# checks the threshold calculations from RFlag
class test_preaveraging_rflag_residual(test_base):
    """Test pre-averaging (channel / time) with RFlag and datacolumn='residual'"""

    def setUp(self):
        self.setUp_data4tfcrop()

    def tearDown(self):
        os.system('rm -rf test_rflag_timeavg_residual*step2*ms')
        os.system('rm -rf test_rflag_channelavg_residual*step2*ms')

    def test_rflag_timeavg_on_residual(self):
        '''flagdata: rflag with timeavg on residual (corrected - model), and compare
        vs mstransform + rflag without timeavg'''

        # Initial integration time of 'Four_ants_3C286.ms' is 1s
        timebin = '8s'

        # using action calculate, which is faster (reduced I/O) and enough to test thresholds
        # using only these spws for speed
        spws = '0,1,2'

        # STEP 1: rflag-calculate with original time
        res1 = flagdata(vis=self.vis, spw=spws, action='calculate', mode='rflag',
                        datacolumn='residual', extendflags=False)

        # STEP 2: timeavg with mstransform, then rflag-calculate on residual
        flagged2 = 'test_rflag_timeavg_residual_step2.ms'
        mstransform(vis=self.vis, spw=spws, outputvis=flagged2,
                    datacolumn='data,model,corrected', timeaverage=True, timebin=timebin)
        res2 = flagdata(vis=flagged2, spw=spws, action='calculate', mode='rflag',
                        datacolumn='residual', extendflags=False)

        # STEP 3: rflag-calculate with timeavg on residual
        res3 = flagdata(vis=self.vis, spw=spws, action='calculate', mode='rflag',
                        datacolumn='residual', timeavg=True, timebin=timebin,
                        extendflags=False)

        def check_reports_timeavg(report1, report2, report3):
            self.assertEqual(report2['type'], 'rflag')
            self.assertEqual(report3['type'], report2['type'])
            freq_tol = 1e-1
            self.assertTrue(np.allclose(report1['freqdev'], report3['freqdev'],
                                        rtol=freq_tol))
            self.assertTrue(np.allclose(report2['freqdev'], report3['freqdev'],
                                        rtol=freq_tol))
            # divide 3rd column (thresholds). Matrices have rows like: field, spw, threshold.
            report1['timedev'][:,2] = report1['timedev'][:,2] / np.sqrt(8)
            time_div_tol = 3.3e-1
            self.assertTrue(np.allclose(report1['timedev'], report3['timedev'],
                                        rtol=time_div_tol))
            time_tol = 1.5e-1
            self.assertTrue(np.allclose(report2['timedev'],
                                        report3['timedev'], rtol=time_tol))

        self.assertEqual(res1['type'], 'list')
        self.assertEqual(res1['type'], res2['type'])
        self.assertEqual(res1['type'], res3['type'])
        check_reports_timeavg(res1['report0'], res2['report0'], res3['report0'])

    def test_rflag_channelavg_on_residual(self):
        '''flagdata: rflag with channelavg on residual (corrected - model), and compare
        vs mstransform + rflag without average'''

        # Initial integration time of 'Four_ants_3C286.ms' is 1s
        timebin = '8s'

        # using action calculate, which is faster (reduced I/O) and enough to test thresholds
        # using only these spws for speed
        spws = '0,1,2'

        # STEP 1: rflag-calculate with original MS
        res1 = flagdata(vis=self.vis, spw=spws, action='calculate', mode='rflag',
                        datacolumn='residual', extendflags=False)

        # STEP 2: chanavg with mstransform, then rflag-calculate on residual
        flagged2 = 'test_rflag_channelavg_residual_step2.ms'
        mstransform(vis=self.vis, spw=spws, outputvis=flagged2,
                    datacolumn='data,model,corrected', chanaverage=True, chanbin=32)
        res2 = flagdata(vis=flagged2, spw=spws, action='calculate', mode='rflag',
                        datacolumn='residual', extendflags=False)

        # STEP 3: rflag-calculate with channelavg on residual
        res3 = flagdata(vis=self.vis, spw=spws, action='calculate', mode='rflag',
                        datacolumn='residual', channelavg=True, chanbin=32,
                        extendflags=False)

        def check_reports_channelavg(report1, report2, report3):
            self.assertEqual(report2['type'], 'rflag')
            self.assertEqual(report3['type'], report2['type'])
            # divide 3rd column (thresholds). Matrices have rows like: field, spw, threshold.
            report1['freqdev'][:,2] = report1['freqdev'][:,2] / 2
            freq_div_tol = 1e-1
            self.assertTrue(np.allclose(report1['freqdev'], report3['freqdev'],
                                        rtol=freq_div_tol))
            freq_tol = 5e-2
            self.assertTrue(np.allclose(report2['freqdev'], report3['freqdev'],
                                        rtol=freq_tol))

            report1['timedev'][:,2] = report1['timedev'][:,2] / 4
            time_div_tol = 6.6e-1
            self.assertTrue(np.allclose(report1['timedev'], report3['timedev'],
                                        rtol=time_div_tol))
            time_tol = 5e-2
            self.assertTrue(np.allclose(report2['timedev'],
                                        report3['timedev'], rtol=time_tol))

        self.assertEqual(res1['type'], 'list')
        self.assertEqual(res1['type'], res2['type'])
        self.assertEqual(res1['type'], res3['type'])
        check_reports_channelavg(res1['report0'], res2['report0'], res3['report0'])


class test_virtual_col(test_base):
    def setUp(self):
        self.setUp_ngc5921(force=True)
        
    def tearDown(self):    
        os.system('rm -rf ngc5921*')        

    def test_no_model_col(self):
        '''flagdata: catch failure when MODEL or virtual MODEL do not exist'''
        # Verify that a MODEL or virtual MODEL column do not exist in MS
        tblocal = table()
        tblocal.open(self.vis)
        cols = tblocal.colnames()
        tblocal.close()
        
        tblocal.open(self.vis+'/SOURCE')
        cols_v = tblocal.colnames()
        tblocal.close()
       
        self.assertFalse('MODEL_DATA' in cols, 'Test cannot have a MODEL_DATA column')
        self.assertFalse('SOURCE_MODEL' in cols_v, 'Test cannot have a virtual MODEL column')
        
        # Run flagdata on it. RESIDUAL_DATA = DATA - MODEL
        flagdata(self.vis, mode='clip',datacolumn='RESIDUAL_DATA',clipminmax=[2.3,3.1],clipoutside=False)

    def test_virtual_model_col(self):
        '''flagdata: Tests using a virtual MODEL column'''
        
        # Copy MS to new MS
        os.system('cp -RH ngc5921.ms ngc5921_virtual.ms')
        self.MSvirtual = 'ngc5921_virtual.ms'
        
        # First, run setjy to create a virtual MODEl column (SOURCE_MODEL)
        setjy(vis=self.MSvirtual, field='1331+305*',modimage='',standard='Perley-Taylor 99',
                scalebychan=False, usescratch=False)
        
        # Verify that the virtual column exist
        mcol = th.getColDesc(self.MSvirtual+'/SOURCE', 'SOURCE_MODEL')
        mkeys = mcol.keys()
        self.assertTrue(mkeys.__len__() > 0, 'Should have a SOURCE_MODEL column')
        
        # Run flagdata on it. RESIDUAL_DATA = DATA - MODEL
        flagdata(vis=self.MSvirtual,mode='clip',datacolumn='RESIDUAL_DATA',clipminmax=[2.3,3.1],clipoutside=False)
        res_virtual = flagdata(vis=self.MSvirtual, mode='summary')['flagged']

        # Compare with a normal MODEL column flagging
        # Run setjy to create a normal MODEl column (SOURCE_MODEL)
        setjy(vis=self.vis, field='1331+305*',modimage='',standard='Perley-Taylor 99',
                scalebychan=False, usescratch=True)
        
        flagdata(vis=self.vis,mode='clip',datacolumn='RESIDUAL_DATA',clipminmax=[2.3,3.1],clipoutside=False)
        res = flagdata(vis=self.vis, mode='summary')['flagged']
        
        self.assertEqual(res_virtual, res, 'Flagging using virtual MODEL column differs from normal MODEL column')


<<<<<<< HEAD
class test_list_modes_forbidden_with_avg(test_base):
    """
    CAS-12294: forbid the use of timeavg or chanavg with methods other than the auto-flagging
    methods (clip, tfcrop, rflag).
    For now we still allow lists with auto-methods (any or all) + timeavg + chanavg +
    + extendflags + antint.
    """

    def setUp(self):
        self.setUp_data4tfcrop()

    def test_test_forbid_timeavg_list(self):
        '''flagdata: timeavg=True should not be accepted in list mode, with +manual'''

        inplist = ["mode='manual' spw='7'",
                   "mode='clip' spw='9' timeavg=True timebin='2s' clipminmax=[0.0, 0.8]"]

        # CAS-12294: should raise exception when trying to use timeavg and forbidden modes
        # although task_flagdata will catch the exception and simply return {}
        res = flagdata(vis=self.vis, mode='list', inpfile=inplist)
        self.assertEqual(res, {})
        res = flagdata(vis=self.vis, mode='summary', spw='7,9')
        self.assertEqual(res['total'], 549888)
        self.assertEqual(res['flagged'], 0)
        # This is what it would flag if clip+timeavg+manual was accepted:
        # self.assertEqual(res['spw']['7']['flagged'], 274944)
        # self.assertEqual(res['spw']['9']['flagged'], 0)
        # self.assertEqual(res['flagged'], 274944)

    def test_forbid_timeavg_list_longer(self):
        '''flagdata: timeavg=True should not be accepted in list mode, with +manual'''

        inplist = ["mode='manual' spw='7'",
                   "mode='clip' spw='9' timeavg=True timebin='2s' clipminmax=[0.0, 0.8]",
                   "mode='clip' spw='8' clipzeros=True"]

        # CAS-12294: as above, should not be accepted
        res = flagdata(vis=self.vis, mode='list', inpfile=inplist)
        self.assertEqual(res, {})
        res = flagdata(vis=self.vis, mode='summary', spw='7,8,9')
        self.assertEqual(res['total'], 824832)
        self.assertEqual(res['flagged'], 0)
        # This is what it would flag if clip+timeavg+manual was accepted?
        # self.assertEqual(res['spw']['7']['flagged'], 274944)
        # self.assertEqual(res['spw']['8']['flagged'], 274944)
        # self.assertEqual(res['spw']['9']['flagged'], 0)
        # self.assertEqual(res['flagged'], 274944*2)

    def test_forbid_chanavg_list(self):
        '''flagdata: chanavg=True should not be accepted in list mode, with +manual'''

        inplist = ["mode='manual' spw='8'",
                   "mode='clip' spw='9' channelavg=True chanbin=2 clipminmax=[0.0, 0.8]"]

        # CAS-12294: as above, should not be accepted
        res = flagdata(vis=self.vis, mode='list', inpfile=inplist)
        self.assertEqual(res, {})
        res = flagdata(vis=self.vis, mode='summary', spw='7,8,9')
        self.assertEqual(res['total'], 824832)
        self.assertEqual(res['flagged'], 0)

    def test_forbid_chanavg_list_other_modes(self):
        '''flagdata: chanavg=True should not be accepted in list mode, with shadow,
        unflag, elevation, quack'''

        # CAS-12294: as above, should not be accepted. Try to apply several forbidden
        # methods in a row, and check at the end, to avoid running too many summaries
        inplist = ["mode='unflag'",
                   "mode='clip' spw='9' channelavg=True chanbin=2 clipminmax=[0.0, 0.1]"]
        res = flagdata(vis=self.vis, mode='list', inpfile=inplist)
        self.assertEqual(res, {})

        inplist = ["mode='shadow'",
                   "mode='clip' spw='9' channelavg=True chanbin=2 clipminmax=[0.0, 0.1]"]
        res = flagdata(vis=self.vis, mode='list', inpfile=inplist)
        self.assertEqual(res, {})

        inplist = ["mode='elevation' lowerlimit=89.0 upperlimit=89.5",
                   "mode='clip' spw='9' channelavg=True chanbin=2 clipminmax=[0.0, 0.1]"]
        res = flagdata(vis=self.vis, mode='list', inpfile=inplist)
        self.assertEqual(res, {})

        inplist = ["mode='clip' spw='9' channelavg=True chanbin=2 clipminmax=[0.0, 0.1]",
                   "mode='quack' quackmode='tail' quackinterval=1.0"]
        res = flagdata(vis=self.vis, mode='list', inpfile=inplist)
        self.assertEqual(res, {})

        inplist = ["mode='clip' spw='9' channelavg=True chanbin=2 clipminmax=[0.0, 0.1]",
                   "mode='quack' quackmode='end' quackinterval=1.0"]
        res = flagdata(vis=self.vis, mode='list', inpfile=inplist)
        self.assertEqual(res, {})

        # Nothing should have been flagged
        res = flagdata(vis=self.vis, mode='summary')
        self.assertEqual(res['total'], 4399104)
        self.assertEqual(res['flagged'], 0)

    def test_allow_all_auto_methods_timeavg_chanavg_extendflags_antint(self):
        """ Full list: all auto-methods, avg (time and chan), extendflags and antint """

        # Note that the only way to enable antint together with one auto-method is to use
        # the list mode
        inplist = ["mode='clip' clipminmax=[0.01, 1.] spw='10' channelavg=True chanbin=8",
                   "mode='tfcrop' timeavg=True timebin='2s'",
                   "mode='rflag' extendflags=True",
                   "mode='antint' antint_ref_antenna='ea01' minchanfrac=0.01"
        ]

        res = flagdata(vis=self.vis, flagbackup=False, mode='list', inpfile=inplist)
        self.assertEqual(res, {})
        # The return from listmode is not enough to know. Let's see if there are flags
        res = flagdata(vis=self.vis, mode='summary')
        print('res: {}'.format(res))
        self.assertEqual(res['total'], 4399104)
        self.assertEqual(res['flagged'], 254912)


@unittest.skipIf(True,
                 'These tests will open the flagging display GUI -> they are not meant to '
                 'run together with the usual automated verification tests of test_flagdata')
class test_auto_methods_display(test_base):
    """ Test display together with auto-flagging methods and additional methods that can
    be used together (extendflags and even antint). """

    def setUp(self):
        """ This MS has 1 field, 2 scans, 16 spws, with 64 channels each. 4 corr"""
        self.setUp_data4tfcrop()

    def test_display_clip_timeavg_chanavg(self):
        """ Display data with clip, enabling avg (time and chan)"""

        # Note flagdata with display='data' doesn't return anything (an empty dict)
        flagdata(vis=self.vis, flagbackup=False, mode='clip', clipminmax=[0.05,10.],
                 datacolumn='DATA', spw='10,11',
                 channelavg=True, chanbin=8, timeavg=True, timebin='4s',
                 display='data')

    def test_display_tfcrop_timeavg_chanavg_extendflags(self):
        """ Display data with tfcrop, enabling avg (time and chan), extendflags"""

        # SPWs picked to get not too uninteresting outputs (avoid all or almost all
        # flagged/unflagged)
        flagdata(vis=self.vis, flagbackup=False, mode='tfcrop',
                 datacolumn='DATA', spw='5,6',
                 channelavg=True, chanbin=4, timeavg=True, timebin='4s',
                 extendflags=True, display='data')

    def test_display_rflag_timeavg_chanavg_extendflags(self):
        """ Display data with tfcrop, enabling avg (time and chan), extendflags"""

        flagdata(vis=self.vis, flagbackup=False, mode='rflag',
                 datacolumn='DATA', spw='5,6',
                 channelavg=True, chanbin=4, timeavg=True, timebin='2s',
                 extendflags=True, display='data', action='calculate')

    def test_display_all_auto_timeavg_chanavg_extendflags_list_antint(self):
        """ Display with auto-methods (all), avg (time and chan), extendflags + antint """

        # Note that the only way to enable antint together with one auto-method is to use
        # the list mode
        inplist = ["mode='clip' clipminmax=[0.01, 1.] spw='10' timeavg=True timebin='2s' "
                   "channelavg=True chanbin=4",
                   "mode='tfcrop'",
                   "mode='rflag'",
                   "mode='antint' antint_ref_antenna='ea01' minchanfrac=0.01"
        ]

        flagdata(vis=self.vis, flagbackup=False, mode='list', inpfile=inplist,
                 display='data')
=======
class test_flags_propagation_base(test_base):
    """
    Common methods and infrastructure used in test_flags_propagation_channelavg and
    test_flags_propagation_timeavg.
    """

    def tearDown(self):
        shutil.rmtree(self.vis)

    def get_flags(self, mss):
        """
        Returns the flags column of an MS. Use only on tiny MSs as the one used in this
        test

        :param mss: An MS
        :return: The FLAG column of the MS
        """
        try:
            tbt = table()
            tbt.open(mss)
            flags = tbt.getcol('FLAG')
            return flags
        finally:
            tbt.close()

    def check_flags_preserved(self, flags_before, flags_after):
        """
        Check 'flags before' against 'flags after' and ensures that all the flags set
        'before' are also set 'after'.
        The flags are expected in the same format as returned by tbtool.getcol('FLAG').
        This is to ensure the desired behavior from CAS-12737 (never lose flags).

        :param before_flags: flags before manipulating/flagging an MS
        :param after_flags: flags after manipulating/flagging an MS
        :return: true if all flags set in flags_before are also set in flags_after
        """
        flag_cnt_before = np.count_nonzero(flags_before)
        and_flags = np.logical_and(flags_before, flags_after)
        flag_cnt_and = np.count_nonzero(and_flags)

        if flag_cnt_and != flag_cnt_before:
            print(' * Not all the flags set before ({}) are set after ({}). Flags before: '
                  '{}\n Flags after: {}'.format(flag_cnt_before, flag_cnt_and,
                                                flags_before, flags_after))
        return flag_cnt_and == flag_cnt_before


@unittest.skipIf(False,
                 "These tests were added in CAS-12737. Not clear what would be the right"
                 "place for them.")
class test_flags_propagation_channelavg(test_flags_propagation_base):
    """
    Tests on the number and positions of flags when using
       flagdata + channelavg + autoflag_methods AND the dataset is already flagged
    ... where channelavg is implemented via the ChannelAverageTVI
    This is to make sure that flags set before the flagdata command are preserved
    (CAS-12737). The tests check the expected number of flags from several methods (clip,
    tfcrop, rflag) and that all the data points originally flagged are still flagged after
    applying, in the exact same positions.

    Uses the small VLA dataset from "data4preaveraging" which is convenient for visual
    and/or manual inspection via the browser, table tool, etc.

    To illustrate the potential "loss" of flags before the fix from CAS-12737, the tests
    use a range of chanbin values (~2...5) with intentionally sparse "a priori" flags like
    X 0 X 0 X 0 X 0     (with chanbin=2 could produce a total loss of "a priori" flags)
    or
    X 0 0 X 0 0 X 0 0   (with chanbin=3 could produce a total loss of "a priori" flags)
    ...
    There are notes in the comments that give the final number of flags that would be seen
    before the fix from CAS-12737 (much lower, lower than the original "a priori" flags).
    """

    def setUp(self):
        self.setUp_data4preaveraging()

    def run_auto_flag_preavg_propagation(self, chanbin=2, mode='clip', ims='', **kwargs):
        """
        Enables channel average and prepares a priori flags in a sparse pattern across
        channels such that we can test (back)propagation of flags after channel-averaging.
        One channel is flagged every 'chanbin'
        With chanbin=2, 50% of channels will be a priori flagged (X 0 X 0 X 0...)
        With chanbin-3, 33% of channels will be a priori flagged, and so on (X 0 0 X 0 0...)
        This would maximize the "loss" of flags as seen in CAS-12737

        :param chanbin: chanbin as used in flagdata
        :param mode: auto-flag mode
        :param kwargs: Use kwargs to pass mode specific parameters, such as clipminmax for
        clip, etc.
        :return: res+apriori_flags+final_flags. res is the flagdata summary dict from the
        MS after applying flagging with channelavg. apriori_flags is the FLAG column before
        applying channelavg+autoflag_method. final_flags is the FLAG column after applying
        channelavg+autoflag_method.
        """
        def get_nchan(ims):
            """
            This function assumes single-SPW (as is the case in this test) or all SPWs
            have the same number of channels.

            :param ims: an MS name
            :return: number of channels in SPW(s)
            """
            try:
                tbt = table()
                tbt.open(os.path.join(ims, 'SPECTRAL_WINDOW'))
                chans = tbt.getcol('NUM_CHAN')
                if len(chans) < 1:
                    raise RuntimeError('Inconsistency found, NUM_CHAN: {}'.format(chans))
                if not np.all(chans[0] == chans):
                    raise RuntimeError('This supports only MSs with all SPWs with the same '
                                       'number of channels. Got NUM_CHAN: {}'.format(chans))
                nchan = chans[0]
            except RuntimeError as exc:
                raise RuntimeError('Error while trying to figure out the #channels: {}'.
                                   format(exc))
            finally:
                tbt.close()

            return nchan

        flagdata(vis=ims, mode='unflag')

        # Pre-flag channels, for example '*:0,1,2,4,...62'
        nchan = get_nchan(ims)
        flag_chans = np.arange(0, nchan, chanbin)
        flag_spw_str = '*:{}'.format(';'.join(['{}'.format(chan) for chan in flag_chans]))
        flagdata(vis=ims, mode='manual', spw=flag_spw_str)

        apriori_flags = self.get_flags(self.vis)

        res_avg = flagdata(vis=ims, mode=mode, channelavg=True, chanbin=chanbin, **kwargs)

        res = flagdata(vis=ims, mode='summary')

        final_flags = self.get_flags(self.vis)

        return res, apriori_flags, final_flags

    def test_propagation_clip_chanbin_2(self):
        """ clip, chanavg, chanbin=2, propagate flags forth and back """

        # Make clip flag something (if no flags are added, the flag cube is not written)
        res, apriori_flags, final_flags =\
            self.run_auto_flag_preavg_propagation(chanbin=2, ims=self.vis,
                                                  clipminmax=[0.0, 0.1])

        self.assertEqual(res['total'], 1024)
        # Before CAS-12727, there is some 'loss' of flags. This would be: 44
        # Instead of >= 512 (a priori)
        self.assertEqual(res['flagged'], 534)
        self.assertTrue(self.check_flags_preserved(apriori_flags, final_flags),
                        'Not all the flags set "before" are set "after"')

    def test_propagation_clip_chanbin_3(self):
        """ clip, chanavg, chanbin=3, propagate flags forth and back """

        # Make clip flag something (if no flags are added, the flag cube is not written)
        res, apriori_flags, final_flags =\
            self.run_auto_flag_preavg_propagation(chanbin=3, ims=self.vis,
                                                  clipminmax=[0.001, 0.1])

        self.assertEqual(res['total'], 1024)
        # Before CAS-12727, there is some 'loss' of flags. This would be: 40
        # Instead of >= 352 (a priori)
        self.assertEqual(res['flagged'], 368)
        self.assertTrue(self.check_flags_preserved(apriori_flags, final_flags),
                        'Not all the flags set "before" are set "after"')

    def test_propagation_tfcrop_chanbin_4(self):
        """ tfcrop, chanavg, chanbin=4, propagate flags forth and back """

        # Make tfcrop flag something (if no flags are added, the flag cube is not written)
        res, apriori_flags, final_flags =\
            self.run_auto_flag_preavg_propagation(chanbin=4, ims=self.vis,
                                                  mode='tfcrop', extendflags=False)

        self.assertEqual(res['total'], 1024)
        # Before CAS-12727, there is some 'loss' of flags. This would be: 68
        # Instead of >= 256
        self.assertEqual(res['flagged'], 307)
        self.assertTrue(self.check_flags_preserved(apriori_flags, final_flags),
                        'Not all the flags set "before" are set "after"')

    def test_propagation_rflag_chanbin_5(self):
        """ rflag, chanavg, chanbin=2, propagate flags forth and back """

        # Make rflag flag something (if no flags are added, the flag cube is not written)
        res, apriori_flags, final_flags =\
            self.run_auto_flag_preavg_propagation(chanbin=5, ims=self.vis,
                                                  mode='rflag', extendflags=False)

        self.assertEqual(res['total'], 1024)
        # Before CAS-12727, there is some 'loss' of flags. This would be: 35
        # Instead of >= 208
        self.assertEqual(res['flagged'], 236)
        self.assertTrue(self.check_flags_preserved(apriori_flags, final_flags),
                        'Not all the flags set "before" are set "after"')

    def test_propagation_clip_chanbin_64(self):
        """ clip, chanavg, chanbin=64 (all), propagate flags forth and back """

        # Make clip flag something (if no flags are added, the flag cube is not written)
        # Use min=0.0025 to flag very little but still something
        res, apriori_flags, final_flags =\
            self.run_auto_flag_preavg_propagation(chanbin=64, ims=self.vis,
                                                  clipminmax=[0.004, 0.1])

        self.assertEqual(res['total'], 1024)
        # Before CAS-12727, there is some 'loss' of flags. This would be: 196
        # (the total is >= 16 a priori, but losing some of the initial flags which would
        # be overwritten as False).
        self.assertEqual(res['flagged'], 205)
        self.assertTrue(self.check_flags_preserved(apriori_flags, final_flags),
                        'Not all the flags set "before" are set "after"')


@unittest.skipIf(False,
                 "These tests were added in CAS-12737. Not clear what would be the right"
                 "place for them.")
class test_flags_propagation_timeavg(test_flags_propagation_base):
    """
    Tests on the number and positions of flags when using
       flagdata + timeavg + autoflag_methods AND the dataset is already flagged
    ... where timeavg is implemented via the AveragingTVI
    This is to make sure that flags set before the flagdata command are preserved
    (CAS-12737). Similarly as in the tests test_flags_propagation_timeavg, the tests of this
    class check the expected number of flags from several methods (clip, tfcrop, rflag) and
    that all the data points originally flagged are still flagged after applying, in the
    exact same positions.

    Uses the small VLA dataset from "data4timeavg" which has enough integrations to test
    a range of timebins

    To illustrate the potential "loss" of flags before the fix from CAS-12737, the tests
    use a range of timebin values (2s...100s) with intentionally sparse "a priori" flags
    like
    X 0 X 0 X 0 X 0     (with timebin=2 could produce a total loss of "a priori" flags)
    or
    X 0 0 X 0 0 X 0 0   (with timebin=3 could produce a total loss of "a priori" flags)
    ...

    There are notes in the comments that give the final number of flags that would be seen
    before the fix from CAS-12737 (much lower, lower than the initial "a priori" flags).
    """

    def setUp(self):
        self.setUp_data4timeavg()

    def run_auto_flag_preavg_propagation(self, timebin=2, mode='clip', ims='', **kwargs):
        """
        Enables time average and prepares a priori flags in a sparse pattern through rows/
        time. The pattern is then used to test the (back)propagation of flags after
        time-averaging.
        One row or timestamp is flagged every 'timebin' where timebin is an integer flagging
        step.
        With timebin=2, 50% of timestamps will be flagged (X 0 X 0 X 0...)
        With timebin-3, 33% of timestamps will be flagged (X 0 0 X 0 0...) and so on.
        This pattern maximizes the "loss" of flags as seen in CAS-12737.
        Uses the column 'TIME_CENTROID' (and the time reference from there) to find the list
        of timestamps to flag.

        :param timebin: number of timestamps to average (in time) - does not check actual
                        integrations times
        :param mode: one auto-flag mode
        :param ims: input ms name
        :param kwargs: to pass mode specific parameters, such as rflag thresholds, etc.
        :return: res+apriori_flags+final_flags. res is the flagdata summary dict from the
        MS after applying flagging with timeavg. apriori_flags is the FLAG column before
        applying timeavg+autoflag_method. final_flags is the FLAG column after applying
        timeavg+autoflag_method.
        """

        def get_unique_ms_times(ims):
            """
            Get the list of unique time stamps of the MS (from TIME_CENTROID).

            :param: ims: an MS name
            :return: list of unique times in the MS. Times as produced by the quanta tool.
            """
            try:
                tbt = table()
                tbt.open(ims)
                times = tbt.getcol('TIME_CENTROID')

                ref = tbt.getcolkeyword('TIME_CENTROID', 'MEASINFO')['Ref']
            except RuntimeError as exc:
                pass
            finally:
                tbt.close()

            centroids = np.unique(times)
            # Produce time records ready for flagdata.
            # This could be done without measures tool:
            # times = [qat.time({'unit': 's', 'value': cent, 'refer': ref, # 'UTC'
            #                    'type': 'epoch'},
            #                   form=['ymd'], prec=9)[0]
            #          for cent in centroids]
            # Or even with plain string formatting:
            # times = [time.strftime('%Y/%m/%d/%H:%M:%S.%f',
            #          time.gmtime(cent)) for cent in  centroids]
            # But better to produce times with the measures tool and using MEASINFO:
            qat = quanta()
            met = measures()
            times = [qat.time(met.epoch('ref', '{}s'.format(cent))['m0'], form=['ymd'],
                              prec=9)[0]
                     for cent in centroids]
            return times

        flagdata(vis=ims, mode='unflag')

        # Pre-flag some timestamps, at 'timebin' steps
        times = get_unique_ms_times(ims)
        flag_times = ['timerange={}'.format(one) for one in times[0::timebin]]

        flagdata(vis=ims, mode='list', inpfile=flag_times)

        apriori_flags = self.get_flags(self.vis)

        res_avg = flagdata(vis=ims, mode=mode, timeavg=True, timebin='{}s'.
                           format(timebin), **kwargs)

        res = flagdata(vis=ims, mode='summary')

        final_flags = self.get_flags(self.vis)

        return res, apriori_flags, final_flags

    def test_propagation_clip_timebin_2s(self):
        """ clip, timeavg, timebin=2, propagate flags forth and back """

        # Make clip flag something (if no flags are added, the flag cube is not written)
        res, apriori_flags, final_flags =\
            self.run_auto_flag_preavg_propagation(timebin=2, ims=self.vis,
                                                  clipminmax=[0.0, 0.1])

        self.assertEqual(res['total'], 25600)
        # Before CAS-12727, there is some 'loss' of flags. This would be: 1490
        self.assertEqual(res['flagged'], 10578)
        self.assertTrue(self.check_flags_preserved(apriori_flags, final_flags),
                        'Not all the flags set "before" are set "after"')

    def test_propagation_clip_timebin_5s(self):
        """ clip, timeavg, timebin=5, propagate flags forth and back """

        # Make clip flag something (if no flags are added, the flag cube is not written)
        res, apriori_flags, final_flags =\
            self.run_auto_flag_preavg_propagation(timebin=5, ims=self.vis,
                                                  clipminmax=[0.001, 0.1])

        self.assertEqual(res['total'], 25600)
        # Before CAS-12727, there is some 'loss' of flags. This would be: 1339
        self.assertEqual(res['flagged'], 5146)
        self.assertTrue(self.check_flags_preserved(apriori_flags, final_flags),
                        'Not all the flags set "before" are set "after"')

    def test_propagation_tfcrop_timebin_20(self):
        """ tfcrop, timeavg, timebin=20, propagate flags forth and back """

        res, apriori_flags, final_flags =\
            self.run_auto_flag_preavg_propagation(timebin=20, ims=self.vis,
                                                  mode='tfcrop', extendflags=False)

        self.assertEqual(res['total'], 25600)
        # Before CAS-12727, there is some 'loss' of flags. This would be: 68
        # Instead of >= 1280  (= 5 rows x 4 pol x 64 chan)
        self.assertEqual(res['flagged'], 1280)
        self.assertTrue(self.check_flags_preserved(apriori_flags, final_flags),
                        'Not all the flags set "before" are set "after"')

    def test_propagation_rflag_timebin_20(self):
        """ rflag, timeavg, timebin=20, propagate flags forth and back """

        res, apriori_flags, final_flags =\
            self.run_auto_flag_preavg_propagation(timebin=20, ims=self.vis,
                                                  mode='rflag', extendflags=False)

        self.assertEqual(res['total'], 25600)
        # Before CAS-12727, there is some 'loss' of flags. This would be: 756
        # Instead of >= 1280
        self.assertEqual(res['flagged'], 1996)
        self.assertTrue(self.check_flags_preserved(apriori_flags, final_flags),
                        'Not all the flags set "before" are set "after"')

    def test_propagation_clip_timebin_100s(self):
        """ clip, timeavg, timebin=100, propagate flags forth and back """

        # Make clip flag something (if no flags are added, the flag cube is not written)
        res, apriori_flags, final_flags =\
            self.run_auto_flag_preavg_propagation(timebin=100, ims=self.vis,
                                                  clipminmax=[0.001, 0.1])

        self.assertEqual(res['total'], 25600)
        # Before CAS-12727, there is some 'loss' of flags. This would be: 1339
        self.assertEqual(res['flagged'], 1609)
        self.assertTrue(self.check_flags_preserved(apriori_flags, final_flags),
                        'Not all the flags set "before" are set "after"')
>>>>>>> 3f5374ee


# Cleanup class
class cleanup(test_base):

    def tearDown(self):
        os.system('rm -rf ngc5921.*ms* testwma*ms*')
        os.system('rm -rf flagdatatest.*ms*')
        os.system('rm -rf missing-baseline.*ms*')
        os.system('rm -rf multiobs.*ms*')
        os.system('rm -rf uid___A002_X30a93d_X43e_small.*ms*')
        os.system('rm -rf Four_ants_3C286*.ms')
        os.system('rm -rf shadow*.*ms*')
        os.system('rm -rf testmwa.*ms*')
        os.system('rm -rf cal.fewscans.bpass*')
        os.system('rm -rf X7ef.tsys* ap314.gcal*')
        os.system('rm -rf list*txt*')
        os.system('rm -rf fourrows*')
        os.system('rm -rf SDFloatColumn*')
        os.system('rm -rf *weight*ms*')
        os.system('rm -rf uid___A002_X72c4aa_X8f5_scan21_spw18*')
        os.system('rm -rf test_residual_step*.ms')

    def test_runTest(self):
        '''flagdata: Cleanup'''
        pass


def suite():
    return [test_dict_consolidation,
            test_antint,
            test_rflag,
            test_tfcrop,
            test_shadow,
            test_selections,
            test_selections2,
            test_alma,
            test_statistics_queries,
            test_msselection,
            test_elevation,
            test_list_list,
            test_list_file,
            test_clip,
            test_CASA_4_0_bug_fix,
            test_correlations,
            test_tsys,
            test_bandpass,
            test_newcal,
            test_weight_spectrum,
            test_float_column,
            test_tbuff,
            TestMergeManualTimerange,
            test_preaveraging,
            test_preaveraging_rflag_residual,
            test_virtual_col,
<<<<<<< HEAD
            test_list_modes_forbidden_with_avg,
            test_auto_methods_display,
=======
            test_flags_propagation_channelavg,
            test_flags_propagation_timeavg,
>>>>>>> 3f5374ee
            cleanup]

if is_CASA6:    
    if __name__ == '__main__':
        unittest.main()<|MERGE_RESOLUTION|>--- conflicted
+++ resolved
@@ -4291,7 +4291,6 @@
         self.assertEqual(res_virtual, res, 'Flagging using virtual MODEL column differs from normal MODEL column')
 
 
-<<<<<<< HEAD
 class test_list_modes_forbidden_with_avg(test_base):
     """
     CAS-12294: forbid the use of timeavg or chanavg with methods other than the auto-flagging
@@ -4461,7 +4460,8 @@
 
         flagdata(vis=self.vis, flagbackup=False, mode='list', inpfile=inplist,
                  display='data')
-=======
+
+
 class test_flags_propagation_base(test_base):
     """
     Common methods and infrastructure used in test_flags_propagation_channelavg and
@@ -4858,7 +4858,6 @@
         self.assertEqual(res['flagged'], 1609)
         self.assertTrue(self.check_flags_preserved(apriori_flags, final_flags),
                         'Not all the flags set "before" are set "after"')
->>>>>>> 3f5374ee
 
 
 # Cleanup class
@@ -4914,13 +4913,10 @@
             test_preaveraging,
             test_preaveraging_rflag_residual,
             test_virtual_col,
-<<<<<<< HEAD
             test_list_modes_forbidden_with_avg,
             test_auto_methods_display,
-=======
             test_flags_propagation_channelavg,
             test_flags_propagation_timeavg,
->>>>>>> 3f5374ee
             cleanup]
 
 if is_CASA6:    
