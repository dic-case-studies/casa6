--- conflicted
+++ resolved
@@ -3717,15 +3717,9 @@
     MODEL_DATA column doesn't exist, the default model visibility of
     value 1 + 0i will be used. In cases where a necessary column doesn't
     exist, an exception will be thrown and no data will be changed.
-<<<<<<< HEAD
-            
+
     RETURN VALUE
-    
-=======
-
-    RETURN VALUE
-
->>>>>>> 3a58bc61
+
     In all cases, the mean and variance of the set of all weights computed
     by the application is reported and returned in a dictionary with keys
     'mean' and 'variance'. Weights for which there are corresponding flags
@@ -3735,11 +3729,7 @@
     the WEIGHT values are used. The returned statistics are always computed
     using the classic algorithm; the value of statalg has no impact on how
     they are computed.
-<<<<<<< HEAD
-            
-=======
-
->>>>>>> 3a58bc61
+
     OTHER CONSIDERATIONS
 
     Flagged values are not used in computing the weights, although the
