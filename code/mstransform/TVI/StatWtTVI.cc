--- conflicted
+++ resolved
@@ -450,13 +450,10 @@
 
 void StatWtTVI::weightSpectrum(Cube<Float>& newWtsp) const {
     ThrowIf(! _weightsComputed, "Weights have not been computed yet");
-<<<<<<< HEAD
     if (! *_mustComputeWtSp) {
         newWtsp.resize(IPosition(3, 0));
         return;
     }
-=======
->>>>>>> 4143a2a6
     if (! _newWtSp.empty()) {
         // already calculated
         newWtsp = _newWtSp.copy();
@@ -487,6 +484,11 @@
     auto mypair = _getLowerLayerWtSpFlags(nOrigFlagged);
     auto& newWtsp = mypair.first;
     auto& flagCube = mypair.second;
+    if (*_mustComputeWtSp && newWtsp.empty()) {
+        // This can happen in preview mode if
+        // WEIGHT_SPECTRUM doesn't exist or is empty
+        newWtsp.resize(flagCube.shape());
+    }
     Slicer slice(IPosition(3, 0), flagCube.shape(), Slicer::endIsLength);
     auto sliceStart = slice.start();
     auto sliceEnd = slice.end();
@@ -536,14 +538,16 @@
     auto mypair = _getLowerLayerWtSpFlags(nOrigFlagged);
     auto& newWtsp = mypair.first;
     auto& flagCube = mypair.second;
+    if (*_mustComputeWtSp && newWtsp.empty()) {
+        // This can happen in preview mode if
+        // WEIGHT_SPECTRUM doesn't exist or is empty
+        newWtsp.resize(flagCube.shape());
+    }
     Slicer slice(IPosition(3, 0), flagCube.shape(), Slicer::endIsLength);
     auto sliceStart = slice.start();
     auto sliceEnd = slice.end();
     auto nrows = nRows();
-<<<<<<< HEAD
-=======
     Bool checkFlags = False;
->>>>>>> 4143a2a6
     for (Int i=0; i<nrows; ++i) {
         sliceStart[2] = i;
         sliceEnd[2] = i;
@@ -580,7 +584,7 @@
     Cube<Float>& wtsp, Cube<Bool>& flags,
     Bool& checkFlags, const Slicer& slice, Float wt
 ) const {
-    if (_wtSpExists) {
+    if (*_mustComputeWtSp) {
         wtsp(slice) = wt;
     }
     if (
@@ -596,7 +600,7 @@
     size_t& nOrigFlagged
 ) const {
     auto mypair = make_pair(Cube<Float>(), Cube<Bool>());
-    if (_wtSpExists) {
+    if (*_mustComputeWtSp) {
         getVii()->weightSpectrum(mypair.first);
     }
     getVii()->flag(mypair.second);
@@ -798,7 +802,6 @@
     // Baseline-subchunk number pair to row index in that chunk
     std::map<std::pair<Baseline, uInt>, uInt> baselineSubChunkToIndex;
     uInt subChunkID = 0;
-    // FIXME make private field, time window half-width
     auto halfWidth = _slidingTimeWindowWidth/2;
     // we build up the chunk data in the chunkData and chunkFlags cubes
     Cube<Complex> chunkData;
@@ -816,6 +819,13 @@
     for (vii->origin(); vii->more(); vii->next(), ++subChunkID) {
         if (_checkFirsSubChunk(spw, firstTime, vb)) {
             return;
+        }
+        if (! _mustComputeWtSp) {
+            _mustComputeWtSp.reset(
+                new Bool(
+                    vb->existsColumn(VisBufferComponent2::WeightSpectrum)
+                )
+            );
         }
         _rowIDInMSTorowIndexInChunk[*vb->rowIds().begin()] = subchunkStartIndex;
         const auto& ant1 = vb->antenna1();
@@ -1004,7 +1014,11 @@
             return;
         }
         if (! _mustComputeWtSp) {
-            _mustComputeWtSp.reset(new Bool(vb->existsColumn(VisBufferComponent2::WeightSpectrum)));
+            _mustComputeWtSp.reset(
+                new Bool(
+                    vb->existsColumn(VisBufferComponent2::WeightSpectrum)
+                )
+            );
         }
         const auto& ant1 = vb->antenna1();
         const auto& ant2 = vb->antenna2();
