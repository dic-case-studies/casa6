#include <image_cmpt.h>

#include <iostream>
#include <sys/wait.h>
#include <casa/Arrays/ArrayIO.h>
#include <casa/Arrays/ArrayMath.h>
#include <casa/Arrays/ArrayUtil.h>
#include <casa/Arrays/MaskedArray.h>
#include <casa/BasicMath/Random.h>
#include <casa/BasicSL/String.h>
#include <casa/Containers/Record.h>
#include <casa/Exceptions/Error.h>
#include <casa/fstream.h>
#include <casa/BasicSL/STLIO.h>
#include <casa/Logging/LogFilter.h>
#include <casa/Logging/LogIO.h>
#include <casa/Logging/LogOrigin.h>
#include <casa/OS/Directory.h>
#include <casa/OS/EnvVar.h>
#include <casa/OS/HostInfo.h>
#include <casa/OS/RegularFile.h>
#include <casa/OS/SymLink.h>
#include <casa/Quanta/QuantumHolder.h>
#include <casa/Utilities/Assert.h>

#include <images/Images/ImageExpr.h>
#include <images/Images/ImageExprParse.h>
#include <images/Images/ImageFITSConverter.h>
#include <images/Images/ImageInterface.h>
#include <images/Images/ImageStatistics.h>
#include <images/Images/ImageSummary.h>
#include <images/Images/ImageUtilities.h>
#include <images/Images/LELImageCoord.h>
#include <images/Images/PagedImage.h>
#include <images/Images/RebinImage.h>
#include <images/Images/TempImage.h>
#include <images/Regions/ImageRegion.h>
#include <images/Regions/WCLELMask.h>
#include <lattices/LatticeMath/Fit2D.h>
#include <lattices/LatticeMath/LatticeFit.h>
#include <lattices/LEL/LatticeExprNode.h>
#include <lattices/Lattices/LatticeIterator.h>
#include <lattices/LRegions/LatticeRegion.h>
#include <lattices/LatticeMath/LatticeSlice1D.h>
#include <lattices/Lattices/LatticeUtilities.h>
#include <lattices/LRegions/LCBox.h>
#include <lattices/LRegions/LCSlicer.h>
#include <lattices/Lattices/MaskedLatticeIterator.h>
#include <lattices/Lattices/PixelCurve1D.h>
#include <lattices/LRegions/RegionType.h>
#include <lattices/Lattices/TiledLineStepper.h>
#include <measures/Measures/Stokes.h>
#include <measures/Measures/MeasIERS.h>
#include <scimath/Fitting/LinearFitSVD.h>
#include <scimath/Functionals/Polynomial.h>
#include <scimath/Mathematics/VectorKernel.h>
#include <tables/LogTables/NewFile.h>

#include <components/ComponentModels/GaussianDeconvolver.h>
#include <components/ComponentModels/SkyCompRep.h>
#include <components/SpectralComponents/SpectralListFactory.h>

#include <imageanalysis/ImageAnalysis/BeamManipulator.h>
#include <imageanalysis/ImageAnalysis/CasaImageBeamSet.h>
#include <imageanalysis/ImageAnalysis/ComponentImager.h>
#include <imageanalysis/ImageAnalysis/ComponentListDeconvolver.h>
#include <imageanalysis/ImageAnalysis/Image2DConvolver.h>
#include <imageanalysis/ImageAnalysis/ImageBoxcarSmoother.h>
#include <imageanalysis/ImageAnalysis/ImageCollapser.h>
#include <imageanalysis/ImageAnalysis/ImageConcatenator.h>
#include <imageanalysis/ImageAnalysis/ImageConvolverTask.h>
#include <imageanalysis/ImageAnalysis/ImageCropper.h>
#include <imageanalysis/ImageAnalysis/ImageDecimator.h>
#include <imageanalysis/ImageAnalysis/ImageDecomposerTask.h>
#include <imageanalysis/ImageAnalysis/ImageExprCalculator.h>
#include <imageanalysis/ImageAnalysis/ImageFactory.h>
#include <imageanalysis/ImageAnalysis/ImageFFTer.h>
#include <imageanalysis/ImageAnalysis/ImageFitter.h>
#include <imageanalysis/ImageAnalysis/ImageHanningSmoother.h>
#include <imageanalysis/ImageAnalysis/ImageHistogramsCalculator.h>
#include <imageanalysis/ImageAnalysis/ImageHistory.h>
#include <imageanalysis/ImageAnalysis/ImageMaskedPixelReplacer.h>
#include <imageanalysis/ImageAnalysis/ImageMaskHandler.h>
#include <imageanalysis/ImageAnalysis/ImageMaxFitter.h>
#include <imageanalysis/ImageAnalysis/ImageMetaDataRW.h>
#include <imageanalysis/ImageAnalysis/ImageMomentsTask.h>
#include <imageanalysis/ImageAnalysis/ImagePadder.h>
#include <imageanalysis/ImageAnalysis/ImageProfileFitter.h>
#include <imageanalysis/ImageAnalysis/ImagePrimaryBeamCorrector.h>
#include <imageanalysis/ImageAnalysis/ImageRebinner.h>
#include <imageanalysis/ImageAnalysis/ImageRegridder.h>
#include <imageanalysis/ImageAnalysis/ImageRotator.h>
#include <imageanalysis/ImageAnalysis/ImageStatsCalculator.h>
#include <imageanalysis/ImageAnalysis/ImageTransposer.h>
#include <imageanalysis/ImageAnalysis/PeakIntensityFluxDensityConverter.h>
#include <imageanalysis/ImageAnalysis/PixelValueManipulator.h>
#include <imageanalysis/ImageAnalysis/PVGenerator.h>
#include <imageanalysis/ImageAnalysis/SepImageConvolverTask.h>
#include <imageanalysis/ImageAnalysis/StatImageCreator.h>
#include <imageanalysis/ImageAnalysis/SubImageFactory.h>
#include <imageanalysis/ImageAnalysis/TwoPointCorrelator.h>

#include <componentlist_cmpt.h>

#include <stdcasa/version.h>

#include <casa/namespace.h>

#include <memory>

using namespace std;

#define _ORIGIN LogOrigin(_class, __func__, WHERE)

using namespace casacore;
using namespace casa;

namespace casac {

const String image::_class = "image";

image::image() : _log(), _imageF(), _imageC() {}

// private ImageInterface constructor for on the fly components
// The constructed object will take over management of the provided pointer
// using a shared_ptr

image::image(casacore::ImageInterface<casacore::Float> *inImage) :
    _log(), _imageF(inImage), _imageC(), _imageD(), _imageDC() {
}

image::image(ImageInterface<Complex> *inImage) :
    _log(), _imageF(), _imageC(inImage), _imageD(), _imageDC() {
}

image::image(casacore::ImageInterface<casacore::Double> *inImage) :
    _log(), _imageF(), _imageC(), _imageD(inImage), _imageDC() {
}

image::image(ImageInterface<DComplex> *inImage) :
    _log(), _imageF(), _imageC(), _imageD(), _imageDC(inImage) {
}

image::image(casa::SPIIF inImage) :
    _log(), _imageF(inImage), _imageC(), _imageD(), _imageDC() {
}

image::image(casa::SPIIC inImage) :
    _log(), _imageF(), _imageC(inImage), _imageD(), _imageDC() {
}

image::image(casa::SPIID inImage)
    : _imageD(inImage) {}

image::image(casa::SPIIDC inImage)
    : _imageDC(inImage) {}

image::image(ITUPLE mytuple) {
    _setImage(mytuple);
}


image::~image() {}

image* image::adddegaxes(
    const std::string& outfile, bool direction,
    bool spectral, const std::string& stokes, bool linear,
    bool tabular, bool overwrite, bool silent
) {
    try {
        _log << _ORIGIN;
        if (_detached()) {
            return nullptr;
        }
        _notSupported(__func__);
        if (_imageF) {
            casa::SPCIIF myim = _imageF;
            return _adddegaxes(
                myim, outfile, direction, spectral, stokes,
                linear, tabular, overwrite, silent
            );
        }
        else {
            casa::SPCIIC myim = _imageC;
            return _adddegaxes(
                myim, outfile, direction, spectral, stokes,
                linear, tabular, overwrite, silent
            );
        }
    }
    catch (const AipsError& x) {
        _log << LogIO::SEVERE << "Exception Reported: " << x.getMesg()
            << LogIO::POST;
        RETHROW(x);
    }
    return nullptr;
}

template<class T> image* image::_adddegaxes(
    SPCIIT inImage,
    const std::string& outfile, bool direction,
        bool spectral, const std::string& stokes, bool linear,
        bool tabular, bool overwrite, bool silent
) {
    _log << _ORIGIN;
    PtrHolder<ImageInterface<T> > outimage;
    ImageUtilities::addDegenerateAxes(
        _log, outimage, *inImage, outfile,
        direction, spectral, stokes, linear, tabular, overwrite, silent
    );
    auto *outPtr = outimage.ptr();
    outimage.clear(false);
    SPIIT z(outPtr);
    vector<String> names {
        "outfile", "direction", "spectral", "stokes",
        "linear", "tabular", "overwrite", "silent"
    };
    vector<variant> values {
        outfile, direction, spectral, stokes,
        linear, tabular, overwrite, silent
    };
    _addHistory(z, "adddegaxes", names, values);
    return new image(z);
}

bool image::addnoise(
    const std::string& type, const std::vector<double>& pars,
    const variant& region, bool zeroIt, const vector<int>& seeds
) {
    try {
        _log << LogOrigin("image", __func__);
        if (_detached()) {
            return false;
        }
        auto pRegion = _getRegion(region, false);
        SHARED_PTR<std::pair<Int, Int> > seedPair(
            new std::pair<Int, Int>(0, 0)
        );
        if (seeds.size() >= 2) {
            seedPair->first = seeds[0];
            seedPair->second = seeds[1];
        }
        else {
            Time now;
            Double seedBase = 1e7*now.modifiedJulianDay();
            seedPair->second = (Int)((uInt)seedBase);
            seedPair->first = seeds.size() == 1
                ? seeds[0]
                : (Int)((uInt)(1e7*(seedBase - seedPair->second)));
        }
        if (_imageF) {
            PixelValueManipulator<Float>::addNoise(
                _imageF, type, *pRegion,
                pars, zeroIt, seedPair.get()
            );
        }
        else if (_imageC) {
            PixelValueManipulator<Complex>::addNoise(
                _imageC, type, *pRegion,
                pars, zeroIt, seedPair.get()
            );
        }
        else if (_imageD) {
            PixelValueManipulator<Double>::addNoise(
                _imageD, type, *pRegion,
                pars, zeroIt, seedPair.get()
            );
        }
        else if (_imageDC) {
            PixelValueManipulator<DComplex>::addNoise(
                _imageDC, type, *pRegion,
                pars, zeroIt, seedPair.get()
            );
        }
        else {
            ThrowCc("Logic error");
        }
        vector<String> names { "type", "pars", "region", "zeroit", "seeds" };
        vector<variant> values { type, pars, region, zeroIt, seeds };
        _addHistory(__func__, names, values);
        _statsF.reset();
        _statsD.reset();
        return true;
    }
    catch (const AipsError& x) {
        _log << LogIO::SEVERE << "Exception Reported: " << x.getMesg()
                << LogIO::POST;
        RETHROW(x);
    }
    return false;
}

record* image::beamarea(int channel, int polarization) {
    try {
        _log << _ORIGIN;
        if (_detached()) {
            return nullptr;
        }
        _notSupported(__func__);
        auto dc = _imageF
            ? _imageF->coordinates().directionCoordinate()
            : _imageC->coordinates().directionCoordinate();
        auto pixelArea = dc.getPixelArea();
        auto beamInPixels = _imageF
            ? _imageF->imageInfo().getBeamAreaInPixels(
                channel, polarization, dc
            )
            : _imageC->imageInfo().getBeamAreaInPixels(
                    channel, polarization, dc
            );
        auto arcsec2 = beamInPixels*pixelArea;
        record *rec = new record();
        rec->insert("pixels", beamInPixels);
        rec->insert("arcsec2", arcsec2.getValue("arcsec2"));
        return rec;
    }
    catch (const AipsError& x) {
        _log << LogIO::SEVERE << "Exception Reported: " << x.getMesg()
                << LogIO::POST;
        RETHROW(x);
    }
    return nullptr;
}

record* image::beamforconvolvedsize(
    const variant& source, const variant& convolved
) {
    try {
        _log << _ORIGIN;
        Vector<casacore::Quantity> sourceParam, convolvedParam;
        if (
            ! toCasaVectorQuantity(source, sourceParam)
            || sourceParam.size() != 3
        ) {
            throw(AipsError("Cannot understand source values"));
        }
        if (
            ! toCasaVectorQuantity(convolved, convolvedParam)
            && convolvedParam.size() != 3
        ) {
            throw(AipsError("Cannot understand target values"));
        }
        Angular2DGaussian mySource(sourceParam[0], sourceParam[1], sourceParam[2]);
        GaussianBeam myConvolved(convolvedParam[0], convolvedParam[1], convolvedParam[2]);
        GaussianBeam neededBeam;
        try {
            if (GaussianDeconvolver::deconvolve(neededBeam, myConvolved, mySource)) {
                // throw without a message here, it will be caught
                // in the associated catch block and a new error will
                // be thrown with the appropriate message.
                throw AipsError();
            }
        }
        catch (const AipsError& x) {
            ostringstream os;
            os << "Unable to reach target resolution of "
                << myConvolved << " Input source "
                << mySource << " is probably too large.";
            throw AipsError(os.str());
        }
        Record ret;
        QuantumHolder qh(neededBeam.getMajor());
        ret.defineRecord("major", qh.toRecord());
        qh = QuantumHolder(neededBeam.getMinor());
        ret.defineRecord("minor", qh.toRecord());
        qh = QuantumHolder(neededBeam.getPA());
        ret.defineRecord("pa", qh.toRecord());
        return fromRecord(ret);
    }
    catch (const AipsError& x) {
        _log << LogIO::SEVERE << "Exception Reported: " << x.getMesg()
            << LogIO::POST;
        RETHROW(x);
    }
    return nullptr;
}

record* image::boundingbox(const variant& region) {
    try {
        _log << _ORIGIN;
        if (_detached()) {
            return nullptr;
        }
        _notSupported(__func__);
        if (_imageF) {
            return _boundingbox(_imageF, region);
        }
        else if (_imageC) {
            return _boundingbox(_imageC, region);
        }
        else {
            ThrowCc("Logic error");
        }
   }
    catch (const AipsError& x) {
        _log << LogIO::SEVERE << "Exception Reported: " << x.getMesg()
            << LogIO::POST;
        RETHROW(x);
    }
    return nullptr;
}

template <class T> record* image::_boundingbox(
    SPIIT image, const variant& region
) const {
    auto myreg = _getRegion(region, false);
    ImageMetaData<T> md(image);
    return fromRecord(*md.getBoundingBox(*myreg));
}

image* image::boxcar(
    const string& outfile, const variant& region,
    const variant& vmask, int axis, int width, bool drop,
    const string& dmethod,
    bool overwrite, bool stretch
) {
    LogOrigin lor(_class, __func__);
    _log << lor;
    if (_detached()) {
        throw AipsError("Unable to create image");
    }
    try {
        _notSupported(__func__);
        if (axis < 0) {
            const auto& csys = _imageF
                ? _imageF->coordinates()
                : _imageC->coordinates();
            ThrowIf(
                ! csys.hasSpectralAxis(),
                "Axis not specified and image has no spectral coordinate"
            );
            axis = csys.spectralAxisNumber(false);
        }
        if (_imageF) {
            SPCIIF image = _imageF;
            return _boxcar(
                image, region, vmask, outfile,
                overwrite, stretch, axis, width, drop,
                dmethod, lor
            );
        }
        else {
            SPCIIC image = _imageC;
            return _boxcar(
                image, region, vmask, outfile,
                overwrite, stretch, axis, width, drop,
                dmethod, lor
            );
        }
    }
    catch (const AipsError& x) {
        _log << LogIO::SEVERE << "Exception Reported: " << x.getMesg()
            << LogIO::POST;
        RETHROW(x);
    }
    return nullptr;
}

template <class T> image* image::_boxcar(
    SPCIIT myimage, const variant& region,
    const variant& mask, const string& outfile, bool overwrite,
    bool stretch, int axis, int width, bool drop,
    const string& dmethod, const LogOrigin& lor
) {
    ImageBoxcarSmoother<T> smoother(
        myimage, _getRegion(region, true).get(),
        _getMask(mask), outfile, overwrite
    );
    smoother.setAxis(axis);
    smoother.setDecimate(drop);
    smoother.setStretch(stretch);
    smoother.setWidth(width);
    ImageDecimatorData::Function dFunction = ImageDecimatorData::NFUNCS;
    if (drop) {
        String mymethod = dmethod;
        mymethod.downcase();
        if (mymethod.startsWith("m")) {
            dFunction = ImageDecimatorData::MEAN;
        }
        else if (mymethod.startsWith("c")) {
            dFunction = ImageDecimatorData::COPY;
        }
        else {
            ThrowCc(
                "Value of dmethod must be "
                    "either 'm'(ean) or 'c'(opy)"
            );
        }
        smoother.setDecimationFunction(dFunction);
    }
    vector<String> names {
        "outfile", "region", "mask", "axis", "width",
        "drop", "dmethod", "overwrite", "stretch"
    };
    vector<variant> values {
        outfile, region, mask, axis, width,
        drop, dmethod, overwrite, stretch
    };
    if (_doHistory) {
        auto msgs = _newHistory("boxcar", names, values);
        smoother.addHistory(lor, msgs);
    }
    return new image(smoother.smooth());
}

std::string image::brightnessunit() {
    if (_detached()) {
        return "";
    }
    try {
        if (_imageF) {
            return _imageF->units().getName();
        }
        else if (_imageC) {
            return _imageC->units().getName();
        }
        else if (_imageD) {
            return _imageD->units().getName();
        }
        else if (_imageDC) {
            return _imageDC->units().getName();
        }
        else {
            ThrowCc("Logic error");
        }
    }
    catch (const AipsError& x) {
        _log << LogIO::SEVERE << "Exception Reported: " << x.getMesg()
                << LogIO::POST;
        RETHROW(x);
    }
    return "";
}

bool image::calc(const std::string& expr, bool verbose) {
    try {
        _log << _ORIGIN;
        if (_detached()) {
            return false;
        }
        _notSupported(__func__);
        if (_imageF) {
            ImageExprCalculator<Float>::compute2(_imageF, expr, verbose);
        }
        else {
            ImageExprCalculator<Complex>::compute2(_imageC, expr, verbose);
        }
        vector<String> names = {"expr", "verbose"};
        vector<variant> values = {expr, verbose};
        _addHistory(__func__, names, values);
        _statsF.reset();
        _statsD.reset();
        return true;
    }
    catch (const AipsError& x) {
        _log << LogIO::SEVERE << "Exception Reported: " << x.getMesg()
            << LogIO::POST;
        RETHROW(x);
    }
    return false;
}

bool image::calcmask(
    const string& mask, const string& maskName, bool makeDefault
) {
    try {
        _log << _ORIGIN;
        if (_detached()) {
            return false;
        }
        Record region;
        if (_imageF) {
            ImageMaskHandler<Float> imh(_imageF);
            imh.calcmask(mask, region, maskName, makeDefault);
        }
        else if (_imageC){
            ImageMaskHandler<Complex> imh(_imageC);
            imh.calcmask(mask, region, maskName, makeDefault);
        }
        else if (_imageD) {
            ImageMaskHandler<Double> imh(_imageD);
            imh.calcmask(mask, region, maskName, makeDefault);
        }
        else if (_imageDC) {
            ImageMaskHandler<DComplex> imh(_imageDC);
            imh.calcmask(mask, region, maskName, makeDefault);
        }
        else {
            ThrowCc("Logic error");
        }
        vector<String> names {"mask", "name", "asdefault"};
        vector<variant> values {mask, maskName, makeDefault};
        _addHistory(__func__, names, values);
        return true;
    }
    catch (const AipsError& x) {
        _log << LogIO::SEVERE << "Exception Reported: " << x.getMesg()
            << LogIO::POST;
        RETHROW(x);
    }
    return false;
}

bool image::close() {
    try {
        _log << _ORIGIN;
        _reset();
        MeasIERS::closeTables();
        return true;
    }
    catch (const AipsError& x) {
        _log << LogIO::SEVERE << "Exception Reported: " << x.getMesg()
                << LogIO::POST;
        RETHROW(x);
    }
    return false;
}

image* image::collapse(
    const string& function, const variant& axes,
    const string& outfile, const variant& region, const string& box,
    const string& chans, const string& stokes, const string& mask,
    const bool overwrite, const bool stretch
) {
    _log << _ORIGIN;
    if (_detached()) {
        return 0;
    }
    try {
        _notSupported(__func__);
        IPosition myAxes;
        if (axes.type() == variant::INT) {
            myAxes = IPosition(1, axes.toInt());
        }
        else if (axes.type() == variant::INTVEC) {
            myAxes = IPosition(axes.getIntVec());
        }
        else if (
            axes.type() == variant::STRINGVEC
            || axes.type() == variant::STRING
        ) {
            Vector<String> axVec = (axes.type() == variant::STRING)
                ? Vector<String> (1, axes.getString())
                : toVectorString(axes.toStringVec());
            myAxes = IPosition(
                _imageF
                ? _imageF->coordinates().getWorldAxesOrder(
                    axVec, false
                )
                : _imageC->coordinates().getWorldAxesOrder(
                    axVec, false
                )
            );
            for (
                IPosition::iterator iter = myAxes.begin();
                iter != myAxes.end(); iter++
            ) {
                ThrowIf(
                    *iter < 0,
                    "At least one specified axis does not exist"
                );
            }
        }
        else {
            ThrowCc("Unsupported type for parameter axes");
        }
        SHARED_PTR<Record> regRec = _getRegion(region, true);
        String aggString = function;
        aggString.trim();
        aggString.downcase();
        ThrowIf(
            aggString == "avdev",
            "avdev currently not supported. Let us know if you have a need for it"
        );
        vector<String> names {
            "function", "axes", "outfile", "region", "box",
            "chans", "stokes", "mask", "overwrite", "stretch"
        };
        vector<variant> values {
            function, axes, outfile, region, box,
            chans, stokes, mask, overwrite, stretch
        };

        String myStokes = stokes;
        if (_imageF) {
            CasacRegionManager rm(_imageF->coordinates());
            String diagnostics;
            uInt nSelectedChannels;
            Record myreg = rm.fromBCS(
                diagnostics, nSelectedChannels, myStokes, regRec.get(),
                "", chans, CasacRegionManager::USE_ALL_STOKES, box,
                _imageF->shape(), mask, false
            );
            ImageCollapser<Float> collapser(
                aggString, _imageF, &myreg,
                mask, myAxes, false, outfile, overwrite
            );
            collapser.setStretch(stretch);
            if (_doHistory) {
                collapser.addHistory(_ORIGIN, "ia." + String(__func__), names, values);
            }
            return new image(collapser.collapse());
        }
        else {
            CasacRegionManager rm(_imageC->coordinates());
            String diagnostics;
            uInt nSelectedChannels;
            Record myreg = rm.fromBCS(
                diagnostics, nSelectedChannels, myStokes, regRec.get(),
                "", chans, CasacRegionManager::USE_ALL_STOKES, box,
                _imageC->shape(), mask, false
            );
            ImageCollapser<Complex> collapser(
                aggString, _imageC, &myreg,
                mask, myAxes, false, outfile, overwrite
            );
            collapser.setStretch(stretch);
            if (_doHistory) {
                collapser.addHistory(_ORIGIN, "ia." + String(__func__), names, values);
            }
            return new image(collapser.collapse());
        }
    }
    catch (const AipsError& x) {
        _log << LogIO::SEVERE << "Exception Reported: " << x.getMesg()
            << LogIO::POST;
        RETHROW(x);
    }
    return nullptr;
}

record* image::commonbeam() {
    try {
        _log << _ORIGIN;
        if (_detached()) {
            return nullptr;
        }
        _notSupported(__func__);
        ImageInfo myInfo = _imageF ? _imageF->imageInfo() : _imageC->imageInfo();
        ThrowIf(
            ! myInfo.hasBeam(),
            "This image has no beam(s)."
        );
        GaussianBeam beam;
        if (myInfo.hasSingleBeam()) {
            _log << LogIO::WARN
                << "This image only has one beam, so just returning that"
                << LogIO::POST;
            beam = myInfo.restoringBeam();
        }
        else {
            // multiple beams in this image
            beam = CasaImageBeamSet(myInfo.getBeamSet()).getCommonBeam();
        }
        beam.setPA(casacore::Quantity(beam.getPA("deg", true), "deg"));
        Record x = beam.toRecord();
        x.defineRecord("pa", x.asRecord("positionangle"));
        x.removeField("positionangle");
        return fromRecord(x);
    }
    catch (const AipsError& x) {
        _log << LogIO::SEVERE << "Exception Reported: " << x.getMesg()
            << LogIO::POST;
        RETHROW(x);
    }
    return nullptr;
}

image* image::continuumsub(
    const string& outline, const string& outcont,
    const variant& region, const vector<int>& channels,
    const string& pol, const int in_fitorder, const bool overwrite
) {
    try {
        _log << _ORIGIN;
        if (_detached()) {
            return nullptr;
        }
        _notSupported(__func__);
        ThrowIf(in_fitorder < 0, "Polynomial order cannot be negative");
        if (! pol.empty()) {
            _log << LogIO::NORMAL << "The pol parameter is no longer "
                << "supported and will be removed in the near future. "
                << "Please set the region parameter appropriately "
                << "to select the polarization in which you are interested."
                << LogIO::POST;
        }
        SHARED_PTR<Record> leRegion = _getRegion(region, false);
        vector<Int> planes = channels;
        if (planes.size() == 1 && planes[0] == -1) {
            planes.resize(0);
        }
        Int spectralAxis = _imageF->coordinates().spectralAxisNumber();
        ThrowIf(spectralAxis < 0, "This image has no spectral axis");
        ImageProfileFitter fitter(
        _imageF, "", leRegion.get(),
            "", "", "", "", spectralAxis,
            0, overwrite
        );
        fitter.setDoMultiFit(true);
        fitter.setPolyOrder(in_fitorder);
        fitter.setModel(outcont);
        fitter.setResidual(outline);
        fitter.setStretch(false);
        fitter.setLogResults(false);
        if (! planes.empty()) {
            std::set<int> myplanes(planes.begin(), planes.end());
            ThrowIf(*myplanes.begin() < 0, "All planes must be nonnegative");
            fitter.setGoodPlanes(std::set<uInt>(myplanes.begin(), myplanes.end()));
        }
        fitter.createResidualImage(true);
        vector<String> names {
            "outline", "outcont", "region", "channels",
            "pol", "fitorder", "overwrite"
        };
        vector<variant> values {
            outline, outcont, region, channels,
            pol, in_fitorder, overwrite
        };
        if (_doHistory) {
            auto msgs = _newHistory(__func__, names, values);
            fitter.addHistory(_ORIGIN, msgs);
        }
        fitter.fit(false);
        return new image(fitter.getResidual());
    }
    catch (const AipsError& x) {
        _log << LogIO::SEVERE << "Exception Reported: " << x.getMesg()
                << LogIO::POST;
        RETHROW(x);
    }
    return nullptr;
}

record* image::convertflux(
    const variant& qvalue, const variant& major,
    const variant& minor,  const string& /*type*/,
    const bool toPeak,
    const int channel, const int polarization
) {
    try {
        _log << _ORIGIN;
        if (_detached()) {
            return 0;
        }
        ThrowIf(
            ! _imageF,
            "This method only supports Float valued images"
        );
        casacore::Quantity value = casaQuantity(qvalue);
        casacore::Quantity majorAxis = casaQuantity(major);
        casacore::Quantity minorAxis = casaQuantity(minor);
        Bool noBeam = false;
        PeakIntensityFluxDensityConverter<Float> converter(_imageF);
        converter.setSize(
            Angular2DGaussian(majorAxis, minorAxis, casacore::Quantity(0, "deg"))
        );
        converter.setBeam(channel, polarization);
        return recordFromQuantity(
            toPeak
            ? converter.fluxDensityToPeakIntensity(noBeam, value)
            : converter.peakIntensityToFluxDensity(noBeam, value)
        );
    }
    catch (const AipsError& x) {
        _log << LogIO::SEVERE << "Exception Reported: "
            << x.getMesg() << LogIO::POST;
        RETHROW(x);
    }
    return nullptr;
}

image* image::convolve(
    const string& outfile, const variant& kernel,
    double scale, const variant& region,
    const variant& vmask, bool overwrite,
    bool stretch
) {
    try {
        _log << _ORIGIN;
        if (_detached()) {
            return nullptr;
        }
        ThrowIf(
            ! (_imageF || _imageD),
            "This method only supports real-valued images"
        );
        if (_imageF) {
            return _convolve(
                _imageF, outfile, kernel, scale,
                region, vmask, overwrite, stretch
            );
        }
        /*
        else if (_imageC) {
            return _convolve(
                _imageC, outfile, kernel, scale,
                region, vmask, overwrite, stretch
            );
        }
        */
        else if (_imageD) {
            return _convolve(
                _imageD, outfile, kernel, scale,
                region, vmask, overwrite, stretch
            );
        }
        /*
        else if (_imageDC) {
            return _convolve(
                _imageDC, outfile, kernel, scale,
                region, vmask, overwrite, stretch
            );
        }
        */
        else {
            ThrowCc("Logic Error");
        }
    }
    catch (const AipsError& x) {
        _log << LogIO::SEVERE << "Exception Reported: " << x.getMesg()
            << LogIO::POST;
        RETHROW(x);
    }
    return nullptr;
}

template <class T> image* image::_convolve(
    SPIIT myImage, const string& outfile, const variant& kernel, double scale,
    const variant& region, const variant& vmask, bool overwrite, bool stretch
) {
    Array<T> fkernelArray;
    String kernelFileName = "";
    if (kernel.type() == variant::DOUBLEVEC) {
        const auto kernelVector = kernel.toDoubleVec();
        const auto shape = kernel.arrayshape();
        fkernelArray.resize(IPosition(shape));
        Vector<Double> localkern(kernelVector);
        convertArray(fkernelArray, localkern.reform(IPosition(shape)));
    }
    else if (kernel.type() == variant::INTVEC) {
        const auto kernelVector = kernel.toIntVec();
        const auto shape = kernel.arrayshape();
        fkernelArray.resize(IPosition(shape));
        Vector<Int> localkern(kernelVector);
        convertArray(fkernelArray, localkern.reform(IPosition(shape)));
    }
    else if (
        kernel.type() == variant::STRING
        || kernel.type() == variant::STRINGVEC
    ) {
        kernelFileName = kernel.toString();
        fkernelArray = PagedImage<T>(kernelFileName).get();
    }
    else {
        ThrowCc("kernel is not understood, try using an array or an image");
    }
    auto theMask = _getMask(vmask);
    SHARED_PTR<Record> myregion = _getRegion(region, false);
    ImageConvolverTask<T> ic(
        myImage, myregion.get(), theMask, outfile, overwrite
    );
    ic.setScale(scale);
    ic.setStretch(stretch);
    ic.setKernel(fkernelArray);
    if (_doHistory) {
        vector<String> names {
        "outfile", "kernel", "scale", "region", "vmask", "overwrite", "stretch"
        };
        vector<variant> values {
            outfile, kernel, scale, region,
            vmask, overwrite, stretch
        };
        auto msgs = _newHistory("convolve", names, values);
        ic.addHistory(LogOrigin(_class, "convolve"), msgs);
    }
    auto z = ic.convolve();
    return new image(z);
}

image* image::convolve2d(
    const string& outFile, const vector<int>& axes,
    const string& type, const variant& major, const variant& minor,
    const variant& pa, double in_scale, const variant& region,
    const variant& vmask, bool overwrite, bool stretch,
    bool targetres, const record& beam
) {
    try {
        _log << _ORIGIN;
        if (_detached()) {
            return nullptr;
        }
        ThrowIf(
            ! (_imageF || _imageD),
            String(__func__) + " only supports real-valued images"
        );
        if (_imageF) {
            return _convolve2d(
                _imageF, outFile, axes, type, major, minor, pa, in_scale,
                region, vmask, overwrite, stretch, targetres, beam
            );
        }
        /*
        else if (_imageC) {
            return _convolve2d(
                _imageC, outFile, axes, type, major, minor, pa, in_scale,
                region, vmask, overwrite, stretch, targetres, beam
            );
        }
        */
        else if (_imageD) {
            return _convolve2d(
                _imageD, outFile, axes, type, major, minor, pa, in_scale,
                region, vmask, overwrite, stretch, targetres, beam
            );
        }
        /*
        else if (_imageDC) {
            return _convolve2d(
                _imageDC, outFile, axes, type, major, minor, pa, in_scale,
                region, vmask, overwrite, stretch, targetres, beam
            );
        }
        */
        else {
            ThrowCc("Logic error");
        }
    }
    catch (const AipsError& x) {
        _log << LogIO::SEVERE << "Exception Reported: "
            << x.getMesg() << LogIO::POST;
        RETHROW(x);
    }
    return nullptr;
}

template<class T> image* image::_convolve2d(
    SPIIT myImage, const string& outFile, const vector<int>& axes,
    const string& type, const variant& major, const variant& minor,
    const variant& pa, double in_scale, const variant& region,
    const variant& vmask, bool overwrite, bool stretch,
    bool targetres, const record& beam
) {
    UnitMap::putUser("pix", UnitVal(1.0), "pixel units");
    SHARED_PTR<Record> Region(_getRegion(region, false));
    auto mask = _getMask(vmask);
    String kernel(type);
    casacore::Quantity majorKernel;
    casacore::Quantity minorKernel;
    casacore::Quantity paKernel;
    _log << _ORIGIN;
    if (! beam.empty()) {
        ThrowIf(
            ! String(type).startsWith("g") && ! String(type).startsWith("G"),
            "beam can only be given with a gaussian kernel"
        );
        ThrowIf(
            ! major.toString(false).empty()
            || ! minor.toString(false).empty()
            || ! pa.toString(false).empty(),
            "major, minor, and/or pa may not be specified if beam is specified"
        );
        ThrowIf(
            beam.size() != 3,
            "If given, beam must have exactly three fields"
        );
        ThrowIf(
            beam.find("major") == beam.end(),
            "Beam must have a 'major' field"
        );
        ThrowIf(
            beam.find("minor") == beam.end(),
            "Beam must have a 'minor' field"
        );
        ThrowIf(
            beam.find("positionangle") == beam.end()
            && beam.find("pa") == beam.end(),
            "Beam must have a 'positionangle' or 'pa' field"
        );
        std::unique_ptr<Record> nbeam(toRecord(beam));
        for (uInt i=0; i<3; ++i) {
            String key = i == 0
                ? "major"
                : i == 1
                    ? "minor"
                    : beam.find("pa") == beam.end()
                        ? "positionangle"
                        : "pa";
            casacore::Quantity x;
            auto type = nbeam->dataType(nbeam->fieldNumber(key));
            String err;
            QuantumHolder z;
            Bool success;
            if (type == TpString) {
                success = z.fromString(err, nbeam->asString(key));
            }
            else if (type == TpRecord) {
                success = z.fromRecord(err, nbeam->asRecord(key));
            }
            else {
                ThrowCc("Unsupported data type for beam");
            }
            if (! success) {
                ThrowCc("Error converting beam to Quantity");
            }
            if (key == "major") {
                majorKernel = z.asQuantity();
            }
            else if (key == "minor") {
                minorKernel = z.asQuantity();
            }
            else {
                paKernel = z.asQuantity();
            }
        }
    }
    else {
        majorKernel = _casaQuantityFromVar(major);
        minorKernel = _casaQuantityFromVar(minor);
        paKernel = _casaQuantityFromVar(pa);
    }
    _log << _ORIGIN;
    Vector<Int> Axes(axes);
    if (Axes.size() == 0) {
        Axes.resize(2);
        Axes[0] = 0;
        Axes[1] = 1;
    }
    else {
        ThrowIf(
            axes.size() != 2,
            "Number of axes to convolve must be exactly 2"
        );
    }
    Image2DConvolver<T> convolver(
        myImage, Region.get(), mask, outFile, overwrite
    );
    convolver.setAxes(std::make_pair(Axes[0], Axes[1]));
    convolver.setKernel(type, majorKernel, minorKernel, paKernel);
    convolver.setScale(in_scale);
    convolver.setStretch(stretch);
    convolver.setTargetRes(targetres);
    if (_doHistory) {
        vector<String> names = {
            "outfile", "axes", "type", "major",
            "minor", "pa", "scale", "region",
            "mask", "overwrite", "stretch",
            "targetres", "beam"
        };
        vector<variant> values = {
            outFile, axes, type, major, minor,
            pa, in_scale, region, vmask,
            overwrite, stretch, targetres, beam
        };
        auto msgs = _newHistory("convolve2d", names, values);
        convolver.addHistory(_ORIGIN, msgs);
    }
    return new image(convolver.convolve());
}

record* image::coordmeasures(
    const std::vector<double>&pixel, const string& dframe,
    const string& sframe
) {
    try {
        _log << _ORIGIN;
        if (_detached()) {
            return nullptr;
        }
        _notSupported(__func__);
        casacore::Record theDir;
        casacore::Record theFreq;
        casacore::Record theVel;
        Vector<Double> vpixel;
        if (!(pixel.size() == 1 && pixel[0] == -1)) {
            vpixel = pixel;
        }
        unique_ptr<Record> retval;
        casacore::String error;
        Record R;
        if (_imageF) {
            casacore::Quantum<Float> intensity;
            retval.reset(
                PixelValueManipulator<Float>::coordMeasures(
                    intensity, theDir, theFreq, theVel,
                    _imageF, vpixel, dframe, sframe
                )
            );
            ThrowIf(
                ! QuantumHolder(intensity).toRecord(error, R),
                "Could not convert intensity to record. "
                + error
            );
        }
        else {
            casacore::Quantum<Complex> intensity;
            retval.reset(
                PixelValueManipulator<Complex>::coordMeasures(
                    intensity, theDir, theFreq, theVel,
                    _imageC, vpixel, dframe, sframe
                )
            );
            ThrowIf(
                ! QuantumHolder(intensity).toRecord(error, R),
                "Could not convert intensity to record. "
                + error
            );
        }
        retval->defineRecord(RecordFieldId("intensity"), R);
        return fromRecord(*retval);
    }
    catch (const AipsError& x) {
        _log << LogIO::SEVERE << "Exception Reported: " << x.getMesg()
            << LogIO::POST;
        RETHROW(x);
    }
    return nullptr;
}

coordsys* image::coordsys(const std::vector<int>& pixelAxes) {
    _log << _ORIGIN;
    try {
        if (_detached()) {
            return nullptr;
        }
        if (_imageF) {
            return _coordsys(_imageF, pixelAxes);
        }
        else if (_imageC) {
            return _coordsys(_imageC, pixelAxes);
        }
        else if (_imageD) {
            return _coordsys(_imageD, pixelAxes);
        }
        else if (_imageDC) {
            return _coordsys(_imageDC, pixelAxes);
        }
        else {
            ThrowCc("Logic error");
        }
    }
    catch (const AipsError& x) {
        _log << LogIO::SEVERE << "Exception Reported: " << x.getMesg()
                << LogIO::POST;
        RETHROW(x);
    }
    return nullptr;
}

template <class T> coordsys* image::_coordsys(
    SPIIT image, const std::vector<int>& pixelAxes
) {
    vector<Int> myAxes = pixelAxes;
    if (pixelAxes.size() == 1 && pixelAxes[0] == -1) {
        myAxes.clear();
    }
    ImageMetaData<T> imd(image);
    auto csys =  imd.coordsys(myAxes);
    std::unique_ptr<casac::coordsys> rstat(new ::casac::coordsys());
    rstat->setcoordsys(csys);
    return rstat.release();
}

image* image::crop(
    const string& outfile, const vector<int>& axes,
    bool overwrite, const variant& region, const string& box,
    const string& chans, const string& stokes, const string& mask,
    bool  stretch, bool wantreturn
) {
    try {
        _log << _ORIGIN;
        if (_detached()) {
            return nullptr;
        }
        ThrowIf(
            ! _imageF,
            "This method only supports Float valued images"
        );
        if (axes.size() > 0) {
            std::set<int> saxes(axes.begin(), axes.end());
            if (*saxes.begin() < 0) {
                _log << "All axes values must be >= 0" << LogIO::EXCEPTION;
            }
        }
        std::set<uInt> saxes(axes.begin(), axes.end());
        SHARED_PTR<Record> regionPtr = _getRegion(region, true);
        ImageCropper<Float> cropper(
            _imageF, regionPtr.get(), box,
            chans, stokes, mask, outfile, overwrite
        );
        cropper.setStretch(stretch);
        cropper.setAxes(saxes);
        if (_doHistory) {
            vector<String> names {
                "outfile", "axes", "overwrite",
                "region", "box", "chans", "stokes",
                "mask", "stretch",  "wantreturn"
            };
            vector<variant> values {
                outfile, axes, overwrite,
                region, box, chans, stokes,
                mask, stretch,  wantreturn
            };
            auto msgs = _newHistory(__func__, names, values);
            cropper.addHistory(_ORIGIN, msgs);
        }
        auto out(cropper.crop(wantreturn));
        if (wantreturn) {
            return new image(out);
        }
        return nullptr;

    }
    catch (const AipsError& x) {
        _log << LogIO::SEVERE << "Exception Reported: " << x.getMesg()
            << LogIO::POST;
        RETHROW(x);
    }
    return nullptr;
}

image* image::decimate(
    const string& outfile, int axis, int factor, const string& method,
    const variant& region, const string& mask, bool overwrite, bool stretch
) {
    try {
        if (_detached()) {
            return nullptr;
        }
        _notSupported(__func__);
        ThrowIf(
            axis < 0,
            "The value of axis cannot be negative"
        );
        ThrowIf(
            factor < 0,
            "The value of factor cannot be negative"
        );
        String mymethod = method;
        mymethod.downcase();
        ImageDecimatorData::Function f;
        if (mymethod.startsWith("c")) {
            f = ImageDecimatorData::COPY;
        }
        else if (mymethod.startsWith("m")) {
            f = ImageDecimatorData::MEAN;
        }
        else {
            ThrowCc("Unsupported decimation method " + method);
        }
        SHARED_PTR<Record> regPtr(_getRegion(region, true));
        vector<String> msgs;
        if (_doHistory) {
            vector<String> names {
                "outfile", "axis", "factor", "method",
                "region", "mask", "overwrite", "stretch"
            };
            vector<variant> values {
                outfile, axis, factor, method,
                region, mask, overwrite, stretch
            };
            msgs = _newHistory(__func__, names, values);
        }
        if (_imageF) {
            SPCIIF myim = _imageF;
            return _decimate(
                myim, outfile, axis, factor, f,
                regPtr, mask, overwrite, stretch, msgs
            );
        }
        else {
            SPCIIC myim = _imageC;
            return _decimate(
                myim, outfile, axis, factor, f,
                regPtr, mask, overwrite, stretch, msgs
            );
        }
    }
    catch (const AipsError& x) {
        _log << LogIO::SEVERE << "Exception Reported: " << x.getMesg()
            << LogIO::POST;
        RETHROW(x);
    }
    return nullptr;
}

template <class T> image* image::_decimate(
    const SPCIIT myimage,
    const string& outfile, int axis, int factor,
    ImageDecimatorData::Function f,
    const SHARED_PTR<Record> region,
    const string& mask, bool overwrite, bool stretch,
    const vector<String>& msgs
) const {
    ImageDecimator<T> decimator(
        myimage, region.get(),
        mask, outfile, overwrite
    );
    decimator.setFunction(f);
    decimator.setAxis(axis);
    decimator.setFactor(factor);
    decimator.setStretch(stretch);
    decimator.addHistory(_ORIGIN, msgs);
    SPIIT out = decimator.decimate();
    return new image(out);
}

record* image::decompose(
    const variant& region, const ::casac::variant& vmask,
    bool simple, double threshold, int ncontour, int minrange,
    int naxis, bool fit, double maxrms, int maxretry, int maxiter,
    double convcriteria, bool stretch
) {
    try {
        _log << _ORIGIN;
        if (_detached()) {
            return nullptr;
        }
        ThrowIf(! _imageF, "This application supports only real-valued images");
        ThrowIf(
            threshold < 0,
            "Threshold = " + String::toString(threshold)
            + ". You must specify a nonnegative threshold"
        );
        auto Region = _getRegion(region, false);
        String mask = _getMask(vmask);
        Matrix<Int> blcs;
        Matrix<Int> trcs;
        casacore::Record outrec1;
        ImageDecomposerTask<Float> idt(_imageF, Region.get(), mask);
        idt.setSimple(simple);
        idt.setDeblendOptions(threshold, ncontour, minrange, naxis);
        idt.setFit(fit);
        idt.setFitOptions(maxrms, maxretry, maxiter, convcriteria);
        idt.setStretch(stretch);
        outrec1.define("components", idt.decompose(blcs, trcs));
        outrec1.define("blc", blcs);
        outrec1.define("trc", trcs);
        return fromRecord(outrec1);
    }
    catch (const AipsError& x) {
        _log << LogIO::SEVERE << "Exception Reported: " << x.getMesg()
            << LogIO::POST;
        RETHROW(x);
    }
    return nullptr;
}

record* image::deconvolvecomponentlist(
    const record& complist, int channel, int polarization
) {
    _log << _ORIGIN;
    if (_detached()) {
        return nullptr;
    }
    try {
        _notSupported(__func__);
        std::unique_ptr<Record> compList(toRecord(complist));
        ComponentList cl, clOut;
        casacore::String err;
        ThrowIf(
            ! cl.fromRecord(err, *compList),
            "Input dictionary is not a valid component list: " + err
        );
        if (_imageF) {
            ComponentListDeconvolver<Float> cld(_imageF);
            clOut = cld.deconvolve(cl, channel, polarization);
        }
        else {
            ComponentListDeconvolver<Complex> cld(_imageC);
            clOut = cld.deconvolve(cl, channel, polarization);
        }
        Record rec;
        ThrowIf(
            ! clOut.toRecord(err, rec),
            "Cannot convert resulting component list to record: " + err
        );
        return fromRecord(rec);
    }
    catch (const AipsError& x) {
        _log << LogIO::SEVERE << "Exception Reported: " << x.getMesg()
            << LogIO::POST;
        RETHROW(x);
    }
    return nullptr;
}

record* image::deconvolvefrombeam(
    const variant& source, const variant& beam
) {
    try {
        _log << _ORIGIN;
        Vector<casacore::Quantity> sourceParam, beamParam;
        Angular2DGaussian mySource;
        if (
            ! toCasaVectorQuantity(source, sourceParam)
            || (sourceParam.nelements() == 0)
            || sourceParam.nelements() > 3
        ) {
            throw(AipsError("Cannot understand source values"));
        }
        else {
            if (sourceParam.nelements() == 1) {
                sourceParam.resize(3, true);
                sourceParam[1] = sourceParam[0];
                sourceParam[2] = casacore::Quantity(0, "deg");
            }
            else if (sourceParam.nelements() == 2) {
                sourceParam.resize(3, true);
                sourceParam[2] = casacore::Quantity(0, "deg");
            }
            mySource = Angular2DGaussian(
                sourceParam[0], sourceParam[1], sourceParam[2]
            );
        }
        if (
            ! toCasaVectorQuantity(beam, beamParam)
            || (beamParam.nelements() == 0)) {
            throw(AipsError("Cannot understand beam values"));
        }
        else {
            if (beamParam.nelements() == 1) {
                beamParam.resize(3, true);
                beamParam[1] = beamParam[0];
                beamParam[2] = casacore::Quantity(0.0, "deg");
            }
            if (beamParam.nelements() == 2) {
                beamParam.resize(3, true);
                beamParam[2] = casacore::Quantity(0.0, "deg");
            }
        }
        GaussianBeam myBeam(beamParam[0], beamParam[1], beamParam[2]);
        Bool success = false;
        Angular2DGaussian decon;
        Bool retval = false;
        try {
            retval = GaussianDeconvolver::deconvolve(decon, mySource, myBeam);
            success = true;
        }
        catch (const AipsError& x) {
            retval = false;
            success = false;
        }
        Record deconval = decon.toRecord();
        deconval.defineRecord("pa", deconval.asRecord("positionangle"));
        deconval.removeField("positionangle");
        deconval.define("success", success);
        Record outrec1;
        outrec1.define("return", retval);
        outrec1.defineRecord("fit", deconval);
        return fromRecord(outrec1);
    }
    catch (const AipsError& x) {
        _log << LogIO::SEVERE << "Exception Reported: " << x.getMesg()
                << LogIO::POST;
        RETHROW(x);
    }
    return nullptr;
}

bool image::_detached() const {
    if ( ! (_imageF || _imageC || _imageD || _imageDC)) {
        _log <<  _ORIGIN;
        _log << LogIO::SEVERE
            << "Image is detached - cannot perform operation." << endl
            << "Call image.open('filename') to reattach." << LogIO::POST;
        return true;
    }
    return false;
}

bool image::dohistory(bool enable) {
    _doHistory = enable;
    return True;
}

bool image::done(bool remove, bool verbose) {
    try {
        _log << _ORIGIN;
        MeasIERS::closeTables();
        if (remove && !_detached()) {
            // object _reset happens in _remove()
            _remove(verbose);
        }
        else {
            _reset();
        }
        return true;
    }
    catch (const AipsError& x) {
        _log << LogIO::SEVERE << "Exception Reported: " << x.getMesg()
                << LogIO::POST;
        RETHROW(x);
    }
    return false;
}

record* image::findsources(
    int nMax, double cutoff, const variant& region,
    const variant& vmask, bool point, int width, bool absFind
) {
    try {
        _log << _ORIGIN;
        if (_detached()) {
            return nullptr;
        }
        ThrowIf(! _imageF, "This application supports only float-valued images");
        SHARED_PTR<Record> Region(_getRegion(region, false));
        auto mask = _getMask(vmask);
        ImageSourceFinder<Float> sf(_imageF, Region.get(), mask);
        sf.setCutoff(cutoff);
        sf.setDoPoint(point);
        sf.setWidth(width);
        sf.setAbsFind(absFind);
        auto cl = sf.findSources(nMax);
        Record rec;
        casacore::String error;
        ThrowIf (
            ! cl.toRecord(error, rec),
            "Failed to convert component list to record: " + error
        );
        return fromRecord(rec);
    }
    catch (const AipsError& x) {
        _log << LogIO::SEVERE << "Exception Reported: " << x.getMesg()
            << LogIO::POST;
        RETHROW(x);
    }
    return nullptr;
}

bool image::fft(
    const string& realOut, const string& imagOut, const string& ampOut,
    const string& phaseOut, const std::vector<int>& axes, const variant& region,
    const variant& vmask, bool stretch, const string& complexOut
) {
    try {
        _log << LogOrigin(_class, __func__);
        if (_detached()) {
            return false;
        }
        if (_imageF) {
            return _fft(
                _imageF, realOut, imagOut, ampOut, phaseOut,
                axes, region, vmask, stretch, complexOut
            );
        }
        else if (_imageC) {
            return _fft(
                _imageC, realOut, imagOut, ampOut, phaseOut,
                axes, region, vmask, stretch, complexOut
            );
        }
        else if (_imageD) {
            return _fft(
                _imageD, realOut, imagOut, ampOut, phaseOut,
                axes, region, vmask, stretch, complexOut
            );
        }
        else if (_imageDC) {
            return _fft(
                _imageDC, realOut, imagOut, ampOut, phaseOut,
                axes, region, vmask, stretch, complexOut
            );
        }
        else {
            ThrowCc("Logic error");
        }
    }
    catch (const AipsError& x) {
        _log << LogIO::SEVERE << "Exception Reported: " << x.getMesg()
            << LogIO::POST;
        RETHROW(x);
    }
    return false;
}

template<class T> bool image::_fft(
    SPIIT myImage, const string& realOut, const string& imagOut,
    const string& ampOut, const string& phaseOut, const std::vector<int>& axes,
    const variant& region, const variant& vmask, bool stretch,
    const string& complexOut
) {
    SHARED_PTR<Record> myregion(_getRegion(region, false));
    String mask = vmask.toString();
    if (mask == "[]") {
        mask = "";
    }
    Vector<uInt> leAxes(0);
    if (axes.size() > 1 || (axes.size() == 1 && axes[0] >= 0)) {
        leAxes.resize(axes.size());
        for (uInt i=0; i<axes.size(); i++) {
            ThrowIf(
                axes[i] < 0,
                "None of the elements of axes may be less than zero"
            );
            leAxes[i] = axes[i];
        }
    }
    vector<String> msgs;
    if (_doHistory) {
        vector<String> names = {
            "real", "imag", "amp", "phase", "axes",
            "region", "mask", "stretch", "complex"
        };
        vector<variant> values = {
            realOut, imagOut, ampOut, phaseOut, axes,
            region, vmask, stretch, complexOut
        };
        msgs = _newHistory("fft", names, values);
    }
    ImageFFTer<T> ffter(myImage, myregion.get(), mask, leAxes);
    ffter.setStretch(stretch);
    ffter.setReal(realOut);
    ffter.setImag(imagOut);
    ffter.setAmp(ampOut);
    ffter.setPhase(phaseOut);
    ffter.setComplex(complexOut);
    if (_doHistory) {
        ffter.addHistory(_ORIGIN, msgs);
    }
    ffter.fft();
    return true;
}

record* image::fitcomponents(
    const string& box, const variant& region, const variant& chans,
    const string& stokes, const variant& vmask,
    const vector<double>& in_includepix, const vector<double>& in_excludepix,
    const string& residual, const string& model, const string& estimates,
    const string& logfile, bool append, const string& newestimates,
    const string& complist, bool overwrite, bool dooff, double offset,
    bool fixoffset, bool stretch, const variant& rms, const variant& noisefwhm,
    const string& summary
) {
    if (_detached()) {
        return nullptr;
    }
    _log << _ORIGIN;
    try {
        ThrowIf(
            ! (_imageF || _imageD),
            "This method only supports real valued images"
        );
        if (_imageF) {
            return _fitcomponents(
                _imageF, box, region, chans, stokes, vmask, in_includepix,
                in_excludepix, residual, model, estimates, logfile, append,
                newestimates, complist, overwrite, dooff, offset, fixoffset,
                stretch, rms, noisefwhm, summary
            );
        }
        else if (_imageD) {
            return _fitcomponents(
                _imageD, box, region, chans, stokes, vmask, in_includepix,
                in_excludepix, residual, model, estimates, logfile, append,
                newestimates, complist, overwrite, dooff, offset, fixoffset,
                stretch, rms, noisefwhm, summary
            );
        }
        else {
            ThrowCc("Logic error");
        }
    }
    catch (const AipsError& x) {
        _log << "Exception Reported: " << x.getMesg()
            << LogIO::EXCEPTION;
        RETHROW(x);
    }
    return nullptr;
}

template <class T> record* image::_fitcomponents(
    SPIIT myImage, const string& box, const variant& region,
    const variant& chans, const string& stokes, const variant& vmask,
    const vector<double>& in_includepix, const vector<double>& in_excludepix,
    const string& residual, const string& model, const string& estimates,
    const string& logfile, const bool append, const string& newestimates,
    const string& complist, bool overwrite, bool dooff, double offset,
    bool fixoffset, bool stretch, const variant& rms, const variant& noisefwhm,
    const string& summary
) {
    auto num = in_includepix.size();
    Vector<Float> includepix(num);
    num = in_excludepix.size();
    Vector<Float> excludepix(num);
    convertArray(includepix, Vector<Double> (in_includepix));
    convertArray(excludepix, Vector<Double> (in_excludepix));
    if (includepix.size() == 1 && includepix[0] == -1) {
        includepix.resize();
    }
    if (excludepix.size() == 1 && excludepix[0] == -1) {
        excludepix.resize();
    }
    auto mask = _getMask(vmask);
    auto writeControl = complist.empty()
        ? ImageFitterResults<T>::NO_WRITE
        : overwrite
          ? ImageFitterResults<T>::OVERWRITE
          : ImageFitterResults<T>::WRITE_NO_REPLACE;
    String sChans;
    if (chans.type() == variant::BOOLVEC) {
        // for some reason which eludes me, the default variant type is boolvec
        sChans = "";
    }
    else if (chans.type() == variant::STRING) {
        sChans = chans.toString();
      }
    else if (chans.type() == variant::INT) {
        sChans = String::toString(chans.toInt());
    }
    else {
        ThrowCc(
            "Unsupported type for chans. chans must "
            "be either an integer or a string"
        );
    }
    auto regionRecord = _getRegion(region, true);
    auto doImages = ! residual.empty() || ! model.empty();
    ImageFitter<T> fitter(
         myImage, "", regionRecord.get(), box, sChans,
         stokes, mask, estimates, newestimates, complist
    );
    if (includepix.size() == 1) {
        fitter.setIncludePixelRange(
            std::make_pair(includepix[0],includepix[0])
        );
    }
    else if (includepix.size() == 2) {
        fitter.setIncludePixelRange(
            std::make_pair(includepix[0],includepix[1])
        );
    }
    if (excludepix.size() == 1) {
        fitter.setExcludePixelRange(
            std::make_pair(excludepix[0],excludepix[0])
        );
    }
    else if (excludepix.size() == 2) {
        fitter.setExcludePixelRange(
            std::make_pair(excludepix[0],excludepix[1])
        );
    }
    fitter.setWriteControl(writeControl);
    fitter.setStretch(stretch);
    fitter.setModel(model);
    fitter.setResidual(residual);
    if (! logfile.empty()) {
        fitter.setLogfile(logfile);
        fitter.setLogfileAppend(append);
    }
    if (dooff) {
        fitter.setZeroLevelEstimate(offset, fixoffset);
    }
    auto myrms = (rms.type() == variant::DOUBLE || rms.type() == variant::INT)
        ? casacore::Quantity(rms.toDouble(), brightnessunit())
        : _casaQuantityFromVar(rms);
    if (myrms.getValue() > 0) {
        fitter.setRMS(myrms);
    }
    auto noiseType = noisefwhm.type();
    if (noiseType == variant::DOUBLE || noiseType == variant::INT) {
        fitter.setNoiseFWHM(noisefwhm.toDouble());
    }
    else if (noiseType == variant::BOOLVEC) {
        fitter.clearNoiseFWHM();
    }
    else if (
        noiseType == variant::STRING || noiseType == variant::RECORD
    ) {
        if (noiseType == variant::STRING && noisefwhm.toString().empty()) {
            fitter.clearNoiseFWHM();
        }
        else {
            fitter.setNoiseFWHM(_casaQuantityFromVar(noisefwhm));
        }
    }
    else {
        ThrowCc(
            "Unsupported data type for noisefwhm: " + noisefwhm.typeString()
        );
    }
    if (doImages && _doHistory) {
        vector<casacore::String> names {
            "box", "region", "chans", "stokes", "mask", "includepix",
            "excludepix", "residual", "model", "estimates", "logfile",
            "append", "newestimates", "complist", "dooff", "offset",
            "fixoffset", "stretch", "rms", "noisefwhm"
        };
        vector<variant> values {
            box, region, chans, stokes, vmask, in_includepix,
            in_excludepix, residual, model, estimates, logfile,
            append, newestimates, complist, dooff, offset, fixoffset,
            stretch, rms, noisefwhm
        };
        auto msgs = _newHistory("fitcomponents", names, values);
        fitter.addHistory(_ORIGIN, msgs);
    }
    fitter.setSummaryFile(summary);
    auto compLists = fitter.fit();
    return fromRecord(fitter.getOutputRecord());
}

record* image::fitprofile(const string& box, const variant& region,
    const string& chans, const string& stokes, int axis,
    const variant& vmask, int ngauss, int poly,
    const string& estimates, int minpts, bool multifit,
    const string& model, const string& residual, const string& amp,
    const string& amperr, const string& center, const string& centererr,
    const string& fwhm, const string& fwhmerr, const string& integral,
    const string& integralerr, bool stretch, bool logResults,
    const variant& pampest, const variant& pcenterest,
    const variant& pfwhmest, const variant& pfix, const variant& gmncomps,
    const variant& gmampcon, const variant& gmcentercon,
    const variant& gmfwhmcon, const vector<double>& gmampest,
    const vector<double>& gmcenterest, const vector<double>& gmfwhmest,
    const variant& gmfix, const string& spxtype, const vector<double>& spxest,
    const vector<bool>& spxfix, const variant& div, const string& spxsol,
    const string& spxerr, const string& logfile, bool append,
    const variant& pfunc, const vector<double>& goodamprange,
    const vector<double>& goodcenterrange,
    const vector<double>& goodfwhmrange, const variant& sigma,
    const string& outsigma, const vector<int>& planes
) {
    _log << LogOrigin(_class, __func__);
    if (_detached()) {
        return 0;
    }
    try {
        ThrowIf(
            ! _imageF,
            "This method only supports Float valued images"
        );
        String regionName;
        SHARED_PTR<Record> regionPtr = _getRegion(region, true);
        if (ngauss < 0) {
            _log << LogIO::WARN
                << "ngauss < 0 is meaningless. Setting ngauss = 0 "
                << LogIO::POST;
            ngauss = 0;
        }
        vector<double> mygoodamps = toVectorDouble(goodamprange, "goodamprange");
        if (mygoodamps.size() > 2) {
            _log << "Too many elements in goodamprange" << LogIO::EXCEPTION;
        }
        vector<double> mygoodcenters = toVectorDouble(goodcenterrange, "goodcenterrange");
        if (mygoodcenters.size() > 2) {
            _log << "Too many elements in goodcenterrange" << LogIO::EXCEPTION;
        }
        vector<double> mygoodfwhms = toVectorDouble(goodfwhmrange, "goodcenterrange");
        if (mygoodfwhms.size() > 2) {
            _log << "Too many elements in goodfwhmrange" << LogIO::EXCEPTION;
        }
        String mask = _getMask(vmask);
        std::unique_ptr<Array<Float> > sigmaArray;
        std::unique_ptr<PagedImage<Float> > sigmaImage;
        if (sigma.type() == variant::STRING) {
            String sigmaName = sigma.toString();
            if (! sigmaName.empty()) {
                sigmaImage.reset(new PagedImage<Float>(sigmaName));
            }
        }
        else if (
            sigma.type() == variant::DOUBLEVEC
            || sigma.type() == variant::INTVEC
        ) {
            sigmaArray.reset(new Array<Float>());
            vector<double> sigmaVector = sigma.getDoubleVec();
            Vector<Int> shape = sigma.arrayshape();
            sigmaArray->resize(IPosition(shape));
            convertArray(
                *sigmaArray,
                Vector<Double>(sigmaVector).reform(IPosition(shape))
            );
        }
        else if (sigma.type() == variant::BOOLVEC) {
            // nothing to do
        }
        else {
            _log << LogIO::SEVERE
                << "Unrecognized type for sigma. Use either a string (image name) or a numpy array"
                << LogIO::POST;
            return 0;
        }
        String myspxtype;
        vector<double> plpest, ltpest;
        vector<bool> plpfix, ltpfix;
        if (! spxtype.empty()) {
            myspxtype = String(spxtype);
            myspxtype.downcase();
            if (myspxtype == "plp") {
                plpest = spxest;
                plpfix = spxfix;
            }
            else if (myspxtype == "ltp") {
                ltpest = spxest;
                ltpfix = spxfix;
            }
            else {
                ThrowCc("Unsupported value for spxtype");
            }
        }
        SpectralList spectralList = SpectralListFactory::create(
            _log, pampest, pcenterest, pfwhmest, pfix, gmncomps,
            gmampcon, gmcentercon, gmfwhmcon, gmampest,
            gmcenterest, gmfwhmest, gmfix, pfunc, plpest, plpfix,
            ltpest, ltpfix
        );
        ThrowIf(
            ! estimates.empty() && spectralList.nelements() > 0,
            "You cannot specify both an "
            "estimates file and set estimates "
            "directly. You may only do one or "
            "the either (or neither in which "
            "case you must specify ngauss and/or poly)"
        );
        SHARED_PTR<ImageProfileFitter> fitter;
        if (spectralList.nelements() > 0) {
            fitter.reset(new ImageProfileFitter(
                _imageF, regionName, regionPtr.get(),
                box, chans, stokes, mask, axis,
                spectralList
            ));
        }
        else if (! estimates.empty()) {
            fitter.reset(new ImageProfileFitter(
                _imageF, regionName, regionPtr.get(),
                box, chans, stokes, mask, axis,
                estimates
            ));
        }
        else {
            fitter.reset(new ImageProfileFitter(
                _imageF, regionName, regionPtr.get(),
                box, chans, stokes, mask, axis,
                ngauss
            ));
        }
        fitter->setDoMultiFit(multifit);
        if (poly >= 0) {
            fitter->setPolyOrder(poly);
        }
        fitter->setModel(model);
        fitter->setResidual(residual);
        fitter->setAmpName(amp);
        fitter->setAmpErrName(amperr);
        fitter->setCenterName(center);
        fitter->setCenterErrName(centererr);
        fitter->setFWHMName(fwhm);
        fitter->setFWHMErrName(fwhmerr);
        fitter->setIntegralName(integral);
        fitter->setIntegralErrName(integralerr);
        fitter->setMinGoodPoints(minpts > 0 ? minpts : 0);
        fitter->setStretch(stretch);
        fitter->setLogResults(logResults);
        if (! planes.empty()) {
            std::set<int> myplanes(planes.begin(), planes.end());
            ThrowIf(*myplanes.begin() < 0, "All planes must be nonnegative");
            fitter->setGoodPlanes(std::set<uInt>(myplanes.begin(), myplanes.end()));
        }
        if (! logfile.empty()) {
            fitter->setLogfile(logfile);
            fitter->setLogfileAppend(append);
        }
        if (mygoodamps.size() == 2) {
            fitter->setGoodAmpRange(mygoodamps[0], mygoodamps[1]);
        }
        if (mygoodcenters.size() == 2) {
            fitter->setGoodCenterRange(mygoodcenters[0], mygoodcenters[1]);
        }
        if (mygoodfwhms.size() == 2) {
            fitter->setGoodFWHMRange(mygoodfwhms[0], mygoodfwhms[1]);
        }
        if (sigmaImage.get()) {
            fitter->setSigma(sigmaImage.get());
        }
        else if (sigmaArray.get()) {
            fitter->setSigma(*sigmaArray);
        }
        if (! outsigma.empty()) {
            if (sigmaImage.get() || sigmaArray.get()) {
                fitter->setOutputSigmaImage(outsigma);
            }
            else {
                _log << LogIO::WARN
                    << "outsigma specified but no sigma image "
                    << "or array specified. outsigma will be ignored"
                    << LogIO::POST;
            }
        }
        if (plpest.size() > 0 || ltpest.size() > 0) {
            variant::TYPE t = div.type();
            if (div.type() == variant::BOOLVEC) {
                fitter->setAbscissaDivisor(0);
            }
            else if (t == variant::INT || t == variant::DOUBLE) {
                fitter->setAbscissaDivisor(div.toDouble());
            }
            else if (t == variant::STRING || t == variant::RECORD) {
                fitter->setAbscissaDivisor(casaQuantity(div));
            }
            else {
                throw AipsError("Unsupported type " + div.typeString() + " for div");
            }
            if (! myspxtype.empty()) {
                if (myspxtype == "plp") {
                    fitter->setPLPName(spxsol);
                    fitter->setPLPErrName(spxerr);
                }
                else if (myspxtype == "ltp") {
                    fitter->setLTPName(spxsol);
                    fitter->setLTPErrName(spxerr);
                }
            }
        }
        return fromRecord(fitter->fit());
    }
    catch (const AipsError& x) {
        _log << LogIO::SEVERE << "Exception Reported: " << x.getMesg()
            << LogIO::POST;
        RETHROW(x);
    }
    return nullptr;
}

bool image::fromarray(
    const std::string& outfile, const variant& pixels,
    const record& csys, bool linear, bool overwrite,
    bool log, const std::string& type
) {
    try {
        _reset();
        auto mytuple = _fromarray(
            outfile, pixels, csys, linear,
            overwrite, log, type
        );
        _setImage(mytuple);
        vector<String> names {
            "pixels", "csys", "linear",
            "overwrite", "log", "type"
        };
        variant k("[...]");
        const auto* mpixels = pixels.size() <= 100 ? &pixels : &k;
        vector<variant> values {
            *mpixels, csys, linear, overwrite, log, type
        };
        _addHistory(__func__, names, values);
        return true;
    }
    catch (const AipsError& x) {
        _log << LogIO::SEVERE << "Exception Reported: " << x.getMesg()
            << LogIO::POST;
        RETHROW(x);
    }
    return false;
}

ITUPLE image::_fromarray(
    const string& outfile,
    const ::casac::variant& pixels, const record& csys,
    bool linear, bool overwrite, bool log,
    const string& type
) {
    String mytype = type;
    mytype.downcase();
    ThrowIf(
        ! (mytype == "d" || mytype == "f"),
        "Unsupported value for type: \"" + type + "\". "
        "Supported values are \"d\" and \"f\""
    );
    auto doFloat = mytype == "f";
    ::casacore::IPosition shape = pixels.arrayshape();
    ThrowIf(
        shape.empty(), "The pixels array cannot be empty"
    );
    ::casacore::Array<::casacore::Float> floatArray;
    ::casacore::Array<::casacore::Double> doubleArray;
    ::casacore::Array<::casacore::Complex> complexArray;
    ::casacore::Array<::casacore::DComplex> dcomplexArray;
    auto pixType = pixels.type();
    if (
        pixType == ::casac::variant::DOUBLEVEC
        || pixType == ::casac::variant::INTVEC
        || pixType == ::casac::variant::LONGVEC
        || pixType == ::casac::variant::UINTVEC
    ) {
        ::casacore::Array<::casacore::Double> dv;
        if (pixType == ::casac::variant::DOUBLEVEC) {
            dv = ::casacore::Vector<::casacore::Double>(
                pixels.getDoubleVec()
            ).reform(shape);
        }
        else if (pixType == ::casac::variant::INTVEC) {
            dv = ::casacore::Vector<::casacore::Double>(
                pixels.getIntVec()
            ).reform(shape);
        }
        else if (pixType == ::casac::variant::LONGVEC) {
            dv = ::casacore::Vector<::casacore::Double>(
                pixels.getLongVec()
            ).reform(shape);
        }
        else if (pixType == ::casac::variant::UINTVEC) {
            dv = ::casacore::Vector<::casacore::Double>(
                pixels.getuIntVec()
            ).reform(shape);
        }
        else {
            ThrowCc("Logic error");
        }
        if (doFloat) {
            floatArray.resize(shape);
            ::casacore::convertArray(floatArray, dv);
        }
        else {
            doubleArray = dv;
        }
    }
    else if (pixels.type() == ::casac::variant::COMPLEXVEC) {
        auto localpix = ::casacore::Vector<::casacore::DComplex>(
            pixels.getComplexVec()
        ).reform(shape);
        if(doFloat) {
            complexArray.resize(shape);
            ::casacore::convertArray(complexArray, localpix);
        }
        else {
            dcomplexArray = localpix;
        }
    }
    else {
        ThrowCc("pixels is not understood, try using an array");
    }
    casacore::LogOrigin lor("image", __func__);
    _log << lor;
    std::unique_ptr<Record> coordinates(toRecord(csys));
    SPIIF f;
    SPIIC c;
    SPIID d;
    SPIIDC dc;
    if (! floatArray.empty()) {
        f = ImageFactory::imageFromArray(
            outfile, floatArray, *coordinates,
            linear, overwrite, log
        );
    }
    else if (! doubleArray.empty()) {
        d = ImageFactory::imageFromArray(
            outfile, doubleArray, *coordinates,
            linear, overwrite, log
        );
    }
    else if (! complexArray.empty()) {
        c = ImageFactory::imageFromArray(
            outfile, complexArray, *coordinates,
            linear, overwrite, log
        );
    }
    else {
        dc = ImageFactory::imageFromArray(
            outfile, dcomplexArray, *coordinates,
            linear, overwrite, log
        );
    }
    return ::casa::ITUPLE(f, c, d, dc);
}

bool image::fromascii(
    const string& outfile, const string& infile,
    const vector<int>& shape, const string& sep, const record& csys,
    bool linear, bool overwrite
) {
    try {
        _log << _ORIGIN;
        ThrowIf(infile.empty(), "infile must be specified");
        ThrowIf(
            shape.size() == 1 && shape[0] == -1,
            "Image shape must be specified"
        );
        std::unique_ptr<Record> coordsys(toRecord(csys));
        _reset();
        _imageF = ImageFactory::fromASCII(
            outfile, infile, IPosition(Vector<Int>(shape)),
            sep, *coordsys, linear, overwrite
        );
        vector<String> names {
            "outfile", "infile", "shape", "sep",
            "csys", "linear",  "overwrite"
        };
        vector<variant> values {
            outfile, infile, shape, sep,
            csys, linear,  overwrite
        };
        this->_addHistory(__func__, names, values);
    }
    catch (const AipsError& x) {
        _log << LogIO::SEVERE << "Exception Reported: " << x.getMesg()
                << LogIO::POST;
        RETHROW(x);
    }
    return true;
}

bool image::fromcomplist(
    const string& outfile, const vector<int>& shape, const variant& cl,
    const record& csys, bool overwrite, bool log, bool cache
) {
    try {
        _log << _ORIGIN;
        _reset();
        std::unique_ptr<Record> coordinates(toRecord(csys));
        auto myType = cl.type();
        std::unique_ptr<Record> mycl;
        if (myType == variant::RECORD) {
            std::unique_ptr<variant> clone(cl.clone());
            mycl.reset(toRecord(clone->asRecord()));
        }
        else if (myType == variant::STRING) {
            auto myname = cl.toString();
            ThrowIf(myname.empty(), "Component list table name cannot be empty");
            componentlist cltool;
            cltool.open(myname, True);
            std::unique_ptr<record> myrec(cltool.torecord());
            mycl.reset(toRecord(*myrec));
            cltool.done();
        }
        else {
            ThrowCc("Unsupported type for parameter cl");
        }
        _imageF = ImageFactory::createComponentListImage(
            outfile, *mycl, shape, *coordinates, overwrite, log, cache
        );
        vector<String> names {
            "outfile", "shape", "cl",
            "csys", "overwrite", "log", "cache"
        };
        vector<variant> values {
            outfile, shape, cl, csys, overwrite, log, cache
        };
        _addHistory(__func__, names, values);
        if (! outfile.empty()) {
            // force a flush to disk and reopen
            done();
            open(outfile, cache);
        }
        return True;
    }
    catch (const AipsError& x) {
        _log << LogIO::SEVERE << "Exception Reported: " << x.getMesg()
            << LogIO::POST;
        RETHROW(x);
    }
    return false;
}

bool image::fromfits(
    const string& outfile, const string& fitsfile,
    int whichrep, int whichhdu, bool zeroBlanks,
    bool overwrite
) {
    try {
        _log << _ORIGIN;
        auto im = ImageFactory::fromFITS(
            outfile, fitsfile, whichrep, whichhdu,
            zeroBlanks, overwrite
        );
        if (im) {
            _reset();
            _imageF = im;
            vector<String> names {
                "outfile", "fitsfile", "whichrep",
                "whichhdu", "zeroBlanks", "overwrite"
            };
            vector<variant> values {
                outfile, fitsfile, whichrep,
                whichhdu, zeroBlanks, overwrite
            };
            _addHistory(__func__, names, values);
            return true;
        }
    }
    catch (const AipsError& x) {
        _log << LogIO::SEVERE << "Exception Reported: " << x.getMesg()
                << LogIO::POST;
        RETHROW(x);
    }
    return false;
}

bool image::fromimage(
    const string& outfile, const string& infile,
    const variant& region, const variant& mask,
    bool dropdeg, bool overwrite
) {
    try {
        _log << _ORIGIN;
        String theMask = _getMask(mask);
        SHARED_PTR<Record> regionPtr(_getRegion(region, false));
        auto imagePtrs = ImageFactory::fromImage(
            outfile, infile, *regionPtr, theMask,
            dropdeg, overwrite
        );
        _setImage(imagePtrs);
        vector<String> names {
            "outfile", "infile", "region",
            "mask", "dropdeg", "overwrite"
        };
        vector<variant> values {
            outfile, infile, region, mask,
            dropdeg, overwrite
        };
        _addHistory(__func__, names, values);
        return true;
    }
    catch (const AipsError& x) {
        _log << LogIO::SEVERE << "Exception Reported: " << x.getMesg()
                << LogIO::POST;
        RETHROW(x);
    }
    return false;
}

bool image::fromrecord(const record& imrecord, const string& outfile) {
    try {
        _log << _ORIGIN;
        std::unique_ptr<casacore::Record> tmpRecord(toRecord(imrecord));
        _reset();
        auto imagePair = ImageFactory::fromRecord(*tmpRecord, outfile);
        vector<String> names { "record", "outfile" };
        vector<variant> values { imrecord, outfile };
        auto msgs = _newHistory(__func__, names, values);
        if (imagePair.first) {
            _imageF = imagePair.first;
        }
        else {
            _imageC = imagePair.second;
        }
        _addHistory(__func__, names, values);
        return true;
    }
    catch (const AipsError& x) {
        RETHROW(x);
    }
    return false;
}

bool image::fromshape(
    const string& outfile, const vector<int>& shape, const record& csys,
    const bool linear, const bool overwrite, const bool log, const string& type
) {
    try {
        LogOrigin lor("image", __func__);
        _log << lor;
        _reset();
        std::unique_ptr<Record> coordinates(toRecord(csys));
        String mytype = type;
        mytype.downcase();
        ThrowIf(
            ! (
                mytype == "f" || mytype == "c"
                || mytype == "d" || mytype == "cd"
            ),
            "Input parm type must be either 'f', 'c', 'd', or 'cd'"
        );
        if (mytype == "f") {
            _imageF = ImageFactory::floatImageFromShape(
                outfile, shape, *coordinates,
                linear, overwrite, log
            );
        }
        else if (mytype == "c") {
            _imageC = ImageFactory::complexImageFromShape(
                outfile, shape, *coordinates,
                linear, overwrite, log
            );
        }
        else if (mytype == "d") {
            _imageD = ImageFactory::doubleImageFromShape(
                outfile, shape, *coordinates,
                linear, overwrite, log
            );
        }
        else if (mytype == "cd") {
            _imageDC = ImageFactory::complexDoubleImageFromShape(
                outfile, shape, *coordinates,
                linear, overwrite, log
            );
        }
        vector<String> names {
            "outfile", "shape", "csys", "linear",
            "overwrite", "log", "type"
        };
        vector<variant> values {
            outfile, shape, csys, linear,
            overwrite, log, type
        };
        _addHistory(__func__, names, values);
        return true;
    }
    catch (const AipsError& x) {
        _log << LogIO::SEVERE << "Exception Reported: " << x.getMesg()
                << LogIO::POST;
        RETHROW(x);
    }
    return false;
}

variant* image::getchunk(
    const std::vector<int>& blc, const std::vector<int>& trc,
    const std::vector<int>& inc, const std::vector<int>& axes,
    bool list, bool dropdeg, bool getmask
) {
    try {
        _log << _ORIGIN;
        if (_detached()) {
            return nullptr;
        }
        casacore::Record ret;
        if (_imageF) {
            ret = _getchunk<Float>(
                _imageF, blc, trc, inc,
                axes, list, dropdeg
            );
            if (! getmask) {
                Array<Float> vals = ret.asArrayFloat("values");
                vector<double> v(vals.begin(), vals.end());
                return new variant(v, vals.shape().asStdVector());
            }
        }
        else if (_imageC) {
            ret = _getchunk<Complex> (
                _imageC, blc, trc, inc,
                axes, list, dropdeg
            );
            if (! getmask) {
                Array<Complex> vals = ret.asArrayComplex("values");
                vector<std::complex<double> > v(vals.begin(), vals.end());
                return new variant(v, vals.shape().asStdVector());
            }
        }
        else if (_imageD) {
            ret = _getchunk<Double> (
                _imageD, blc, trc, inc,
                axes, list, dropdeg
            );
            if (! getmask) {
                Array<Double> vals = ret.asArrayDouble("values");
                vector<Double> v(vals.begin(), vals.end());
                return new variant(v, vals.shape().asStdVector());
            }
        }
        else if (_imageDC) {
            ret = _getchunk<DComplex> (
                _imageDC, blc, trc, inc,
                axes, list, dropdeg
            );
            if (! getmask) {
                Array<DComplex> vals = ret.asArrayDComplex("values");
                vector<DComplex> v(vals.begin(), vals.end());
                return new variant(v, vals.shape().asStdVector());
            }
        }
        else {
            ThrowCc("Logic Error");
        }
        if (getmask) {
            Array<Bool> pixelMask = ret.asArrayBool("mask");
            std::vector<bool> s_pixelmask(pixelMask.begin(), pixelMask.end());
            return new variant(s_pixelmask, pixelMask.shape().asStdVector());
        }
    }
    catch (const AipsError& x) {
        _log << LogIO::SEVERE << "Exception Reported: " << x.getMesg()
                << LogIO::POST;
        RETHROW(x);
    }
    // eliminate compiler warning, execution should never get here
    return nullptr;
}

template<class T> Record image::_getchunk(
    SPCIIT myimage,
    const vector<int>& blc, const vector<int>& trc,
    const vector<int>& inc, const vector<int>& axes,
    bool list, bool dropdeg
) {
    Array<T> pixels;
    Array<Bool> pixelMask;
    Vector<Int> iaxes(axes);
    // if default value change it to empty vector
    if (iaxes.size() == 1 && iaxes[0] < 0) {
        iaxes.resize();
    }
    uInt ndim = myimage->ndim();

    if (iaxes.size() == 1 && iaxes[0] < 0) {
        iaxes.resize();
    }
    // We have to support handling of sloppy inputs for backwards
    // compatibility. Ugh.
    vector<int> mblc(ndim);
    vector<int> mtrc(ndim);
    vector<int> minc(ndim);
    if (blc.size() == 1 && blc[0] < 0) {
        IPosition x(ndim, 0);
        mblc = x.asStdVector();
    }
    else {
        for (uInt i=0; i<ndim; i++) {
            mblc[i] = i < blc.size() ? blc[i] : 0;
        }
    }
    IPosition shape = myimage->shape();
    if (trc.size() == 1 && trc[0] < 0) {
        mtrc = (shape - 1).asStdVector();
    }
    else {
        for (uInt i=0; i<ndim; i++) {
            mtrc[i] = i < trc.size() ? trc[i] : shape[i] - 1;
        }
    }
    if (inc.size() == 1 && inc[0] == 1) {
        IPosition x(ndim, 1);
        minc = x.asStdVector();
    }
    else {
        for (uInt i=0; i<ndim; i++) {
            minc[i] = i < inc.size() ? inc[i] : 1;
        }
    }
    for (uInt i=0; i<ndim; i++) {
        if (mblc[i] < 0 || mblc[i] > shape[i] - 1) {
            mblc[i] = 0;
        }
        if (mtrc[i] < 0 || mtrc[i] > shape[i] - 1) {
            mtrc[i] = shape[i] - 1;
        }
        if (mblc[i] > mtrc[i]) {
            mblc[i] = 0;
            mtrc[i] = shape[i] - 1;
        }
        if (inc[i] > shape[i]) {
            minc[i] = 1;
        }
    }
    Vector<Double> vblc(mblc);
    Vector<Double> vtrc(mtrc);
    Vector<Double> vinc(minc);
    LCSlicer slicer(vblc, vtrc, vinc);
    Record rec;
    rec.assign(slicer.toRecord(""));
    PixelValueManipulator<T> pvm(myimage, &rec, "");
    if (axes.size() != 1 || axes[0] >= 0) {
        pvm.setAxes(IPosition(axes));
    }
    pvm.setVerbosity(
        list ? ImageTask<T>::DEAFENING : ImageTask<T>::QUIET
    );
    pvm.setDropDegen(dropdeg);
    return pvm.get();
}

record* image::getprofile(
    int axis, const string& function, const variant& region,
    const string& mask, const string& unit, bool stretch,
    const string& spectype, const variant& restfreq,
    const string& frame, const string& logfile
) {
    try {
        _log << _ORIGIN;
        ThrowIf(
            _detached(), "No image attached to tool"
        );
        _notSupported(__func__);
        ThrowIf(axis<0, "Axis must be greater than 0");
        SHARED_PTR<Record> myregion(_getRegion(region, false));
        SHARED_PTR<casacore::Quantity> rfreq;
        if (restfreq.type() != variant::BOOLVEC) {
            String rf = restfreq.toString();
            rf.trim();
            if (! rf.empty()) {
                rfreq.reset(
                    new casacore::Quantity(_casaQuantityFromVar(variant(restfreq)))
                );
            }
        }
        String regionName = region.type() == variant::STRING
            ? region.toString() : "";
        String myframe = frame;
        myframe.trim();
        if (_imageF) {
            SPCIIF myimage = _imageF;
            return fromRecord(
                _getprofile(
                    myimage, axis, function, unit,
                    *myregion, mask, stretch,
                    spectype, rfreq.get(), myframe,
                    logfile, regionName
                )
            );
        }
        else {
            SPCIIC myimage = _imageC;
            return fromRecord(
                _getprofile(
                    myimage, axis, function, unit,
                    *myregion, mask, stretch,
                    spectype, rfreq.get(), myframe,
                    logfile, regionName
                )
            );
        }
    }
    catch (const AipsError& x) {
        _log << LogIO::SEVERE << "Exception Reported: " << x.getMesg()
            << LogIO::POST;
        RETHROW(x);
    }
    return nullptr;
}

template <class T> Record image::_getprofile(
    SPCIIT myimage, int axis, const String& function,
    const String& unit, const Record& region, const String& mask,
    bool stretch, const String& spectype,
    const casacore::Quantity* const &restfreq, const String& frame,
    const String& logfile, const String& regionName
) {
    PixelValueManipulatorData::SpectralType type = PixelValueManipulatorData::spectralType(spectype);
    PixelValueManipulator<T> pvm(myimage, &region, mask);
    pvm.setLogfile(logfile);
    pvm.setRegionName(regionName);
    pvm.setStretch(stretch);
    Record x = pvm.getProfile(axis, function, unit, type, restfreq, frame);
    return x;
}

variant* image::getregion(
    const variant& region, const std::vector<int>& axes,
    const variant& mask, bool list, bool dropdeg,
    bool getmask, bool stretch
) {
    try {
        _log << _ORIGIN;
        if (_detached()) {
            return nullptr;
        }
        if (_imageF) {
            return _getregion2(
                _imageF, region, axes, mask, list,
                dropdeg, getmask, stretch
            );
        }
        else if (_imageC) {
            return _getregion2(
                _imageC, region, axes, mask, list,
                dropdeg, getmask, stretch
            );
        }
        else if (_imageD) {
            return _getregion2(
                _imageD, region, axes, mask, list,
                dropdeg, getmask, stretch
            );
        }
        else if (_imageDC) {
            return _getregion2(
                _imageDC, region, axes, mask, list,
                dropdeg, getmask, stretch
            );
        }
        else {
            ThrowCc("Logic error");
        }
    }
    catch (const AipsError& x) {
        _log << LogIO::SEVERE << "Exception Reported: " << x.getMesg()
                << LogIO::POST;
        RETHROW(x);
    }
    return nullptr;
}

template<class T> variant* image::_getregion2(
    SPIIT image, const variant& region,
    const std::vector<int>& axes, const variant& mask,
    bool list, bool dropdeg, bool getmask, bool stretch
) {
    auto Region = _getRegion(region, false);
    auto Mask = _getMask(mask);
    Vector<Int> iaxes(axes);
    // if default value change it to empty vector
    if (iaxes.size() == 1 && iaxes[0] < 0) {
        iaxes.resize();
    }
    PixelValueManipulator<T> pvm(
        image, Region.get(), Mask
    );
    pvm.setAxes(IPosition(iaxes));
    pvm.setVerbosity(
        list ? ImageTask<T>::DEAFENING : ImageTask<T>::QUIET
    );
    pvm.setDropDegen(dropdeg);
    pvm.setStretch(stretch);
    auto ret = pvm.get();
    auto pixelmask = ret.asArrayBool("mask");
    auto s_shape = pixelmask.shape().asStdVector();
    if (getmask) {
        pixelmask.shape().asVector().tovector(s_shape);
        std::vector<bool> s_pixelmask(pixelmask.begin(), pixelmask.end());
        return new ::casac::variant(s_pixelmask, s_shape);
    }
    if (_imageF || _imageD) {
        std::vector<Double> d_pixels;
        if (_imageF) {
            auto pixels = ret.asArrayFloat("values");
            d_pixels = std::vector<Double>(pixels.begin(), pixels.end());
        }
        else {
            d_pixels = ret.asArrayDouble("values").tovector();
        }
        return new ::casac::variant(d_pixels, s_shape);
    }
    else if (_imageC || _imageDC) {
        std::vector<std::complex<double> > d_pixels;
        if (_imageC) {
            auto pixels = ret.asArrayComplex("values");
            d_pixels = std::vector<std::complex<double>>(pixels.begin(), pixels.end());
        }
        else {
            d_pixels = ret.asArrayDComplex("values").tovector();
        }
        return new ::casac::variant(d_pixels, s_shape);
    }
    else {
        ThrowCc("Logic error");
    }
}

record* image::getslice(
    const std::vector<double>& x, const std::vector<double>& y,
    const std::vector<int>& axes, const std::vector<int>& coord,
    int npts, const std::string& method
) {
    try {
        _log << _ORIGIN;
        if (_detached()) {
            return nullptr;
        }
        Vector<Int> ncoord(coord);
        if (ncoord.size() == 1 && ncoord[0] == -1) {
            ncoord.resize(shape().size());
            ncoord.set(0);
        }
        unique_ptr<Record> outRec;
        if (_imageF) {
            outRec.reset(
                PixelValueManipulator<Float>::getSlice(
                    _imageF, Vector<Double>(x), Vector<Double>(y),
                    Vector<Int>(axes), ncoord, npts, method
                )
            );
        }
        else if (_imageC) {
            outRec.reset(
                PixelValueManipulator<Complex>::getSlice(
                    _imageC, Vector<Double>(x), Vector<Double>(y),
                    Vector<Int>(axes), ncoord, npts, method
                )
            );
        }
        else if (_imageD) {
            outRec.reset(
                PixelValueManipulator<Double>::getSlice(
                    _imageD, Vector<Double>(x), Vector<Double>(y),
                    Vector<Int>(axes), ncoord, npts, method
                )
            );
        }
        else if (_imageDC) {
            outRec.reset(
                PixelValueManipulator<DComplex>::getSlice(
                    _imageDC, Vector<Double>(x), Vector<Double>(y),
                    Vector<Int>(axes), ncoord, npts, method
                )
            );
        }
        else {
            ThrowCc("Logic error");
        }
        return fromRecord(*outRec);
    }
    catch (const AipsError& x) {
        _log << LogIO::SEVERE << "Exception Reported: " << x.getMesg()
            << LogIO::POST;
        RETHROW(x);
    }
    return nullptr;
}

image* image::hanning(
    const string& outfile, const variant& region,
    const variant& vmask, int axis, bool drop,
    bool overwrite, bool /* async */, bool stretch,
    const string& dmethod
) {
    LogOrigin lor(_class, __func__);
    _log << lor;
    if (_detached()) {
        throw AipsError("Unable to create image");
    }
    try {
        _notSupported(__func__);
        auto myregion = _getRegion(
            region, true
        );
        auto mask = _getMask(vmask);
        if (axis < 0) {
            const CoordinateSystem csys = _imageF
                ? _imageF->coordinates()
                : _imageC->coordinates();
            ThrowIf(
                ! csys.hasSpectralAxis(),
                "Axis not specified and image has no spectral coordinate"
            );
            axis = csys.spectralAxisNumber(false);
        }
        ImageDecimatorData::Function dFunction = ImageDecimatorData::NFUNCS;
        if (drop) {
            String mymethod = dmethod;
            mymethod.downcase();
            if (mymethod.startsWith("m")) {
                dFunction = ImageDecimatorData::MEAN;
            }
            else if (mymethod.startsWith("c")) {
                dFunction = ImageDecimatorData::COPY;
            }
            else {
                ThrowCc(
                    "Value of dmethod must be "
                    "either 'm'(ean) or 'c'(opy)"
                );
            }
        }
        vector<variant> values { outfile, region, vmask, axis, drop, overwrite, stretch, dmethod };
        if (_imageF) {
            SPCIIF image = _imageF;
            return _hanning(
                image, myregion, mask, outfile,
                overwrite, stretch, axis, drop,
                dFunction, values
            );
        }
        else {
            SPCIIC image = _imageC;
            return _hanning(
                image, myregion, mask, outfile,
                overwrite, stretch, axis, drop,
                dFunction, values
            );
        }
    }
    catch (const AipsError& x) {
        _log << LogIO::SEVERE << "Exception Reported: " << x.getMesg()
            << LogIO::POST;
        RETHROW(x);
    }
}

template <class T> image* image::_hanning(
    SPCIIT myimage, SHARED_PTR<const Record> region,
    const String& mask, const string& outfile, bool overwrite,
    bool stretch, int axis, bool drop,
    ImageDecimatorData::Function dFunction,
    const vector<variant> values
) const {
    ImageHanningSmoother<T> smoother(
        myimage, region.get(), mask, outfile, overwrite
    );
    smoother.setAxis(axis);
    smoother.setDecimate(drop);
    smoother.setStretch(stretch);
    if (drop) {
        smoother.setDecimationFunction(dFunction);
    }
    if (_doHistory) {
        vector<String> names {
            "outfile", "region", "mask", "axis",
            "drop", "overwrite", "stretch", "dmethod"
        };
        auto msgs = _newHistory("hanning", names, values);
        smoother.addHistory(_ORIGIN, msgs);
    }
    return new image(smoother.smooth());
}

vector<bool> image::haslock() {
    try {
        _log << _ORIGIN;
        if (_detached()) {
            return vector<bool>();
        }
        _notSupported(__func__);
        if (_imageF) {
            return vector<bool> {
                _imageF->hasLock(FileLocker::Read),
                _imageF->hasLock(FileLocker::Write)
            };
        }
        else {
            return vector<bool> {
                _imageC->hasLock(FileLocker::Read),
                _imageC->hasLock(FileLocker::Write)
            };
        }
    }
    catch (const AipsError& x) {
        _log << LogIO::SEVERE << "Exception Reported: " << x.getMesg()
                << LogIO::POST;
        RETHROW(x);
    }
    return vector<bool>();
}

record* image::histograms(
    const vector<int>& axes, const variant& region, const variant& mask,
    int nbins, const vector<double>& includepix, bool cumu, bool log,
    bool stretch
) {
    _log << _ORIGIN;
    if (_detached()) {
        return nullptr;
    }
    try {
        ThrowIf(! (
            _imageF || _imageD),
            "This method only supports real-valued images"
        );
        if (_imageF) {
            return _histograms(
                _imageF, axes, region, mask, nbins,
                includepix, cumu, log, stretch
<<<<<<< HEAD
            );
        }
        else if (_imageD) {
            return _histograms(
                _imageD, axes, region, mask, nbins,
                includepix, cumu, log, stretch
            );
        }
        else {
            ThrowCc("Logic error");
        }
        /*
        vector<uInt> myaxes;
        if (axes.size() != 1 || axes[0] != -1) {
            ThrowIf(
                *min_element(axes.begin(), axes.end()) < 0,
                "All axes must be nonnegative"
            );
            myaxes.insert(begin(myaxes), begin(axes), end(axes));
        }
        auto regionRec = _getRegion(region, false);
        String Mask = _getMask(mask);
        vector<Double> myIncludePix;
        if (!(includepix.size() == 1 && includepix[0] == -1)) {
            myIncludePix = includepix;
=======
            );
>>>>>>> f5554b1a
        }
        else if (_imageD) {
            return _histograms(
                _imageD, axes, region, mask, nbins,
                includepix, cumu, log, stretch
            );
        }
        else {
            ThrowCc("Logic error");
        }
<<<<<<< HEAD
        ihc.setCumulative(cumu);
        ihc.setDoLog10(log);
        ihc.setStretch(stretch);
        return fromRecord(ihc.compute());
        */
=======
>>>>>>> f5554b1a
    }
    catch (const AipsError& x) {
        _log << LogIO::SEVERE << "Exception Reported: " << x.getMesg()
            << LogIO::POST;
        RETHROW(x);
    }
    return nullptr;
}

template <class T> record* image::_histograms(
    SPIIT myImage, const vector<int>& axes, const variant& region,
    const variant& mask, int nbins, const vector<double>& includepix, bool cumu,
    bool log, bool stretch
) {
    vector<uInt> myaxes;
    if (axes.size() != 1 || axes[0] != -1) {
        ThrowIf(
            *min_element(axes.begin(), axes.end()) < 0,
            "All axes must be nonnegative"
        );
        myaxes.insert(begin(myaxes), begin(axes), end(axes));
    }
    auto regionRec = _getRegion(region, false);
    String Mask = _getMask(mask);
    vector<Double> myIncludePix;
    if (!(includepix.size() == 1 && includepix[0] == -1)) {
        myIncludePix = includepix;
    }
    ImageHistogramsCalculator<T> ihc(
        myImage, regionRec.get(), Mask
    );
    if (! myaxes.empty()) {
        ihc.setAxes(myaxes);
    }
    ihc.setNBins(nbins);
    if (! myIncludePix.empty()) {
        ihc.setIncludeRange(myIncludePix);
    }
    ihc.setCumulative(cumu);
    ihc.setDoLog10(log);
    ihc.setStretch(stretch);
    return fromRecord(ihc.compute());
}

std::vector<std::string> image::history(bool list) {
    try {
        _log << _ORIGIN;
        if (_detached()) {
            return vector<string>();
        }
        if (_imageF) {
            ImageHistory<Float> hist(_imageF);
            return fromVectorString(hist.get(list));
        }
        else if (_imageC) {
            ImageHistory<Complex> hist(_imageC);
            return fromVectorString(hist.get(list));
        }
        else if (_imageD) {
            ImageHistory<Double> hist(_imageD);
            return fromVectorString(hist.get(list));
        }
        else if (_imageDC) {
            ImageHistory<DComplex> hist(_imageDC);
            return fromVectorString(hist.get(list));
        }
        else {
            ThrowCc("Logic error");
        }
    } catch (const AipsError& x) {
        _log << LogIO::SEVERE << "Exception Reported: " << x.getMesg()
            << LogIO::POST;
        RETHROW(x);
    }
    return vector<string>();
}

image* image::imagecalc(
    const string& outfile, const string& pixels,
    bool overwrite, const string& imagemd
) {
    try {
        ThrowIf(
            pixels.empty(),
            "You must provide an expression using the pixels parameter"
        );
        DataType type = ImageExprParse::command(pixels).dataType();
        if (type == TpFloat || type == TpInt) {
            return new image(
                _imagecalc<Float>(outfile, pixels, overwrite, imagemd)
            );
        }
        else if (type == TpComplex) {
            return new image(
                _imagecalc<Complex>(outfile, pixels, overwrite, imagemd)
            );
        }
        else if (type == TpDouble) {
            return new image(
                _imagecalc<Double>(outfile, pixels, overwrite, imagemd)
            );
        }
        else if (type == TpDComplex) {
            return new image(
                _imagecalc<DComplex>(outfile, pixels, overwrite, imagemd)
            );
        }
        else {
            ThrowCc("Unsupported data type for resulting image");
        }
    }
    catch (const AipsError& x) {
        _log << LogIO::SEVERE << "Exception Reported: " << x.getMesg()
            << LogIO::POST;
        RETHROW(x);
    }
    return nullptr;
}

template<class T> SPIIT image::_imagecalc(
    const string& outfile, const string& pixels,
    bool overwrite, const string& imagemd
) {
    ImageExprCalculator<T> calculator(pixels, outfile, overwrite);
    calculator.setCopyMetaDataFromImage(imagemd);
    auto out = calculator.compute();
    if (_doHistory) {
        vector<String> names {"outfile", "pixels", "overwrite", "imagemd"};
        vector<variant> values {outfile, pixels, overwrite, imagemd};
        _addHistory(out, "imagecalc", names, values);
    }
    return out;
}

image* image::imageconcat(
    const string& outfile, const variant& infiles, int axis,
    bool relax, bool tempclose, bool overwrite, bool reorder
) {
    try {
        Vector<String> inFiles;
        if (infiles.type() == variant::BOOLVEC) {
            inFiles.resize(0); // unset
        }
        else if (infiles.type() == variant::STRING) {
            sepCommaEmptyToVectorStrings(inFiles, infiles.toString());
        }
        else if (infiles.type() == variant::STRINGVEC) {
            inFiles = toVectorString(infiles.toStringVec());
        }
        else {
            ThrowCc("Unrecognized infiles datatype");
        }
        auto imageNames = Directory::shellExpand(inFiles, false).tovector();
        ThrowIf(
            imageNames.size() < 2,
            "You must provide at least two images to concatentate"
        );
        auto first = imageNames[0];
        imageNames.erase(imageNames.begin());
        SHARED_PTR<LatticeBase> latt(ImageOpener::openImage(first));
        ThrowIf (! latt, "Unable to open image " + first);
        auto dataType = latt->dataType();
        if (dataType == TpFloat) {
            return new image(
                _concat<Float>(
                    latt, outfile, infiles, axis, relax, tempclose,
                    overwrite, reorder, imageNames
                )
            );
        }
        else if (dataType == TpComplex) {
            return new image(
                _concat<Complex>(
                    latt, outfile, infiles, axis, relax, tempclose,
                    overwrite, reorder, imageNames
                )
            );
        }
        else if (dataType == TpDouble) {
            return new image(
                _concat<Double>(
                    latt, outfile, infiles, axis, relax, tempclose,
                    overwrite, reorder, imageNames
                )
            );
        }
        else if (dataType == TpDComplex) {
            return new image(
                _concat<DComplex>(
                    latt, outfile, infiles, axis, relax, tempclose,
                    overwrite, reorder, imageNames
                )
            );
        }
        else {
            ostringstream x;
            x << dataType;
            ThrowCc("Unsupported data type " + x.str());
        }
    }
    catch (const AipsError& x) {
        _log << LogIO::SEVERE << "Exception Reported: " << x.getMesg()
            << LogIO::POST;
        RETHROW(x);
    }
    return nullptr;
}

template<class T> SPIIT image::_concat(
    SHARED_PTR<LatticeBase> latt, const string& outfile,
    const variant& infiles, int axis, bool relax, bool tempclose,
    bool overwrite, bool reorder, const vector<String>& imageNames
) {
    SPIIT im = DYNAMIC_POINTER_CAST<ImageInterface<T>>(latt);
    ThrowIf(! im, "dynamic cast failed");
    ImageConcatenator<T> concat(im, outfile, overwrite);
    concat.setAxis(axis);
    concat.setRelax(relax);
    concat.setReorder(reorder);
    concat.setTempClose(tempclose);
    if (_doHistory) {
        vector<String> names {
            "outfile", "infiles", "axis", "relax", "tempclose",
            "overwrite", "reorder"
        };
        vector<variant> values {
            outfile, infiles, axis,  relax, tempclose, overwrite, reorder
        };
        concat.addHistory(_ORIGIN, "ia.imageconcat", names, values);
    }
    return concat.concatenate(imageNames);
}

bool image::insert(
    const std::string& infile, const variant& region,
    const std::vector<double>& locate, bool verbose
) {
    try {
        _log << _ORIGIN;
        if (_detached()) {
            return false;
        }
        _notSupported(__func__);
        Vector<Double> locatePixel(locate);
        if (locatePixel.size() == 1 && locatePixel[0] < 0) {
            locatePixel.resize(0);
        }
        auto Region = _getRegion(region, false);
        SPCIIF imageF;
        SPCIIC imageC;
        std::tie(imageF, imageC, std::ignore, std::ignore)
            = ImageFactory::fromFile(infile);
        ThrowIf(! (imageF || imageC), "Unsupported image data type");
        if (imageF && _imageF) {
            PixelValueManipulator<Float>::insert(
                *_imageF, *imageF, *Region,
                locatePixel, verbose
            );
        }
        else if (imageC && _imageC){
            PixelValueManipulator<Complex>::insert(
                *_imageC, *imageC, *Region,
                locatePixel, verbose
            );
        }
        else {
            ThrowCc("Attached image pixel data type differs from that of " + infile);
        }
        vector<String> names = {
           "infile", "region", "locate", "verbose"
        };
        vector<variant> values = {
            infile, region, locate, verbose
        };
        _addHistory(__func__, names, values);
        _statsF.reset();
        _statsD.reset();
        return true;
    }
    catch (const AipsError& x) {
        _log << LogIO::SEVERE << "Exception Reported: " << x.getMesg()
            << LogIO::POST;
        RETHROW(x);
    }
    return false;
}

bool image::isopen() {
    try {
        _log << _ORIGIN;
        return _imageF || _imageC || _imageD || _imageDC;
    }
    catch (const AipsError& x) {
        _log << LogIO::SEVERE << "Exception Reported: " << x.getMesg()
            << LogIO::POST;
        RETHROW(x);
    }
    return false;
}

bool image::ispersistent() {
    try {
        _log << LogOrigin("image", "ispersistent");
        if (_detached()) {
            return false;
        }
        _notSupported(__func__);
        if (_imageF) {
            return _imageF->isPersistent();
        }
        else {
            return _imageC->isPersistent();
        }
    }
    catch (const AipsError& x) {
        _log << LogIO::SEVERE << "Exception Reported: " << x.getMesg()
                << LogIO::POST;
        RETHROW(x);
    }
    return false;
}

bool image::lock(bool writelock, int nattempts) {
    try {
        _log << LogOrigin("image", __func__);
        if (_detached()) {
            return false;
        }
        _notSupported(__func__);
        FileLocker::LockType locker = FileLocker::Read;
        if (writelock) {
            locker = FileLocker::Write;
        }
        uInt n = max(0, nattempts);
        if (_imageF) {
            return _imageF->lock(locker, n);
        }
        else {
            return _imageC->lock(locker, n);
        }
    }
    catch (const AipsError& x) {
        _log << LogIO::SEVERE << "Exception Reported: " << x.getMesg()
                << LogIO::POST;
        RETHROW(x);
    }
    return false;
}

bool image::makecomplex(
    const std::string& outfile, const std::string& imagFile,
    const variant& region, bool overwrite
) {
    try {
        _log << _ORIGIN;
        if (_detached()) {
            return false;
        }
        ThrowIf(
            ! (_imageF || _imageD), "The attached image must be float valued"
        );
        SHARED_PTR<Record> Region(_getRegion(region, false));
        auto imagePtrs = ImageFactory::fromFile(imagFile);
        auto imageF = std::get<0>(imagePtrs);
        auto imageD = std::get<2>(imagePtrs);
        ThrowIf(
            ! (imageF || imageD),
            imagFile + " does not have supported real valued pixels"
        );
        ThrowIf(
            (_imageF && imageD) || (_imageD && imageF),
            "Real and imaginary images do not have the same precision"
        );
        SPIIC cImage;
        SPIIDC dcImage;
        if (_imageF) {
            cImage = ImageFactory::makeComplex<Float>(
                _imageF, imageF, outfile, *Region, overwrite
            );
        }
        else if (_imageD) {
            dcImage = ImageFactory::makeComplex<Double>(
                _imageD, imageD, outfile, *Region, overwrite
            );
        }
        else {
            ThrowCc("Logic error");
        }
        vector<String> names = {
            "outfile", "imag", "region", "overwrite"
        };
        vector<variant> values = {
            outfile, imagFile, region, overwrite
        };
        if (cImage) {
            _addHistory(cImage, __func__, names, values);
        }
        else if (dcImage) {
            _addHistory(dcImage, __func__, names, values);
        }
        else {
            ThrowCc("Logic Error");
        }
        return true;
    }
    catch (const AipsError& x) {
        _log << LogIO::SEVERE << "Exception Reported: " << x.getMesg()
                << LogIO::POST;
        RETHROW(x);
    }
    return false;
}

image* image::deviation(
    const std::string& outfile, const variant& region,
    const string& mask, bool overwrite, bool stretch,
    const vector<int>& grid, const variant& anchor,
    const variant& xlength, const variant& ylength,
    const string& interp, const string& stattype,
    const string& statalg, double zscore, int maxiter
) {
    _log << _ORIGIN;
    try {
        if (_detached()) {
            return nullptr;
        }
        ThrowIf(
            ! _imageF,
            "This method only supports Float valued images"
        );
        ThrowIf(
            grid.size() != 2,
            "grid must have exactly two positive integer values"
        );
        auto useRef = False;
        switch (anchor.type()) {
        case variant::INTVEC:
            ThrowIf(
                anchor.toIntVec().size() != 2,
                "anchor must have exactly two integer values"
            );
            useRef = False;
            break;
        case variant::STRING:
            ThrowIf(
                anchor.toString() != "ref",
                "Unsupported value for anchor: " + anchor.toString()
            );
            useRef = True;
            break;
        case variant::BOOLVEC:
            // because the interface always passes in a boolvec by default for a variant,
            // even if specified differently in the XML
            useRef = True;
            break;
        default:
            ThrowCc("Unsupported type for anchor");
        }
        ThrowIf(
            grid[0] <= 0 || grid[1] <= 0,
            "Both grid value(s) must be positive"
        );
        String mystatalg = statalg;
        auto myreg = _getRegion(region, False);
        auto  myxlen = xlength.type() == variant::INT
            ? casacore::String::toString(xlength.toInt()) + "pix"
            : xlength.toString();
        auto ytype = ylength.type();
        auto myylen = ytype == variant::BOOLVEC
            ? "" : ytype == variant::INT
            ? casacore::String::toString(ylength.toInt()) + "pix"
            : ylength.toString();
        String err;
        QuantumHolder qh;
        casacore::Quantity qxl, qyl;
        ThrowIf(
            ! qh.fromString(err, myxlen),
            "xlength is not a valid quantity: " + err
        );
        qxl = qh.asQuantity();
        if (myylen.empty()) {
            // circle, so we need the radius, not the diameter
            auto z = qh.asQuantity();
            qxl = z/2;
        }
        else {
            ThrowIf(
                ! qh.fromString(err, myylen),
                "ylength is not a valid quantity: " + err
            );
            qyl = qh.asQuantity();
        }
        String myinterp = interp;
        myinterp.downcase();
        Interpolate2D::Method interpAlg;
        if (myinterp.startsWith("c")) {
            interpAlg = Interpolate2D::CUBIC;
        }
        else if (myinterp.startsWith("la")) {
            interpAlg = Interpolate2D::LANCZOS;
        }
        else if (myinterp.startsWith("li")) {
            interpAlg = Interpolate2D::LINEAR;
        }
        else if (myinterp.startsWith("n")) {
            interpAlg = Interpolate2D::NEAREST;
        }
        else {
            ThrowCc("Interpolation algorithm " + interp + " is not supported.");
        }
        StatImageCreator sic(_imageF, myreg.get(), mask, outfile, overwrite);
        mystatalg.downcase();
        if (mystatalg.startsWith("cl")) {
            sic.configureClassical(ImageStatsData::AUTO);
        }
        else if (mystatalg.startsWith("ch")) {
            sic.configureChauvenet(zscore, maxiter);
        }
        else {
            ThrowCc("Unsupported stats algorithm " + statalg);
        }
        if (useRef) {
            sic.useReferencePixelAsAnchor();
        }
        else {
            auto myan = anchor.toIntVec();
            sic.setAnchorPosition(myan[0], myan[1]);
        }
        sic.setGridSpacing(grid[0], grid[1]);
        sic.setStretch(stretch);
        sic.setStatType(stattype);
        if (myylen.empty()) {
            sic.setRadius(qxl);
        }
        else {
            sic.setRectangle(qxl, qyl);
        }
        sic.setInterpAlgorithm(interpAlg);
        vector<String> names {
            "outfile", "region", "mask", "overwrite", "stretch",
            "grid", "anchor", "xlength", "ylength", "interp",
            "stattype", "statalg", "zscore", "maxiter"
        };
        vector<variant> values {
            outfile, region, mask, overwrite, stretch,
            grid, anchor, xlength, ylength, interp,
            stattype, statalg, zscore, maxiter
        };
        if (_doHistory) {
            auto msgs = _newHistory(__func__,names, values);
            sic.addHistory(_ORIGIN, msgs);
        }
        return new image(sic.compute());
    }
    catch (const AipsError& x) {
        _log << LogIO::SEVERE << "Exception Reported: " << x.getMesg()
             << LogIO::POST;
        RETHROW(x);
    }
    return nullptr;
}

bool image::maketestimage(
    const string& outfile, bool overwrite
) {
    try {
        _reset();
        _log << _ORIGIN;
        _imageF = ImageFactory::testImage(
            outfile, overwrite
        );
        vector<String> names = {
            "outfile", "overwrite"
        };
        vector<variant> values { outfile, overwrite };
        _addHistory(__func__, names, values);
        return true;
    }
    catch (const AipsError& x) {
        _log << LogIO::SEVERE << "Exception Reported: " << x.getMesg()
            << LogIO::POST;
        RETHROW(x);
    }
    return false;
}

vector<string> image::maskhandler(
    const string& op, const vector<string>& name
) {
    try {
        _log << _ORIGIN;
        if (_detached()) {
            return vector<string>(0);
        }
        String oper = op;
        oper.upcase();
        vector<string> res;
        if (_imageF) {
            res = _handleMask(_imageF, oper, name);
        }
        else if (_imageC) {
            res = _handleMask(_imageC, oper, name);
        }
        else if (_imageD) {
            res = _handleMask(_imageD, oper, name);
        }
        else if (_imageDC) {
            res = _handleMask(_imageDC, oper, name);
        }
        else {
            ThrowCc("Logic error");
        }
        if (res.empty()) {
            res = vector<string>(1, "T");
        }
        if (
            oper.startsWith("SET") || oper.startsWith("DEL")
            || oper.startsWith("REN") || oper.startsWith("COPY")
        ) {
            vector<String> names {"op", "name"};
            vector<variant> values {op, name};
            _addHistory(__func__, names, values);
            _statsF.reset();
            _statsD.reset();
        }
        return res;
    }
    catch (const AipsError& x) {
        _log << LogIO::SEVERE << "Exception Reported: " << x.getMesg()
            << LogIO::POST;
        RETHROW(x);
    }
    return vector<string>();
}

template<class T> vector<string>  image::_handleMask(
    SPIIT myimage, const String& oper,
    const vector<string>& name
) {
    ImageMaskHandler<T> imh(myimage);
    if (oper.startsWith("SET")) {
        auto myname = name.empty() ? "" : name[0];
        imh.set(myname);
        return vector<string>();
    }
    else if (oper.startsWith("DEF")) {
        return vector<string>(1, imh.defaultMask());
    }
    else if (oper.startsWith("DEL")) {
        imh.deleteMasks(std::set<casacore::String>(name.begin(), name.end()));
        return vector<string>();
    }
    else if (oper.startsWith("REN")) {
        ThrowIf(
            name.size() != 2,
            "name must be an array of size exactly two. "
            + String::toString(name.size()) + " values were "
            "given"
        );
        imh.rename(name[0], name[1]);
        return vector<string>();
    }
    else if (oper.startsWith("GET")) {
        return fromVectorString(imh.get());
    }
    else if (oper.startsWith("COP")) {
        imh.copy(name[0], name[1]);
        return vector<string>();
    }
    else {
        ThrowCc("Unknown operation " + oper);
    }
}

record* image::maxfit(
    const variant& region, bool doPoint,
    int width, bool absFind, bool list
) {
    try {
        _log << _ORIGIN;
        if (_detached()) {
            return nullptr;
        }
        ThrowIf(
            ! _imageF,
            "This method only supports float-valued images"
        );
        auto Region = _getRegion(region, false);
        ImageMaxFitter<Float> imf(_imageF, Region.get());
        return fromRecord(imf.fit(doPoint, width, absFind, list));
    }
    catch (const AipsError& x) {
        _log << LogIO::SEVERE << "Exception Reported: " << x.getMesg()
                << LogIO::POST;
        RETHROW(x);
    }
    return nullptr;
}

record* image::miscinfo() {
    try {
        _log << LogOrigin("image", "miscinfo");
        if (_detached()) {
            return nullptr;
        }
        _notSupported(__func__);
        if (_imageF) {
            return fromRecord(_imageF->miscInfo());
        }
        else {
            return fromRecord(_imageC->miscInfo());
        }
    }
    catch (const AipsError& x) {
        _log << LogIO::SEVERE << "Exception Reported: " << x.getMesg()
                << LogIO::POST;
        RETHROW(x);
    }
    return nullptr;
}

bool image::modify(
    const record& model, const variant& region,
    const variant& vmask, bool subtract, bool list,
    bool stretch
) {
    _log << _ORIGIN;
    if (_detached()) {
        return false;
    }
    try {
        ThrowIf(
            ! _imageF,
            "This method only supports float valued images"
        );
        String error;
        std::unique_ptr<Record> mymodel(toRecord(model));
        ComponentList cl;
        ThrowIf(
            ! cl.fromRecord(error, *mymodel),
            "model is an invalid componentlist record"
        );
        SHARED_PTR<Record> Region = _getRegion(region, false);
        String mask = _getMask(vmask);
        ComponentImager ci(
            _imageF, Region.get(), mask
        );
        ci.setComponentList(cl);
        ci.setSubtract(subtract);
        ci.setStretch(stretch);
        ci.modify(list);
        _statsF.reset();
        _statsD.reset();
        vector<String> names {
            "model", "region", "mask",
            "subtract", "list", "stretch"
        };
        vector<variant> values {
            model, region, vmask,
            subtract, list, stretch
        };
        _addHistory(__func__, names, values);
        return true;
    }
    catch (const AipsError& x) {
        _log << LogIO::SEVERE << "Exception Reported: " << x.getMesg()
                << LogIO::POST;
        RETHROW(x);
    }
    return false;
}

image* image::moments(
    const vector<int>& moments, int axis,
    const variant& region, const variant& vmask,
    const vector<string>& in_method,
    const vector<int>& smoothaxes,
    const variant& smoothtypes,
    const vector<double>& smoothwidths,
    const vector<double>& d_includepix,
    const vector<double>& d_excludepix, double peaksnr,
    double stddev, const string& velocityType,
    const string& out, const string& smoothout,
    bool overwrite, bool removeAxis,
    bool stretch, bool /* async */
) {
    try {
        _log << _ORIGIN;
        if (_detached()) {
            return nullptr;
        }
        _notSupported(__func__);
        UnitMap::putUser("pix", UnitVal(1.0), "pixel units");
        Vector<Int> whichmoments(moments);
        SHARED_PTR<Record> Region(_getRegion(region, false));
        auto mask = _getMask(vmask);
        Vector<String> kernels;
        if (smoothtypes.type() == ::casac::variant::BOOLVEC) {
            kernels.resize(0); // unset
        }
        else if (smoothtypes.type() == ::casac::variant::STRING) {
            sepCommaEmptyToVectorStrings(kernels, smoothtypes.toString());
        }
        else if (smoothtypes.type() == ::casac::variant::STRINGVEC) {
            kernels = toVectorString(smoothtypes.toStringVec());
        }
        else {
            _log << LogIO::WARN << "Unrecognized smoothtypes datatype"
                << LogIO::POST;
        }
        int num = kernels.size();
        vector<casacore::Quantity> kernelwidths(num);
        Unit u("pix");
        for (int i = 0; i < num; ++i) {
            kernelwidths[i] = casacore::Quantity(smoothwidths[i], u);
        }
        std::vector<Double> includepix;
        num = d_includepix.size();
        if (!(num == 1 && d_includepix[0] == -1)) {
            includepix = d_includepix;;
        }
        std::vector<Double> excludepix;
        num = d_excludepix.size();
        if (!(num == 1 && d_excludepix[0] == -1)) {
            excludepix = d_excludepix;
        }
        ThrowIf(
            ! includepix.empty() && ! excludepix.empty(),
            "Only one of includepix or excludepix may be specified, not both"
        );
        ImageMomentsTask<Float> momentsTask(
            _imageF, Region.get(), mask,
            smoothout, overwrite
        );
        momentsTask.setMoments(whichmoments);
        momentsTask.setAxis(axis);
        auto methods = toVectorString(in_method).tovector();
        momentsTask.setMethods(methods);
        if (
            ! smoothaxes.empty()
            && ! (smoothaxes.size() == 1 && smoothaxes[0] == -1)
        ) {
            ThrowIf (
                *std::min_element(smoothaxes.begin(), smoothaxes.end()) < 0,
                "All smoothaxes must be nonnegative"
            );
            std::vector<uInt> sa;
            for (const auto s : smoothaxes) {
                sa.push_back(s);
            }
            momentsTask.setSmoothAxes(sa);
        }
        if (! kernels.empty()) {
            momentsTask.setKernels(kernels.tovector());
        }
        if (! kernelwidths.empty()) {
            momentsTask.setKernelWidths(kernelwidths);
        }
        if (! includepix.empty() || ! excludepix.empty()) {
            auto vrange = ! includepix.empty() ? includepix : excludepix;
            std::vector<Float> range;
            for (const auto v : vrange) {
                range.push_back(v);
            }
            auto isInclude = ! includepix.empty();
            momentsTask.setIncludeExcludeRange(range, isInclude);
        }
        momentsTask.setSNR(peaksnr);
        momentsTask.setStdDev(stddev);
        momentsTask.setVelocityType(velocityType);
        momentsTask.setMomentImageName(out);
        momentsTask.setRemoveAxis(removeAxis);
        momentsTask.setStretch(stretch);
        vector<String> names {
            "moments", "axis", "region", "mask",
            "method", "smoothaxes",
            "smoothtypes", "smoothwidths",
            "includepix", "excludepix",
            "peaksnr", "stddev", "doppler",
            "outfile", "smoothout", "overwrite",
            "drop", "stretch"
        };
        vector<variant> values {
            moments, axis, region, vmask,
            in_method, smoothaxes,
            smoothtypes, smoothwidths,
            d_includepix, d_excludepix,
            peaksnr, stddev, velocityType,
            out, smoothout, overwrite,
            removeAxis, stretch
        };
        if (_doHistory) {
            auto msgs = _newHistory(__func__,names, values);
            momentsTask.addHistory(_ORIGIN, msgs);
        }
        return new image(momentsTask.makeMoments());
    }
    catch (const AipsError& x) {
        _log << LogIO::SEVERE << "Exception Reported: " << x.getMesg()
                        << LogIO::POST;
        RETHROW(x);
    }
    return nullptr;
}

string image::name(bool strippath) {
    try {
        _log << _ORIGIN;
        if (_detached()) {
            return "none";
        }
        _notSupported(__func__);
        return _name(strippath);
    }
    catch (const AipsError& x) {
        _log << LogIO::SEVERE << "Exception Reported: " << x.getMesg()
                << LogIO::POST;
        RETHROW(x);
    }
    return "";
}

String image::_name(bool strippath) const {
    if (_imageF) {
        return _imageF->name(strippath);
    }
    else if (_imageC) {
        return _imageC->name(strippath);
    }
    else if (_imageD) {
        return _imageD->name(strippath);
    }
    else if (_imageDC) {
        return _imageDC->name(strippath);
    }
    else {
        ThrowCc("Logic error");
    }
}

image* image::newimage(const string& fileName) {
    try {
        _log << _ORIGIN;
        auto *rstat = newimagefromfile(fileName);
        ThrowIf(! rstat, "Unable to create image");
        return rstat;
    }
    catch (const AipsError& x) {
        _log << LogIO::SEVERE << "Exception Reported: " << x.getMesg()
            << LogIO::POST;
        RETHROW(x);
    }
    return nullptr;
}

image* image::newimagefromarray(
    const string& outfile, const variant& pixels,
    const record& csys, bool linear,
    bool overwrite, bool log, const string& type
) {
    try {
        auto mytuple = _fromarray(
            outfile, pixels, csys,
            linear, overwrite, log, type
        );
        auto* res = new image(mytuple);
        vector<String> names = {
            "outfile", "pixels", "csys",
            "linear", "overwrite", "log"
        };
        variant k("[...]");
        const auto* mpixels = pixels.size() <= 100 ? &pixels : &k;
        vector<variant> values = {
            outfile, *mpixels, csys,
            linear, overwrite, log
        };
        if (_doHistory) {
            res->_addHistory(__func__, names, values);
        }
        return res;
    }
    catch (const AipsError& x) {
        _log << LogIO::SEVERE << "Exception Reported: " << x.getMesg()
            << LogIO::POST;
        RETHROW(x);
    }
    return nullptr;
}

image* image::newimagefromfile(const string& fileName) {
    try {
        _log << _ORIGIN;
        // not adding history because all this method does is open
        // the image, it doesn't change it
        return new image(ImageFactory::fromFile(fileName));
    }
    catch (const AipsError& x) {
        _log << LogIO::SEVERE << "Exception Reported: " << x.getMesg()
            << LogIO::POST;
        RETHROW(x);
    }
    return nullptr;
}

image* image::newimagefromimage(
    const string& infile, const string& outfile,
    const variant& region, const variant& vmask,
    bool dropdeg, bool overwrite
) {
    try {
        _log << _ORIGIN;
        auto mask = this->_getMask(vmask);
        auto regionPtr = _getRegion(region, false, infile);
        auto ret = ImageFactory::fromImage(
            outfile, infile, *regionPtr, mask,
            dropdeg, overwrite
        );
        vector<String> names = {
            "infile", "outfile", "region",
            "vmask", "dropdeg", "overwrite"
        };
        vector<variant> values = {
            infile, outfile, region,
            vmask, dropdeg, overwrite
        };
        auto f = std::get<0>(ret);
        auto c = std::get<1>(ret);
        auto d = std::get<2>(ret);
        auto dc = std::get<3>(ret);
        if (f) {
            _addHistory(f, __func__, names, values);
        }
        else if (c) {
            _addHistory(c, __func__, names, values);
        }
        else if (d) {
            _addHistory(d, __func__, names, values);
        }
        else if (dc) {
            _addHistory(dc, __func__, names, values);
        }
        return new image(ret);
        ThrowCc("Error creating image");
    }
    catch (const AipsError& x) {
        _log << LogIO::SEVERE << "Exception Reported: " << x.getMesg()
            << LogIO::POST;
        RETHROW(x);
    }
    return nullptr;
}

image* image::newimagefromshape(
    const string& outfile, const vector<int>& shape, const record& csys,
    bool linear, bool overwrite, bool log, const string& type
) {
    try {
        _log << _ORIGIN;
        unique_ptr<image> ret(new image());
        ret->dohistory(False);
        ThrowIf(
            ! ret->fromshape(
                outfile, shape, csys, linear, overwrite, log, type
            ), "Failed to create image from shape"
        );
        vector<String> names {
            "outfile", "shape", "csys", "linear",
            "overwrite", "log", "type"
        };
        vector<variant> values {
            outfile, shape, csys, linear,
            overwrite, log, type
        };
        ret->dohistory(True);
        if (_doHistory) {
            ret->_addHistory(__func__, names, values);
        }
        return ret.release();
    }
    catch (const AipsError& x) {
        _log << LogIO::SEVERE << "Exception Reported: " << x.getMesg()
            << LogIO::POST;
        RETHROW(x);
    }
    return nullptr;
}

bool image::open(const std::string& infile, bool cache) {
    try {
        _log << _ORIGIN;
        if (_imageF || _imageC || _imageD || _imageDC) {
            _log << LogIO::WARN << "Another image is already open, closing first"
                << LogIO::POST;
        }
        _reset();
        std::tie(_imageF, _imageC, _imageD, _imageDC)
            = ImageFactory::fromFile(infile, cache);
        return true;
    }
    catch (const AipsError& x) {
        _log << LogIO::SEVERE << "Exception Reported: " << x.getMesg()
                << LogIO::POST;
        RETHROW(x);
    }
    return false;
}

image* image::pad(
    const string& outfile, int npixels, double value, bool padmask,
    bool overwrite, const variant& region, const string& box,
    const string& chans, const string& stokes, const string& mask,
    bool  stretch, bool wantreturn
) {
    try {
        _log << _ORIGIN;
        if (_detached()) {
            return nullptr;
        }
        ThrowIf(
            ! _imageF,
            "This method only supports Float valued images"
        );
        if (npixels <= 0) {
            _log << "Value of npixels must be greater than zero" << LogIO::EXCEPTION;
        }
        auto regionPtr = _getRegion(region, true);
        ImagePadder padder(
            _imageF, regionPtr.get(), box,
            chans, stokes, mask, outfile, overwrite
        );
        padder.setStretch(stretch);
        padder.setPaddingPixels(npixels, value, padmask);
        vector<String> names {
            "outfile", "npixels", "value", "padmask",
            "overwrite", "region", "box", "chans",
            "stokes", "mask", "stretch", "wantreturn"
        };
        vector<variant> values {
            outfile, npixels, value, padmask,
            overwrite, region, box, chans,
            stokes, mask, stretch, wantreturn
        };
        if (_doHistory) {
            auto msgs = this->_newHistory(__func__, names, values);
            padder.addHistory(_ORIGIN, msgs);
        }
        auto out = padder.pad(wantreturn);
        if (wantreturn) {
            return new image(out);
        }
        return nullptr;
    }
    catch (const AipsError& x) {
        _log << LogIO::SEVERE << "Exception Reported: " << x.getMesg()
            << LogIO::POST;
        RETHROW(x);
    }
    return nullptr;
}

image* image::pbcor(
    const variant& pbimage, const string& outfile, bool overwrite,
    const string& box, const variant& region, const string& chans,
    const string& stokes, const string& mask, const string& mode, float cutoff,
    bool stretch
) {
    if (_detached()) {
        ThrowCc("Unable to create image");
    }
    try {
        _log << _ORIGIN;
        ThrowIf(
            ! _imageF,
            "This method only supports Float valued images"
        );
        Array<Float> pbPixels;
        SPCIIF pb_ptr;
        if (pbimage.type() == variant::DOUBLEVEC) {
            Vector<Int> shape = pbimage.arrayshape();
            pbPixels.resize(IPosition(shape));
            Vector<Double> localpix(pbimage.getDoubleVec());
            casacore::convertArray(pbPixels, localpix.reform(IPosition(shape)));
        }
        else if (pbimage.type() == variant::STRING) {
            ImageInterface<Float>* pb;
            ImageUtilities::openImage(pb, pbimage.getString());
            ThrowIf(
                ! pb, "Unable to open primary beam image " + pbimage.getString()
            );
            pb_ptr.reset(pb);
        }
        else {
            ThrowCc(
                "Unsupported type " + pbimage.typeString() + " for pbimage"
            );
        }
        auto myRegion = _getRegion(region, true);
        String modecopy = mode;
        modecopy.downcase();
        modecopy.trim();
        if (! modecopy.startsWith("d") && ! modecopy.startsWith("m")) {
            throw AipsError("Unknown mode " + mode);
        }
        ImagePrimaryBeamCorrector::Mode myMode = modecopy.startsWith("d")
            ? ImagePrimaryBeamCorrector::DIVIDE
            : ImagePrimaryBeamCorrector::MULTIPLY;
        Bool useCutoff = cutoff >= 0.0;
        SPCIIF shImage = _imageF;
        std::unique_ptr<ImagePrimaryBeamCorrector> pbcor(
            (!pb_ptr)
            ? new ImagePrimaryBeamCorrector(
                shImage, pbPixels, myRegion.get(), "", box, chans, stokes, mask,
                outfile, overwrite, cutoff, useCutoff, myMode
            )
            : new ImagePrimaryBeamCorrector(
                shImage, pb_ptr, myRegion.get(), "", box, chans, stokes, mask,
                outfile, overwrite, cutoff, useCutoff, myMode
            )
        );
        pbcor->setStretch(stretch);
        if (_doHistory) {
            vector<String> names = {
                "pbimage", "outfile", "overwrite", "box",
                "region", "chans", "stokes", "mask", "mode",
                "cutoff", "stretch"
            };
            vector<variant> values = {
                pbimage.type() == variant::DOUBLEVEC && pbimage.size() > 100
                    ? "(...)" : pbimage,
                    outfile, overwrite, box, region, chans,
                    stokes, mask, mode, cutoff, stretch
            };
            auto msgs = _newHistory(__func__, names, values);
            pbcor->addHistory(_ORIGIN, msgs);
        }
        return new image(pbcor->correct(true));
    }
    catch (const AipsError& x) {
        _log << LogIO::SEVERE << "Exception Reported: " << x.getMesg()
            << LogIO::POST;
        RETHROW(x);
    }
    return nullptr;
}

std::string image::pixeltype() {
    try {
        _log << _ORIGIN;
        if (_detached()) {
            return "";
        }
        if (_imageF) {
            return "float";
        }
        else if (_imageC) {
            return "complex";
        }
        else if (_imageD) {
            return "double";
        }
        else if (_imageDC) {
            return "dcomplex";
        }
        else {
            ThrowCc("Logic error");
        }
    }
    catch (const AipsError& x) {
        _log << LogIO::SEVERE << "Exception Reported: " << x.getMesg()
             << LogIO::POST;
        RETHROW(x);
    }
    return "";
}

record* image::pixelvalue(const vector<int>& pixel) {
    try {
        _log << _ORIGIN;
        if (_detached()) {
            return nullptr;
        }
        _notSupported(__func__);
        if(_imageF) {
            PixelValueManipulator<Float> pvm(
                _imageF, nullptr, "", false
            );
            return fromRecord(pvm.pixelValue(Vector<Int> (pixel)));
        }
        else {
            PixelValueManipulator<Complex> pvm(
                _imageC, nullptr, "", false
            );
            return fromRecord(pvm.pixelValue(Vector<Int> (pixel)));
        }
    }
    catch (const AipsError& x) {
        _log << LogIO::SEVERE << "Exception Reported: " << x.getMesg()
                << LogIO::POST;
        RETHROW(x);
    }
    return nullptr;
}

bool image::putchunk(
    const variant& pixels,
    const vector<int>& blc, const vector<int>& inc,
    bool list, bool locking, bool replicate
) {
    try {
        _log << _ORIGIN;
        if (_detached()) {
            return false;
        }
        if (_imageF) {
            _putchunk(
                _imageF, pixels, blc, inc, list, locking, replicate
            );
        }
        else if(_imageD) {
            _putchunk(
                _imageD, pixels, blc, inc, list, locking, replicate
            );
        }
        else {
            if (
                pixels.type() == variant::COMPLEXVEC
            ) {
                Vector<DComplex> pixelVector(pixels.getComplexVec());
                auto shape = pixels.arrayshape();
                auto reshapedArray = pixelVector.reform(IPosition(shape));
                if (_imageC) {
                    Array<Complex> pixelsArray;
                    pixelsArray.resize(IPosition(shape));
                    // Vector<DComplex> localpix(pixelVector);
                    casacore::convertArray(pixelsArray, reshapedArray);
                    PixelValueManipulator<Complex>::put(
                        _imageC, pixelsArray, Vector<Int>(blc),
                        Vector<Int>(inc), list, locking,
                        replicate
                    );
                }
                else if (_imageDC) {
                    PixelValueManipulator<DComplex>::put(
                        _imageDC, reshapedArray, Vector<Int>(blc),
                        Vector<Int>(inc), list, locking,
                        replicate
                    );
                }
            }
            else if (_imageC) {
                _putchunk(
                    _imageC, pixels, blc, inc,
                    list, locking, replicate
                );
            }
            else if (_imageDC) {
                _putchunk(
                    _imageDC, pixels, blc, inc,
                    list, locking, replicate
                );
            }
        }
        vector<String> names {
            "pixels", "blc", "inc",
            "list", "locking", "replicate"
        };
        vector<variant> values {
            pixels.size() > 100 ? "[...]" : pixels, blc, inc,
            list, locking, replicate
        };
        _addHistory(__func__, names, values);
        return true;
    }
    catch (const AipsError& x) {
        _log << LogIO::SEVERE << "Exception Reported: " << x.getMesg()
                << LogIO::POST;
        RETHROW(x);
    }
    return false;
}

template<class T> void image::_putchunk(
    SPIIT myimage, const variant& pixels,
    const vector<int>& blc, const vector<int>& inc,
    const bool list, const bool locking, const bool replicate
) {
    Array<T> pixelsArray;
    Vector<Int> shape = pixels.arrayshape();
    pixelsArray.resize(IPosition(shape));
    if (pixels.type() == variant::DOUBLEVEC) {
        std::vector<double> pixelVector = pixels.getDoubleVec();
        Vector<Double> localpix(pixelVector);
        casacore::convertArray(pixelsArray, localpix.reform(IPosition(shape)));
    }
    else if (pixels.type() == variant::INTVEC) {
        std::vector<int> pixelVector = pixels.getIntVec();
        Vector<Int> localpix(pixelVector);
        casacore::convertArray(pixelsArray, localpix.reform(IPosition(shape)));
    }
    else {
        String types = myimage->dataType() == TpFloat
            ? "doubles or ints"
            : "complexes, doubles, or ints";
        ThrowCc(
            "Unsupported type for pixels parameter. It "
            "must be either a vector of " + types
        );
    }
    PixelValueManipulator<T>::put(
        myimage, pixelsArray, Vector<Int>(blc),
        Vector<Int>(inc), list, locking,
        replicate
    );
}

bool image::putregion(
    const variant& v_pixels, const variant& v_pixelmask,
    const variant& region, bool list, bool usemask,
    bool, bool replicateArray
) {
    try {
        _log << _ORIGIN;
        if (_detached()) {
            return false;
        }
        Bool ret;
        if (_imageF) {
            ret = _putregionReal(
                _imageF, v_pixels, v_pixelmask, region,
                list, usemask, replicateArray
            );
        }
        else if (_imageC) {
            ret = _putregionComplex(
                _imageC, v_pixels, v_pixelmask, region,
                list, usemask, replicateArray
            );
        }
        else if (_imageD) {
            ret = _putregionReal(
                _imageD, v_pixels, v_pixelmask, region,
                list, usemask, replicateArray
            );
        }
        else if (_imageDC) {
            ret = _putregionComplex(
                _imageDC, v_pixels, v_pixelmask, region,
                list, usemask, replicateArray
            );
        }
        else {
            ThrowCc("Logic error")
        }
        if (ret) {
            _statsF.reset();
            _statsD.reset();
            vector<String> names {
                "pixels", "pixelmask", "region",
                "list", "usemask", "replicate"
            };
            vector<variant> values {
                v_pixels.size() > 100 ? "[...]" : v_pixels,
                v_pixelmask.size() > 100 ? "[...]" : v_pixelmask,
                region, list, usemask,
                replicateArray
            };
            _addHistory(__func__, names, values);
        }
        else {
            ThrowCc("Error putting region.");
        }
        return ret;
    }
    catch (const AipsError& x) {
        _log << LogIO::SEVERE << "Exception Reported: " << x.getMesg()
                << LogIO::POST;
        RETHROW(x);
    }
    return false;
}


template<class T> bool image::_putregionComplex(
    SPIIT image, const variant& v_pixels, const variant& v_pixelmask,
    const variant& region, bool list, bool usemask,
    bool replicateArray
) {
    Array<T> pixels;
    if (! _isUnset(v_pixels)) {
        IPosition shape(v_pixels.arrayshape());
        auto mytype = v_pixels.type();
        ThrowIf(
            mytype == variant::DOUBLEVEC || mytype == variant::INTVEC,
            "Real values cannot be put in images with complex valued pixels"
        );
        if (mytype == variant::COMPLEXVEC) {
            _convertArray(
                pixels, Vector<DComplex>(v_pixels.getComplexVec()), shape
            );
        }
        else {
            ThrowCc("pixels is not understood, try using an array of real values");
        }
    }
    return _putregion2(
        image, pixels, v_pixelmask, region, list,
        usemask, replicateArray
    );
}

template<class T> bool image::_putregionReal(
    SPIIT image, const variant& v_pixels, const variant& v_pixelmask,
    const variant& region, bool list, bool usemask,
    bool replicateArray
) {
    Array<T> pixels;
    if (! _isUnset(v_pixels)) {
        IPosition shape(v_pixels.arrayshape());
        auto mytype = v_pixels.type();
        ThrowIf(
            mytype == variant::COMPLEXVEC,
            "Complex values cannot be put in images with real valued pixels"
        );
        if (mytype == variant::DOUBLEVEC) {
            _convertArray(
                pixels, Vector<Double>(v_pixels.getDoubleVec()), shape
            );
        }
        else if (mytype == variant::INTVEC) {
            _convertArray(
                pixels, Vector<Int>(v_pixels.getIntVec()), shape
            );
        }
        else {
            ThrowCc("pixels is not understood, try using an array of real values");
        }
    }
    return _putregion2(
        image, pixels, v_pixelmask, region, list,
        usemask, replicateArray
    );
}

template<class T> bool image::_putregion2(
    SPIIT image, const Array<T>& pixels, const variant& v_pixelmask,
    const variant& region, bool list, bool usemask,
    bool replicateArray
) {
    Array<Bool> mask;
    if (! _isUnset(v_pixelmask)) {
        IPosition shape(v_pixelmask.arrayshape());
        auto mytype = v_pixelmask.type();
        if (mytype == variant::DOUBLEVEC) {
            _convertArray(
                mask, Vector<Double>(v_pixelmask.getDoubleVec()), shape
            );
        }
        else if (mytype == variant::INTVEC) {
            _convertArray(
                mask, Vector<Int>(v_pixelmask.getIntVec()), shape
            );
        }
        else if (mytype == ::casac::variant::BOOLVEC) {
            _convertArray(
                mask, Vector<Bool>(v_pixelmask.getBoolVec()), shape
            );
        }
        else {
            ThrowCc("mask is not understood, try using an array");
        }
    }
    if (pixels.empty() && mask.empty()) {
        ThrowCc(
            "You must specify at least either the pixels or the mask"
        );
    }
    auto theRegion = _getRegion(region, false);
    return PixelValueManipulator<T>::putRegion(
        image, pixels, mask, *theRegion,
        list, usemask, replicateArray
    );
}

template<class T, class U>
void image::_convertArray(
    casacore::Array<T>& out, const casacore::Vector<U>& in,
    const IPosition& shape
) {
    out.resize(shape);
    convertArray(out, in.reform(shape));
}

image* image::pv(
    const string& outfile, const variant& start,
    const variant& end, const variant& center, const variant& length,
    const variant& pa, const variant& width, const string& unit,
    bool overwrite, const variant& region, const string& chans,
    const string& stokes, const string& mask, bool stretch,
    bool wantreturn
) {
    if (_detached()) {
        return nullptr;
    }
    try {
        _log << _ORIGIN;
        ThrowIf(
            ! _imageF,
            "This method only supports Float valued images"
        );
        SHARED_PTR<casacore::MDirection> startMD, endMD, centerMD;
        Vector<Double> startPix, endPix, centerPix;
        SHARED_PTR<casacore::Quantity> lengthQ;
        Double lengthD = 0;
        if (! start.empty() && ! end.empty()) {
            ThrowIf(
                ! center.empty() || ! length.empty()
                || ! pa.empty(),
                "None of center, length, nor pa may be specified if start and end are specified"
            );
            ThrowIf(
                start.type() != end.type(),
                "start and end must be the same data type"
            );
            casacore::MDirection dir;
            _processDirection(startPix, dir, start, String("start"));
            if (startPix.size() == 0) {
                startMD.reset(new casacore::MDirection(dir));
            }
            _processDirection(endPix, dir, end, "end");
            if (endPix.size() == 0) {
                endMD.reset(new casacore::MDirection(dir));
            }
        }
        else if (
            ! center.empty() && ! length.empty()
            && ! pa.empty()
        ) {
            ThrowIf(
                ! start.empty() || ! end.empty(),
                "Neither start nor end may be specified "
                "if center, length, and pa are specified"
            );
            casacore::MDirection dir;
            _processDirection(centerPix, dir, center, "center");
            if (centerPix.size() == 0) {
                centerMD.reset(new casacore::MDirection(dir));
            }
            if (length.type() == variant::INT || length.type() == variant::DOUBLE) {
                lengthD = length.toDouble();
            }
            else {
                lengthQ.reset(
                    new casacore::Quantity(_casaQuantityFromVar(length))
                );
            }
        }
        else {
            ThrowCc(
                "Either both of start and end or all three of "
                "center, width, and pa must be specified"
            );
        }
        _log << _ORIGIN;

        uInt intWidth = 0;
        casacore::Quantity qWidth;
        if (width.type() == variant::INT) {
            intWidth = width.toInt();
            ThrowIf(
                intWidth % 2 == 0 || intWidth < 1,
                "width must be an odd integer >= 1"
            );
        }
        else if (
            width.type() == variant::STRING
            || width.type() == variant::RECORD
        ) {
            qWidth = _casaQuantityFromVar(width);
        }
        else if (width.type() == variant::BOOLVEC && width.empty()) {
            intWidth = 1;
        }
        else {
            ThrowCc("Unsupported data type for width " + width.typeString());
        }
        if (outfile.empty() && ! wantreturn) {
            _log << LogIO::WARN << "outfile was not specified and wantreturn is false. "
                << "The resulting image will be inaccessible" << LogIO::POST;
        }
        SHARED_PTR<Record> regionPtr = _getRegion(region, true);
        PVGenerator pv(
            _imageF, regionPtr.get(),
            chans, stokes, mask, outfile, overwrite
        );
        if (startPix.size() == 2) {
            pv.setEndpoints(
                make_pair(startPix[0], startPix[1]),
                make_pair(endPix[0], endPix[1])
            );
        }
        else if (startMD) {
            pv.setEndpoints(*startMD, *endMD);
        }
        else if (centerMD) {
            if (lengthQ) {
                pv.setEndpoints(
                    *centerMD, *lengthQ, _casaQuantityFromVar(pa)
                );
            }
            else {
                pv.setEndpoints(
                    *centerMD, lengthD, _casaQuantityFromVar(pa)
                );
            }
        }
        else {
            if (lengthQ) {
                pv.setEndpoints(
                    make_pair(centerPix[0], centerPix[1]),
                    *lengthQ, _casaQuantityFromVar(variant(pa))
                );
            }
            else {
                pv.setEndpoints(
                        make_pair(centerPix[0], centerPix[1]),
                    lengthD, _casaQuantityFromVar(variant(pa))
                );
            }
        }
        if (intWidth == 0) {
            pv.setWidth(qWidth);
        }
        else {
            pv.setWidth(intWidth);
        }
        pv.setStretch(stretch);
        pv.setOffsetUnit(unit);
        _log << _ORIGIN;
        vector<String> names {
            "outfile", "start", "end", "center", "length",
            "pa", "width", "unit", "overwrite", "region", "chans",
            "stokes", "mask", "stretch", "wantreturn"
        };
        vector<variant> values {
            outfile, start, end, center, length,
            pa, width, unit, overwrite, region, chans,
            stokes, mask, stretch, wantreturn
        };
        if (_doHistory) {
            auto msgs = _newHistory(__func__, names, values);
            pv.addHistory(_ORIGIN, msgs);
        }
        auto out = pv.generate();
        image *ret = wantreturn ? new image(out) : nullptr;
        return ret;
    }
    catch (const AipsError& x) {
        _log << LogIO::SEVERE << "Exception Reported: " << x.getMesg()
            << LogIO::POST;
        RETHROW(x);
    }
    return nullptr;
}

void image::_processDirection(
    Vector<Double>& pixel, casacore::MDirection& dir,
    const variant& inputDirection, const String& paramName
) {
    variant::TYPE myType = inputDirection.type();
    ThrowIf(
        (
            myType == variant::INTVEC
            || myType == variant::DOUBLEVEC
            || myType == variant::STRINGVEC
        ) &&
        inputDirection.size() != 2,
        "If specified as an array, " + paramName
        + " must have exactly two elements"
    );
    pixel.resize(0);
    if (myType == variant::INTVEC || myType == variant::DOUBLEVEC) {
        pixel = Vector<Double>(_toDoubleVec(inputDirection));
    }
    else if(myType == variant::STRINGVEC) {
        vector<string> x = inputDirection.toStringVec();
        casacore::Quantity q0 = _casaQuantityFromVar(variant(x[0]));
        casacore::Quantity q1 = _casaQuantityFromVar(variant(x[1]));
        dir = casacore::MDirection(q0, q1);
    }
    else if (myType == variant::STRING) {
        string parts[3];
        split(inputDirection.toString(), parts, 3, Regex("[, \n\t\r\v\f]+"));
        casacore::MDirection::Types frame;
        casacore::MDirection::getType(frame, parts[0]);
        dir = casacore::MDirection::getType(frame, parts[0])
            ? casacore::MDirection(
                _casaQuantityFromVar(parts[1]),
                _casaQuantityFromVar(parts[2]), frame
            )
            : casacore::MDirection(
                _casaQuantityFromVar(parts[0]),
                _casaQuantityFromVar(parts[1])
            );
    }
    else {
        ThrowCc("Unsupported type for " + paramName);
    }
}

image* image::rebin(
    const string& outfile, const vector<int>& bin,
    const variant& region, const variant& vmask,
    bool dropdeg, bool overwrite, bool /* async */,
    bool stretch, bool crop
) {
    LogOrigin lor(_class, __func__);
    _log << lor;
    ThrowIf(
        _detached(), "Unable to create image"
    );
    Vector<Int> mybin(bin);
    ThrowIf(
        anyTrue(mybin <= 0),
        "All binning factors must be positive."
    );
    try {
        _notSupported(__func__);
        vector<String> msgs;
        if (_doHistory) {
            vector<String> names {
                "outfile", "bin", "region", "mask",
                "dropdeg", "overwrite", "stretch", "crop"
            };
            vector<variant> values {
                outfile, bin, region, vmask,
                dropdeg, overwrite, stretch, crop
            };
            msgs = _newHistory(__func__, names, values);
        }
        auto mask = _getMask(vmask);
        if (_imageF) {
            SPIIF myfloat = _imageF;
            ImageRebinner<Float> rebinner(
                myfloat, _getRegion(region, true).get(),
                mask, outfile, overwrite
            );
            rebinner.setFactors(mybin);
            rebinner.setStretch(stretch);
            rebinner.setDropDegen(dropdeg);
            if (_doHistory) {
                rebinner.addHistory(lor, msgs);
            }
            rebinner.setCrop(crop);
            return new image(rebinner.rebin());
        }
        else {
            SPIIC myComplex = _imageC;
            ImageRebinner<Complex> rebinner(
                myComplex, _getRegion(region, true).get(),
                mask, outfile, overwrite
            );
            rebinner.setFactors(mybin);
            rebinner.setStretch(stretch);
            rebinner.setDropDegen(dropdeg);
            if (_doHistory) {
                rebinner.addHistory(lor, msgs);
            }
            rebinner.setCrop(crop);
            return new image(rebinner.rebin());
        }
    }
    catch (const AipsError& x) {
        _log << LogIO::SEVERE << "Exception Reported: " << x.getMesg()
                << LogIO::POST;
        RETHROW(x);
    }
    return nullptr;
}

image* image::regrid(
    const string& outfile, const vector<int>& inshape, const record& csys,
    const vector<int>& inaxes, const variant& region, const variant& vmask,
    const string& method, int decimate, bool replicate, bool doRefChange,
    bool dropDegenerateAxes, bool overwrite, bool forceRegrid,
    bool specAsVelocity, bool /* async */, bool stretch
) {
    try {
        LogOrigin lor(_class, __func__);
        _log << lor;
        if (_detached()) {
            ThrowCc("Unable to create image");
        }
        unique_ptr<Record> csysRec(toRecord(csys));
        unique_ptr<CoordinateSystem> coordinates(
            CoordinateSystem::restore(*csysRec, "")
        );
        ThrowIf (
            ! coordinates.get(), "Invalid specified coordinate system record."
        );
        auto regionPtr = _getRegion(region, true);
        String mask = _getMask(vmask);
        Vector<Int> axes;
        if (!((inaxes.size() == 1) && (inaxes[0] == -1))) {
            axes = inaxes;
        }
        vector<String> msgs;
        if (_doHistory) {
            vector<String> names {
                "outfile", "shape", "csys", "axes", "region", "mask", "method",
                "decimate", "replicate", "doref", "dropdegen", "overwrite",
                "force", "asvelocity", "stretch"
            };
            vector<variant> values {
                outfile, inshape, csys, inaxes, region, vmask, method, decimate,
                replicate, doRefChange, dropDegenerateAxes, overwrite,
                forceRegrid, specAsVelocity, stretch
            };
            msgs = _newHistory(__func__, names, values);
        }
        if (_imageF) {
            ImageRegridder<Float> regridder(
                _imageF, regionPtr.get(), mask, outfile, overwrite,
                *coordinates, IPosition(axes), IPosition(inshape)
            );
            return _regrid(
                regridder, method, decimate, replicate, doRefChange,
                forceRegrid, specAsVelocity, stretch, dropDegenerateAxes, lor,
                msgs
            );
        }
        else if (_imageC) {
            ImageRegridder<Complex> regridder(
                _imageC, regionPtr.get(), mask, outfile, overwrite,
                *coordinates, IPosition(axes), IPosition(inshape)
            );
            return _regrid(
                regridder, method, decimate, replicate, doRefChange,
                forceRegrid, specAsVelocity, stretch, dropDegenerateAxes, lor,
                msgs
            );
        }
        if (_imageD) {
            ImageRegridder<Double> regridder(
                _imageD, regionPtr.get(), mask, outfile, overwrite,
                *coordinates, IPosition(axes), IPosition(inshape)
            );
            return _regrid(
                regridder, method, decimate, replicate, doRefChange,
                forceRegrid, specAsVelocity, stretch, dropDegenerateAxes, lor,
                msgs
            );
        }
        else if (_imageDC) {
            ImageRegridder<DComplex> regridder(
                _imageDC, regionPtr.get(), mask, outfile, overwrite,
                *coordinates, IPosition(axes), IPosition(inshape)
            );
            return _regrid(
                regridder, method, decimate, replicate, doRefChange,
                forceRegrid, specAsVelocity, stretch, dropDegenerateAxes, lor,
                msgs
            );
        }
        else {
            ThrowCc("Logic Error");
        }
    }
    catch (const AipsError& x) {
        _log << LogIO::SEVERE << "Exception Reported: " << x.getMesg()
            << LogIO::POST;
        RETHROW(x);
    }
    return nullptr;
}

template <class T> image* image::_regrid(
    ImageRegridderBase<T>& regridder,
    const string& method, int decimate, bool replicate,
    bool doRefChange, bool forceRegrid,
    bool specAsVelocity, bool stretch,
    bool dropDegenerateAxes, const LogOrigin& lor,
    const vector<String>& msgs
) const {
    regridder.setMethod(method);
    regridder.setDecimate(decimate);
    regridder.setReplicate(replicate);
    regridder.setDoRefChange(doRefChange);
    regridder.setForceRegrid(forceRegrid);
    regridder.setSpecAsVelocity(specAsVelocity);
    regridder.setStretch(stretch);
    regridder.setDropDegen(dropDegenerateAxes);
    if (_doHistory) {
        regridder.addHistory(lor, msgs);
    }
    return new image(regridder.regrid());
}

bool image::remove(const bool finished, const bool verbose) {
    try {
        _log << _ORIGIN;

        if (_detached()) {
            return false;
        }
        _remove(verbose);
        if (finished) {
            done();
        }
        return true;
    }
    catch (const AipsError &x) {
        _log << LogIO::SEVERE << "Exception Reported: " << x.getMesg()
                << LogIO::POST;
        RETHROW(x);
    }
    return false;
}

void image::_remove(bool verbose) {
    auto imageF = _imageF;
    auto imageC = _imageC;
    auto imageD = _imageD;
    auto imageDC = _imageDC;
    _reset();
    if (imageF) {
        ImageFactory::remove(imageF, verbose);
    }
    else if (imageC) {
        ImageFactory::remove(imageC, verbose);
    }
    else if (imageD) {
        ImageFactory::remove(imageD, verbose);
    }
    else if (imageDC) {
        ImageFactory::remove(imageDC, verbose);
    }
    else {
        ThrowCc("Logic error");
    }
}

bool image::removefile(const std::string& filename) {
    bool rstat(false);
    try {
        _log << LogOrigin("image", "removefile");

        String fileName(filename);
        if (fileName.empty()) {
            _log << LogIO::WARN << "Empty filename" << LogIO::POST;
            return rstat;
        }
        File f(fileName);
        if (!f.exists()) {
            _log << LogIO::WARN << fileName << " does not exist."
                    << LogIO::POST;
            return rstat;
        }

        // Now try and blow it away.  If it's open, tabledelete won't delete it.
        String message;
        if (Table::canDeleteTable(message, fileName, true)) {
            Table::deleteTable(fileName, true);
            rstat = true;
        } else {
            _log << LogIO::WARN << "Cannot delete file " << fileName
                    << " because " << message << LogIO::POST;
        }
    } catch (const AipsError& x) {
        _log << LogIO::SEVERE << "Exception Reported: " << x.getMesg()
                << LogIO::POST;
        RETHROW(x);
    }
    return rstat;
}

bool image::rename(const string& name, bool overwrite) {
    try {
        _log << _ORIGIN;
        if (_detached()) {
            return false;
        }
        _notSupported(__func__);
        _statsF.reset();
        _statsD.reset();
        auto oldName = this->name(False);
        if (_imageF) {
            auto myimage = _imageF;
            _imageF.reset();
            ImageFactory::rename(myimage, name, overwrite);
            _imageF = myimage;
        }
        else {
            auto myimage = _imageC;
            _imageC.reset();
            ImageFactory::rename(myimage, name, overwrite);
            _imageC = myimage;
        }
        vector<String> names = { "name", "overwrite" };
        vector<variant> values = { name, overwrite };
        vector<String> appendMsgs = {"original name was " + oldName};
        _addHistory(__func__, names, values, appendMsgs);
        return true;
    }
    catch (const AipsError& x) {
        _log << LogIO::SEVERE << "Exception Reported: " << x.getMesg()
                << LogIO::POST;
        RETHROW(x);
    }
    return false;
}

bool image::replacemaskedpixels(
    const variant& pixels, const variant& region,
    const variant& vmask, bool updateMask, bool list,
    bool stretch
) {
    _log << _ORIGIN;
    if (_detached()) {
        return false;
    }
    try {
        _notSupported(__func__);
        auto regionPtr = _getRegion(region, true);
        auto mask = _getMask(vmask);
        if (_imageF) {
            auto myfloat = _imageF;
            ImageMaskedPixelReplacer<Float> impr(
                myfloat, regionPtr.get(), mask
            );
            impr.setStretch(stretch);
            impr.replace(pixels.toString(), updateMask, list);
            _imageF = myfloat;
        }
        else {
            auto mycomplex = _imageC;
            ImageMaskedPixelReplacer<Complex> impr(
                mycomplex, regionPtr.get(), mask
            );
            impr.setStretch(stretch);
            impr.replace(pixels.toString(), updateMask, list);
            _imageC = mycomplex;
        }
        _statsF.reset();
        _statsD.reset();
        vector<String> names = {
            "pixels", "region", "mask", "update",
            "list", "stretch"
        };
        vector<variant> values = {
            pixels, region, vmask, updateMask,
            list, stretch
        };
        _addHistory(__func__, names, values);
        return true;
    }
    catch (const AipsError& x) {
        _log << LogIO::SEVERE << "Exception Reported: " << x.getMesg()
                << LogIO::POST;
        RETHROW(x);
    }
    return false;
}

record* image::restoringbeam(int channel, int polarization) {
    try {
        _log << _ORIGIN;
        if (_detached()) {
            return nullptr;
        }
        if (_imageF) {
            return fromRecord(
                _imageF->imageInfo().beamToRecord(channel, polarization)
            );
        }
        else if (_imageC) {
            return fromRecord(
                _imageC->imageInfo().beamToRecord(channel, polarization)
            );
        }
        else if (_imageD) {
            return fromRecord(
                _imageD->imageInfo().beamToRecord(channel, polarization)
            );
        }
        else if (_imageDC) {
            return fromRecord(
                _imageDC->imageInfo().beamToRecord(channel, polarization)
            );
        }
        else {
            ThrowCc("Logic error");
        }
    }
    catch (const AipsError& x) {
        _log << LogIO::SEVERE << "Exception Reported: " << x.getMesg()
            << LogIO::POST;
        RETHROW(x);
    }
    return nullptr;
}

image* image::rotate(
    const string& outfile, const vector<int>& inshape, const variant& inpa,
    const variant& region, const variant& vmask, const string& method,
    int decimate, bool replicate, bool dropdeg, bool overwrite, bool stretch
) {
    try {
        _log << _ORIGIN;
        ThrowIf(_detached(), "Unable to create image");
        if (_imageF) {
            return _rotate(
                _imageF, outfile, inshape, inpa, region, vmask, method,
                decimate, replicate, dropdeg, overwrite, stretch
            );
        }
        else if (_imageC) {
            return _rotate(
                _imageC, outfile, inshape, inpa, region, vmask, method,
                decimate, replicate, dropdeg, overwrite, stretch
            );
        }
        else if (_imageD) {
            return _rotate(
                _imageD, outfile, inshape, inpa, region, vmask, method,
                decimate, replicate, dropdeg, overwrite, stretch
            );
        }
        else if (_imageDC) {
            return _rotate(
                _imageDC, outfile, inshape, inpa, region, vmask, method,
                decimate, replicate, dropdeg, overwrite, stretch
            );
        }
        else {
            ThrowCc("Logic error");
        }
    }
    catch (const AipsError& x) {
        _log << LogIO::SEVERE << "Exception Reported: " << x.getMesg()
                << LogIO::POST;
        RETHROW(x);
    }
    return nullptr;
}

template <class T> image* image::_rotate(
    SPIIT myImage, const string& outfile, const vector<int>& inshape,
    const variant& inpa, const variant& region, const variant& vmask,
    const string& method, int decimate, bool replicate, bool dropdeg,
    bool overwrite, bool stretch
) {
    Vector<Int> shape(inshape);
    if (shape.size() == 1 && shape[0] == -1) {
        shape.resize(0);
    }
    auto pa = _casaQuantityFromVar(inpa);
    auto Region = _getRegion(region, false);
    auto mask = _getMask(vmask);
    ImageRotator<T> rotator(myImage, Region.get(), mask, outfile, overwrite);
    rotator.setShape(IPosition(shape));
    rotator.setAngle(pa);
    rotator.setInterpolationMethod(method);
    rotator.setDecimate(decimate);
    rotator.setReplicate(replicate);
    rotator.setDropDegen(dropdeg);
    rotator.setStretch(stretch);
    vector<String> names = {
        "outfile", "shape", "pa", "region", "mask", "method", "decimate",
        "replicate", "dropdeg", "overwrite", "stretch"
    };
    vector<variant> values = {
        outfile, inshape, inpa, region, vmask, method,
        decimate, replicate, dropdeg, overwrite, stretch
    };
    if (_doHistory) {
        auto msgs = _newHistory("rotate", names, values);
        rotator.addHistory(_ORIGIN, msgs);
    }
    auto x = rotator.rotate();
    _log << LogIO::NORMAL << "Using position angle rotation "
        << inpa.toString() << LogIO::POST;
    return new image(x);
}

bool image::rotatebeam(const variant& angle) {
    try {
        _log << _ORIGIN;
        if(_detached()) {
            return false;
        }
        _notSupported(__func__);
        Quantum<Double> pa(_casaQuantityFromVar(angle));
        vector<String> msgs;
        if (_doHistory) {
            vector<String> names { "angle" };
            vector<variant> values { angle };
            msgs = _newHistory(__func__, names, values);
        }
        if (_imageF) {
            BeamManipulator<Float> bManip(_imageF);
            bManip.rotate(pa, msgs);
        }
        else {
            BeamManipulator<Complex> bManip(_imageC);
            bManip.rotate(pa, msgs);
        }
        return true;
    }
    catch (const AipsError& x) {
        _log << LogIO::SEVERE << "Exception Reported: " << x.getMesg()
            << LogIO::POST;
        RETHROW(x);
    }
    return false;
}

image* image::sepconvolve(
    const string& outfile, const vector<int>& axes,
    const vector<std::string>& types,
    const variant& widths,
    double scale, const variant& region,
    const variant& vmask, bool overwrite, bool stretch
) {
    _log << _ORIGIN;
    if (_detached()) {
        ThrowCc("Unable to create image");
    }
    try {
        _notSupported(__func__);
        UnitMap::putUser("pix", UnitVal(1.0), "pixel units");
        auto pRegion = _getRegion(region, false);
        auto mask = _getMask(vmask);
        Vector<Int> smoothaxes(axes);
        auto kernels = toVectorString(types);

        Int num = 0;
        Vector<Quantum<Double> > kernelwidths;
        if (widths.type() == ::casac::variant::INTVEC) {
            vector<int> widthsIVec = widths.toIntVec();
            num = widthsIVec.size();
            vector<double> widthsVec(num);
            for (int i = 0; i < num; ++i) {
                widthsVec[i] = widthsIVec[i];
            }
            kernelwidths.resize(num);
            Unit u("pix");
            for (int i = 0; i < num; ++i) {
                kernelwidths[i] = casacore::Quantity(widthsVec[i], u);
            }
        }
        else if (widths.type() == variant::DOUBLEVEC) {
            std::vector<double> widthsVec = widths.toDoubleVec();
            num = widthsVec.size();
            kernelwidths.resize(num);
            Unit u("pix");
            for (int i = 0; i < num; ++i) {
                kernelwidths[i] = casacore::Quantity(widthsVec[i], u);
            }
        }
        else if (
            widths.type() == variant::STRING
            || widths.type() == variant::STRINGVEC
        ) {
            toCasaVectorQuantity(widths, kernelwidths);
            num = kernelwidths.size();
        }
        else {
            _log << LogIO::WARN << "Unrecognized kernelwidth datatype"
                    << LogIO::POST;
            return nullptr;
        }
        if (kernels.size() == 1 && kernels[0] == "") {
            kernels.resize(num);
            for (int i = 0; i < num; ++i) {
                kernels[i] = "gauss";
            }
        }
        if (
            smoothaxes.size() == 0 || ((smoothaxes.size() == 1)
            && (smoothaxes[0] = -1))
        ) {
            smoothaxes.resize(num);
            for (int i = 0; i < num; ++i) {
                smoothaxes[i] = i;
            }
        }
        SepImageConvolverTask<Float> task(
            _imageF, pRegion.get(), mask,
            outfile, overwrite
        );
        task.setScale(scale);
        task.setSmoothAxes(smoothaxes);
        task.setKernels(kernels);
        task.setKernelWidths(kernelwidths);
        task.setStretch(stretch);
        if (_doHistory) {
            vector<String> names {
                "outfile", "axes", "types", "widths", "scale",
                "region", "mask", "overwrite", "stretch"
            };
            vector<variant> values {
                outfile, axes, types, widths, scale,
                region, vmask, overwrite, stretch
            };
            auto msgs = _newHistory(__func__, names, values);
            task.addHistory(_ORIGIN, msgs);
        }
        return new image(task.convolve());
    }
    catch (const AipsError& x) {
        _log << LogIO::SEVERE << "Exception Reported: " << x.getMesg()
                << LogIO::POST;
        RETHROW(x);
    }
    return nullptr;
}

bool image::set(
    const variant& vpixels, int pixelmask,
    const variant& region, bool list
) {
    try {
        _log << _ORIGIN;
        if (_detached()) {
            return false;
        }
        _notSupported(__func__);
        auto pixels = vpixels.toString();
        if (pixels == "[]") {
            pixels = "";
        }
        auto pRegion = _getRegion(region, false);
        if (pixels == "" && pixelmask == -1) {
            _log << LogIO::WARN
                << "You must specify at least either the pixels or the mask to set"
                << LogIO::POST;
            return false;
        }
        if (
            PixelValueManipulator<Float>::set(
                _imageF, pixels, pixelmask, *pRegion, list
            )
        ) {
            _statsF.reset();
            _statsD.reset();
            if (_doHistory) {
                vector<String> names = {
                    "pixels", "pixelmask", "region", "list"
                };
                vector<variant> values = {
                    vpixels, pixelmask, region, list
                };
                _addHistory(__func__, names, values);
            }
            return true;
        }
        ThrowCc("Error setting pixel values.");
    }
    catch (const AipsError& x) {
        _log << LogIO::SEVERE << "Exception Reported: " << x.getMesg()
                << LogIO::POST;
        RETHROW(x);
    }
    return false;
}

bool image::setbrightnessunit(const std::string& unit) {
    try {
        _log << _ORIGIN;
        if (_detached()) {
            return false;
        }
        _notSupported(__func__);
        Bool res = _imageF
            ?  _imageF->setUnits(Unit(unit))
            : _imageC->setUnits(Unit(unit));
        ThrowIf(! res, "Unable to set brightness unit");
        if (_doHistory) {
            vector<String> names = {"unit"};
            vector<variant> values = {unit};
            _addHistory(__func__, names, values);
        }
        _statsF.reset();
        _statsD.reset();
        return true;
    }
    catch (const AipsError& x) {
        _log << LogIO::SEVERE << "Exception Reported: " << x.getMesg()
                << LogIO::POST;
        RETHROW(x);
    }
    return false;
}

bool image::setcoordsys(const record& csys) {
    try {
        _log << _ORIGIN;
        if (_detached()) {
            return false;
        }
        unique_ptr<Record> coordinates(toRecord(csys));
        if (_imageF) {
            ImageMetaDataRW<Float> md(_imageF);
            md.setCsys(*coordinates);
        }
        else if (_imageC) {
            ImageMetaDataRW<Complex> md(_imageC);
            md.setCsys(*coordinates);
        }
        else if (_imageD) {
            ImageMetaDataRW<Double> md(_imageD);
            md.setCsys(*coordinates);
        }
        else if (_imageDC) {
            ImageMetaDataRW<DComplex> md(_imageDC);
                md.setCsys(*coordinates);
        }
        else {
            ThrowCc("Logic error");
        }
        if (_doHistory) {
            vector<String> names = {"csys"};
            vector<variant> values = {csys};
            _addHistory(__func__, names, values);
        }
    }
    catch (const AipsError& x) {
        _log << LogIO::SEVERE << "Exception Reported: " << x.getMesg()
                << LogIO::POST;
        RETHROW(x);
    }
    return true;
}

bool image::sethistory(
    const string& origin, const vector<string>& history
) {
    try {
        if (_detached()) {
            return false;
        }
        _notSupported(__func__);
        if ((history.size() == 1) && (history[0].size() == 0)) {
            LogOrigin lor("image", "sethistory");
            _log << lor << "history string is empty" << LogIO::POST;
        }
        else {
            if(_imageF) {
                ImageHistory<Float> hist(_imageF);
                hist.addHistory(origin, history);
            }
            else {
                ImageHistory<Complex> hist(_imageC);
                hist.addHistory(origin, history);
            }
        }
        return true;
    }
    catch (const AipsError& x) {
        _log << _ORIGIN << LogIO::SEVERE << "Exception Reported: " << x.getMesg()
            << LogIO::POST;
        RETHROW(x);
    }
    return false;
}

bool image::setmiscinfo(const record& info) {
    try {
        _log << _ORIGIN;
        if (_detached()) {
            return false;
        }
        std::unique_ptr<Record> tmp(toRecord(info));
        auto res = False;
        if (_imageF) {
            res = _imageF->setMiscInfo(*tmp);
        }
        else if (_imageC) {
            res = _imageC->setMiscInfo(*tmp);
        }
        else if (_imageD) {
            res = _imageD->setMiscInfo(*tmp);
        }
        else if (_imageDC) {
            res = _imageDC->setMiscInfo(*tmp);
        }
        else {
            ThrowCc("Logic error");
        }
        if (res && _doHistory) {
            vector<String> names {"info"};
            vector<variant> values {info};
            _addHistory(__func__, names, values);
        }
        return res;
    }
    catch (const AipsError& x) {
        _log << LogIO::SEVERE << "Exception Reported: " << x.getMesg()
                << LogIO::POST;
        RETHROW(x);
    }
    return false;
}

bool image::setrestoringbeam(
    const variant& major, const variant& minor, const variant& pa,
    const record& beam, bool remove, bool log, int channel, int polarization,
    const string& imagename
) {
    try {
        _log << _ORIGIN;
        if (_detached()) {
            return false;
        }
        std::unique_ptr<Record> rec(toRecord(beam));
        ImageBeamSet bs;
        if (! imagename.empty()) {
            ThrowIf(
                ! major.empty() || ! minor.empty() || ! pa.empty(),
                "Cannot specify both imagename and major, minor, and/or pa"
            );
            ThrowIf(
                remove, "remove cannot be true if imagename is specified"
            );
            ThrowIf(
                ! beam.empty(),
                "beam must be empty if imagename specified"
            );
            ThrowIf(
                channel >= 0 || polarization >= 0,
                "Neither channel nor polarization can be non-negative if "
                "imagename is specified"
            );
            PtrHolder<ImageInterface<Float> > k;
            ImageUtilities::openImage(k, imagename);
            if (k.ptr() == 0) {
                PtrHolder<ImageInterface<Float> > c;
                ImageUtilities::openImage(c, imagename);
                ThrowIf(
                    c.ptr() == 0,
                    "Unable to open " + imagename
                );
                bs = c->imageInfo().getBeamSet();
            }
            else {
                bs = k->imageInfo().getBeamSet();
            }
            ThrowIf(
                bs.empty(),
                "Image " + imagename + " has no beam"
            );
        }
        if (_imageF) {
            _setrestoringbeam(
                _imageF, major, minor, pa, remove, log,
                channel, polarization, *rec, bs
            );
        }
        else if (_imageC) {
            _setrestoringbeam(
                _imageC, major, minor, pa, remove, log,
                channel, polarization, *rec, bs
            );
        }
        else if (_imageD) {
            _setrestoringbeam(
                _imageD, major, minor, pa, remove, log,
                channel, polarization, *rec, bs
            );
        }
        else if (_imageDC) {
            _setrestoringbeam(
                _imageDC, major, minor, pa, remove, log,
                channel, polarization, *rec, bs
            );
        }
        else {
            ThrowCc("Logic error");
        }
        variant myb = beam;
        std::set<String> dontQuote;
        if (rec && ! rec->empty()) {
            std::ostringstream oss;
            auto paKey = rec->isDefined("pa") ? "pa" : "positionangle";
            oss << "{'major': " << _quantityRecToString(rec->asRecord("major"))
                << ", 'minor': " << _quantityRecToString(rec->asRecord("minor"))
                << ", 'positionangle': "
                << _quantityRecToString(rec->asRecord(paKey)) << "}";
            myb = oss.str();
            dontQuote.insert("beam");
        }
        if (_doHistory) {
            vector<String> names {
                "major", "minor", "pa", "beam", "remove", "log",
                "channel", "polarization", "imagename"
            };
            vector<variant> values {
                major, minor, pa, myb, remove, log,
                channel, polarization, imagename
            };
            _addHistory(
                __func__, names, values, vector<casacore::String>(), dontQuote
            );
        }
        return true;
    }
    catch (const AipsError& x) {
        _log << LogIO::SEVERE << "Exception Reported: " << x.getMesg()
            << LogIO::POST;
        RETHROW(x);
    }
    return false;
}

template<class T> void image::_setrestoringbeam(
    SPIIT image, const variant& major, const variant& minor, const variant& pa,
    bool remove, bool log, int channel, int polarization,
    const Record& rec, const ImageBeamSet& bs
) {
    BeamManipulator<T> bManip(image);
    bManip.setVerbose(log);
    if (remove) {
        bManip.remove();
    }
    else if (! bs.empty()) {
        bManip.set(bs);
    }
    else {
        bManip.set(
            major.empty() ? casacore::Quantity() : _casaQuantityFromVar(major),
            minor.empty() ? casacore::Quantity() : _casaQuantityFromVar(minor),
            pa.empty() ? casacore::Quantity() : _casaQuantityFromVar(pa),
            rec, channel, polarization
        );
    }
}

String image::_quantityRecToString(const Record& q) {
    ostringstream oss;
    oss << "{'value': " << q.asDouble("value")
        << ", 'unit': '" << q.asString("unit") << "'}";
    return oss.str();
}

vector<int> image::shape() {
    _log << _ORIGIN;
    if (_detached()) {
        return vector<int>();
    }
    try {
        vector<int> rstat = _imageF
            ? _imageF->shape().asVector().tovector()
            : _imageC ? _imageC->shape().asVector().tovector()
            : _imageD ? _imageD->shape().asVector().tovector()
            : _imageDC ? _imageDC->shape().asVector().tovector() : vector<int>();
        return rstat;
    }
    catch (const AipsError& x) {
        _log << LogIO::SEVERE << "Exception Reported: " << x.getMesg()
                << LogIO::POST;
        RETHROW(x);
    }
    return vector<int>();
}

record* image::statistics(
    const vector<int>& axes, const variant& region, const variant& mask,
    const vector<double>& includepix, const vector<double>& excludepix,
    bool list, bool force, bool disk, bool robust, bool verbose, bool stretch,
    const string& logfile, bool append, const string& algorithm, double fence,
    const string& center, bool lside, double zscore, int maxiter,
    const string& clmethod, int niter
) {
    _log << _ORIGIN;
    if (_detached()) {
        _log << "Image not attached" << LogIO::POST;
        return nullptr;
    }
    try {
        ThrowIf(
            ! (_imageF || _imageD),
            "This method only supports real valued images"
        );
        if (_imageF) {
            return _statistics(
                _statsF, _imageF, axes, region, mask, includepix,
                excludepix, list, force, disk, robust, verbose, stretch,
                logfile, append, algorithm, fence, center, lside,
                zscore, maxiter, clmethod, niter
            );
        }
        else if (_imageD) {
            return _statistics(
                _statsD, _imageD, axes, region, mask, includepix,
                excludepix, list, force, disk, robust, verbose, stretch,
                logfile, append, algorithm, fence, center, lside,
                zscore, maxiter, clmethod, niter
            );
        }
        else {
            ThrowCc("Logic error");
        }
    }
    catch (const AipsError& x) {
        _log << LogIO::SEVERE << "Exception Reported: " << x.getMesg()
            << LogIO::POST;
        RETHROW(x);
    }
    return nullptr;
}

template <class T> record* image::_statistics(
    std::auto_ptr<casa::ImageStatsCalculator<T>>& stats, SPIIT myImage,
    const vector<int>& axes, const variant& region,
    const variant& mask, const vector<double>& includepix,
    const vector<double>& excludepix, bool list, bool force, bool disk,
    bool robust, bool verbose, bool stretch, const string& logfile, bool append,
    const string& algorithm, double fence, const string& center, bool lside,
    double zscore, int maxiter, const string& clmethod, int niter
) {
    auto regionRec = _getRegion(region, true);
    auto mtmp = mask.toString();
    if (mtmp == "false" || mtmp == "[]") {
        mtmp = "";
    }
    Vector<Int> tmpaxes(axes);
    if (tmpaxes.size() == 1 && tmpaxes[0] == -1) {
        tmpaxes.resize(0);
    }
    Vector<T> tmpinclude, tmpexclude;
    if (! (includepix.size() == 1 && includepix[0] == -1)) {
        tmpinclude.resize(includepix.size());
        for (uInt i=0; i<includepix.size(); ++i) {
            tmpinclude[i] = includepix[i];
        }
    }
    if (!(excludepix.size() == 1 && excludepix[0] == -1)) {
        tmpexclude.resize(excludepix.size());
        for (uInt i = 0; i < excludepix.size(); ++i) {
            tmpexclude[i] = excludepix[i];
        }
    }
    if (verbose) {
        _log << LogIO::NORMAL << "Determining stats for image "
            << _name(true) << LogIO::POST;
    }
    Record ret;
    if (force || ! stats.get()) {
        stats.reset(
            new ImageStatsCalculator<T>(myImage, regionRec.get(), mtmp, verbose)
        );
    }
    else {
        stats->setMask(mtmp);
        stats->setRegion(regionRec ? *regionRec : Record());
    }
    String myalg = algorithm;
    myalg.downcase();
    if (myalg.startsWith("b")) {
        stats->configureBiweight(niter);
        if (robust) {
            _log << LogIO::WARN << "The biweight algorithm does not support "
                << "computation of quantile-related (median, MADM, first/third "
                << "quartile, IQR) statistics (robust=True). Proceeding "
                << "without calculating those stats." << LogIO::POST;
            robust = False;
        }
    }
    else if (myalg.startsWith("ch")) {
        stats->configureChauvenet(zscore, maxiter);
    }
    else if (myalg.startsWith("cl")) {
        String mymethod = clmethod;
        mymethod.downcase();
        ImageStatsData::PreferredClassicalAlgorithm method;
        if (mymethod.startsWith("a")) {
            method = ImageStatsData::AUTO;
        }
        else if (mymethod.startsWith("t")) {
            method = ImageStatsData::TILED_APPLY;
        }
        else if (mymethod.startsWith("f")) {
            method = ImageStatsData::STATS_FRAMEWORK;
        }
        else {
            ThrowCc("Unsupported classical method " + clmethod);
        }
        stats->configureClassical(method);
    }
    else if (myalg.startsWith("f")) {
        String mycenter = center;
        mycenter.downcase();
        FitToHalfStatisticsData::CENTER centerType;
        if (mycenter.startsWith("mea")) {
            centerType = FitToHalfStatisticsData::CMEAN;
        }
        else if (mycenter.startsWith("med")) {
            centerType = FitToHalfStatisticsData::CMEDIAN;
        }
        else if (mycenter.startsWith("z")) {
            centerType = FitToHalfStatisticsData::CVALUE;
        }
        else {
            ThrowCc("Unsupported center value " + center);
        }
        FitToHalfStatisticsData::USE_DATA useData = lside
            ? FitToHalfStatisticsData::LE_CENTER
            : FitToHalfStatisticsData::GE_CENTER;
        stats->configureFitToHalf(centerType, useData, 0.0);
    }
    else if (myalg.startsWith("h")) {
        stats->configureHingesFences(fence);
    }
    else {
        ThrowCc("Unsupported algorithm " + algorithm);
    }
    stats->setAxes(tmpaxes);
    stats->setIncludePix(tmpinclude);
    stats->setExcludePix(tmpexclude);
    stats->setList(list);
    if (force) {
        stats->forceNewStorage();
    }
    stats->setDisk(disk);
    stats->setRobust(robust);
    stats->setVerbose(verbose);
    stats->setStretch(stretch);
    if (! logfile.empty()) {
        stats->setLogfile(logfile);
    }
    stats->setLogfileAppend(append);
    return fromRecord(stats->calculate());
}

image* image::subimage(
    const string& outfile, const variant& region, const variant& vmask,
    bool dropDegenerateAxes, bool overwrite, bool list, bool stretch,
    bool wantreturn, const vector<int>& keepaxes
) {
    try {
        _log << _ORIGIN;
        ThrowIf(_detached(), "Unable to create image");
        if (outfile.empty() && ! wantreturn) {
            _log << LogIO::WARN << "outfile was not specified and wantreturn "
                << "is false. The resulting image will be inaccessible"
                << LogIO::POST;
        }
        if (_imageF) {
            return _subimage<Float>(
                _imageF, outfile, region, vmask, dropDegenerateAxes, overwrite,
                list, stretch, keepaxes, wantreturn
            );
        }
        else if (_imageC) {
            return _subimage<Complex>(
                _imageC, outfile, region, vmask, dropDegenerateAxes, overwrite,
                list, stretch, keepaxes, wantreturn
            );
        }
        else if (_imageD) {
            return _subimage<Double>(
                _imageD, outfile, region, vmask, dropDegenerateAxes, overwrite,
                list, stretch, keepaxes, wantreturn
            );
        }
        else if (_imageDC) {
            return _subimage<DComplex>(
                _imageDC, outfile, region, vmask, dropDegenerateAxes, overwrite,
                list, stretch, keepaxes, wantreturn
            );
        }
        else {
            ThrowCc("Logic error");
        }
    }
    catch (const AipsError& x) {
        _log << LogIO::SEVERE << "Exception Reported: " << x.getMesg()
                << LogIO::POST;
        RETHROW(x);
    }
    return nullptr;
}

template<class T> image* image::_subimage(
    SPIIT clone, const String& outfile, const variant& region,
    const variant& vmask, bool dropDegenerateAxes, bool overwrite, bool list,
    bool stretch, const vector<int>& keepaxes, bool wantreturn
) {
    SPIIT im;
    auto regionRec = _getRegion(region, false);
    auto mask = _getMask(vmask);
    if (! dropDegenerateAxes || keepaxes.empty()) {
        im = SubImageFactory<T>::createImage(
            *clone, outfile, *regionRec, mask, dropDegenerateAxes,
            overwrite, list, stretch
        );
    }
    else {
        im = SubImageFactory<T>::createImage(
            *clone, outfile, *regionRec, mask,
            AxesSpecifier(IPosition(Vector<Int>(keepaxes))),
            overwrite, list, stretch
        );
    }
    if (_doHistory) {
        vector<String> names {
            "outfile", "region", "mask", "dropdeg", "overwrite",
            "list", "stretch", "wantreturn", "keepaxes"
        };
        vector<variant> values {
            outfile, region, vmask, dropDegenerateAxes,
            overwrite, list, stretch, wantreturn, keepaxes
        };
        _addHistory(im, "subimage", names, values);
    }
    return wantreturn ? new image(im) : nullptr;
}

record* image::summary(
    const string& doppler, bool list,
    bool pixelorder, bool verbose
) {
    try {
        _log << _ORIGIN;
        if (_detached()) {
            return 0;
        }
        if (_imageF) {
            return _summary(
                _imageF, doppler, list, pixelorder, verbose
            );
        }
        else if (_imageC) {
            return _summary(
                _imageC, doppler, list, pixelorder, verbose
            );
        }
        else if (_imageD) {
            return _summary(
                _imageD, doppler, list, pixelorder, verbose
            );
        }
        else if (_imageDC) {
            return _summary(
                _imageDC, doppler, list, pixelorder, verbose
            );
        }
        else {
            ThrowCc("Logic error");
        }
    }
    catch (const AipsError& x) {
        _log << LogIO::SEVERE << "Exception Reported: " << x.getMesg()
                << LogIO::POST;
        RETHROW(x);
    }
    return nullptr;
}

template <class T> record* image::_summary(
    SPIIT image, 
    const string& doppler, bool list,
    bool pixelorder, bool verbose
) {
    ImageMetaData<T> md(image);
    return fromRecord(
        md.summary(doppler, list, pixelorder, verbose)
    );
}

bool image::toASCII(
    const string& outfile, const variant& region,
    const variant& mask, const string& sep,
    const string& format, double maskvalue, bool overwrite,
    bool stretch
) {
    // sep is hard-wired as ' ' which is what imagefromascii expects
    _log << _ORIGIN;
    if (_detached()) {
        return false;
    }
    try {
        _notSupported(__func__);
        String Mask;
        if (mask.type() == variant::BOOLVEC) {
            Mask = "";
        }
        else if (
            mask.type() == variant::STRING
            || mask.type() == variant::STRINGVEC
        ) {
            Mask = mask.toString();
        }
        SHARED_PTR<Record> pRegion(_getRegion(region, false));
        ImageFactory::toASCII(
            _imageF, outfile, *pRegion, Mask,
            sep, format, maskvalue, overwrite, stretch
        );
        return true;
    }
    catch (const AipsError& x) {
        _log << LogIO::SEVERE << "Exception Reported: " << x.getMesg()
                << LogIO::POST;
        RETHROW(x);
    }
    return false;
}

bool image::tofits(
    const string& fitsfile, bool velocity,
    bool optical, int bitpix, double minpix,
    double maxpix, const variant& region,
    const variant& vmask, bool overwrite,
    bool dropdeg, bool deglast, bool dropstokes,
    bool stokeslast, bool wavelength, bool airwavelength,
    bool /* async */, bool stretch, bool history
) {
    _log << _ORIGIN;
    if (_detached()) {
        return false;
    }
    try {
        _notSupported(__func__);
        ThrowIf(
            fitsfile.empty(),
            "fitsfile must be specified"
        );
        ThrowIf(
            fitsfile == "." || fitsfile == "..",
            "Invalid fitsfile name " + fitsfile
        );
        SHARED_PTR<Record> pRegion(_getRegion(region, false));
        String mask = vmask.toString();
        if (mask == "[]") {
            mask = "";
        }
        String origin;
        {
            ostringstream buffer;
            buffer << "CASA ";
            VersionInfo::report(buffer);
            origin = String(buffer);

	    // sanitize: replace CR and LF by SPACE
	    const Char *cOrigin = origin.chars();
	    for(String::size_type i=0; i<origin.length(); i++){
	      if(cOrigin[i]==10 || cOrigin[i]==13){
		origin.at(i,(String::size_type)1) = " ";
	      }
	    }
	    origin.rtrim(' ');
	    
        }
        ThrowIf(
            ! _imageF,
            "Only writing float-valued images to FITS is supported"
        );
        ImageFactory::toFITS(
            _imageF, fitsfile, velocity, optical,
            bitpix, minpix, maxpix, *pRegion, mask, overwrite,
            dropdeg, deglast, dropstokes, stokeslast, wavelength,
            airwavelength, origin, stretch, history
        );
        return true;
    }
    catch (const AipsError& x) {
        _log << LogIO::SEVERE << "Exception Reported: " << x.getMesg()
            << LogIO::POST;
        RETHROW(x);
    }
    return false;
}

record* image::topixel(const variant& value) {
    try {
        _log << LogOrigin("image", __func__);
        if (_detached()) {
            return nullptr;
        }
        //NOT using _image->toworld as most of the math is in casac namespace
        //in coordsys...should revisit this when casac::coordsys is cleaned
        return coordsys()->topixel(value);
    }
    catch (const AipsError& x) {
        _log << LogIO::SEVERE << "Exception Reported: " << x.getMesg()
            << LogIO::POST;
        RETHROW(x);
    }
    return nullptr;
}

record* image::torecord() {
    _log << LogOrigin("image", __func__);
    if (_detached()) {
        return new record();
    }
    try {
        Record rec;
        String err;
        Bool ret = false;
        if (_imageF) {
            ret = _imageF->toRecord(err, rec);
        }
        else if (_imageC) {
            ret = _imageC->toRecord(err, rec);
        }
        else if (_imageD) {
            ret = _imageD->toRecord(err, rec);
        }
        else if (_imageDC) {
            ret = _imageDC->toRecord(err, rec);
        }
        ThrowIf (! ret, "Could not convert to record: " + err);
        return fromRecord(rec);
    }
    catch (const AipsError& x) {
        _log << LogIO::SEVERE << "Exception Reported: " << x.getMesg()
            << LogIO::POST;
        RETHROW(x);
    }
    return new record();
}

record* image::toworld(
    const variant& value, const string& format, bool dovelocity
) {
    try {
        _log << LogOrigin("image", __func__);
        if (_detached()) {
            return nullptr;
        }
        if (_imageF) {
            return _toworld(_imageF, value, format, dovelocity);
        }
        else if (_imageC) {
            return _toworld(_imageC, value, format, dovelocity);
        }
        else if (_imageD) {
            return _toworld(_imageD, value, format, dovelocity);
        }
        else if (_imageDC) {
            return _toworld(_imageDC, value, format, dovelocity);
        }
        ThrowCc("Logic error");
    }
    catch (const AipsError& x) {
        _log << LogIO::SEVERE << "Exception Reported: " << x.getMesg()
             << LogIO::POST;
        RETHROW(x);
    }
    return nullptr;
}

template <class T> record* image::_toworld(
    SPIIT image, const variant& value,
    const string& format, bool dovelocity
) {
    Vector<Double> pixel;
    if (_isUnset(value)) {
        pixel.resize(0);
    }
    else if (value.type() == variant::DOUBLEVEC) {
        pixel = value.getDoubleVec();
    }
    else if (value.type() == variant::INTVEC) {
        variant vcopy = value;
        Vector<Int> ipixel = vcopy.asIntVec();
        Int n = ipixel.size();
        pixel.resize(n);
        for (int i = 0; i < n; ++i) {
            pixel[i] = ipixel[i];
        }
    }
    else if (value.type() == ::casac::variant::RECORD) {
        variant localvar(value);
        unique_ptr<Record> tmp(toRecord(localvar.asRecord()));
        if (tmp->isDefined("numeric")) {
            pixel = tmp->asArrayDouble("numeric");
        }
        else {
            ThrowCc("Unsupported record type for value");
        }
    }
    else {
        ThrowCc("Unsupported data type for value");
    }
    ImageMetaData<T> md(image);
    return fromRecord(md.toWorld(pixel, format, dovelocity));
}

image* image::transpose(
    const std::string& outfile, const variant& order
) {
    try {
        _log << _ORIGIN;
        if (_detached()) {
            throw AipsError("No image specified to transpose");
        }
        ThrowIf(
            ! _imageF,
            "This method only supports Float valued images"
        );
        std::unique_ptr<ImageTransposer> transposer;
        switch(order.type()) {
        case variant::INT:
            transposer.reset(
                new ImageTransposer(
                    _imageF,
                    order.toInt(), outfile
                )
            );
            break;
        case variant::STRING:
            transposer.reset(
                new ImageTransposer(
                    _imageF,
                    order.toString(), outfile
                )
            );
            break;
        case variant::STRINGVEC:
            {
                Vector<String> orderVec = toVectorString(order.toStringVec());
                transposer.reset(
                    new ImageTransposer(
                        _imageF, orderVec,
                        outfile
                    )
                );
            }
            break;
        default:
            ThrowCc(
                "Unsupported type for order parameter " + order.typeString()
                + ". Supported types are a non-negative integer, a single "
                "string containing all digits or a list of strings which "
                "unambiguously match the image axis names."
            );
            break;
        }
        if (_doHistory) {
            vector<String> names = {"outfile", "order"};
            vector<variant> values = {outfile, order};
            auto msgs = _newHistory(__func__, names, values);
            transposer->addHistory(_ORIGIN, msgs);
        }
        return new image(
            transposer->transpose()
        );
    }
    catch (const AipsError& x) {
        _log << "Exception Reported: " << x.getMesg()
           << LogIO::EXCEPTION;
        RETHROW(x);
    }
    return nullptr;
}

bool image::twopointcorrelation(
    const string& outfile,
    const variant& region, const variant& vmask,
    const vector<int>& axes, const string& method,
    bool overwrite, bool stretch
) {
    _log << _ORIGIN;
    if (_detached()) {
        return false;
    }
    try {
        _notSupported(__func__);
        String outFile(outfile);
        SHARED_PTR<Record> Region(_getRegion(region, false));
        String mask = vmask.toString();
        if (mask == "[]") {
            mask = "";
        }
        Vector<Int> iAxes;
        if (!(axes.size() == 1 && axes[0] == -1)) {
            iAxes = axes;
        }
        vector<String> msgs;
        if (_doHistory) {
            vector<String> names {
                "outfile", "region", "mask", "axes",
                "method", "overwrite", "stretch"
            };
            vector<variant> values {
                outfile, region, vmask, axes,
                method, overwrite, stretch
            };
            msgs = _newHistory(__func__, names, values);
        }
        if (_imageF) {
            auto im = _twopointcorrelation(
                _imageF, outfile, Region, mask,
                IPosition(iAxes), method, overwrite, stretch,
                _ORIGIN, msgs
            );
        }
        else {
            auto im = _twopointcorrelation(
                _imageC, outfile, Region, mask,
                IPosition(iAxes), method, overwrite, stretch,
                _ORIGIN, msgs
            );
        }
        return true;
    }
    catch (const AipsError& x) {
        _log << LogIO::SEVERE << "Exception Reported: " << x.getMesg()
                << LogIO::POST;
        RETHROW(x);
    }
    return false;
}

template <class T> SPIIT image::_twopointcorrelation(
    SPIIT myimage, const std::string& outfile,
    SHARED_PTR<Record> region, const casacore::String& mask,
    const IPosition& axes, const std::string& method,
    bool overwrite, bool stretch, const LogOrigin& origin,
    const vector<String>& msgs
) const {
    TwoPointCorrelator<T> tpc(
        myimage, region.get(), mask, outfile, overwrite
    );
    tpc.setAxes(axes);
    tpc.setMethod(method);
    tpc.setStretch(stretch);
    if (_doHistory) {
        tpc.addHistory(origin, msgs);
    }
    return tpc.correlate();
}

string image::type() {
    return "image";
}

bool image::unlock() {
    try {
        _log << LogOrigin("image", __func__);
        if (_detached()) {
            return false;
        }
        _notSupported(__func__);
        if (_imageF) {
            _imageF->unlock();
        }
        else {
            _imageC->unlock();
        }
        return true;
    }
    catch (const AipsError& x) {
        _log << LogIO::SEVERE << "Exception Reported: " << x.getMesg()
                << LogIO::POST;
        RETHROW(x);
    }
    return false;
}

template <class T> void image::_addHistory(
    SPIIT image, const casacore::String& method, const vector<String>& names,
    const std::vector<variant>& values,
    const std::vector<casacore::String>& appendMsgs,
    const std::set<casacore::String>& dontQuote
) {
    if (! _doHistory) {
        // history writing disabled
        return;
    }
    auto msgs = _newHistory(method, names, values, dontQuote);
    for (const auto& m: appendMsgs) {
        msgs.push_back(m);
    }
    ImageHistory<T> ih(image);
    ih.addHistory("image::" + method, msgs);
}

void image::_addHistory(
    const casacore::String& method, const vector<casacore::String>& names,
    const std::vector<casac::variant>& values,
    const vector<casacore::String>& appendMsgs,
    const std::set<casacore::String>& dontQuote
) {
    if (! _doHistory) {
        // history writing disabled
        return;
    }
    if (_imageF) {
        _addHistory(
            _imageF, method, names, values, appendMsgs, dontQuote
        );
    }
    else if (_imageC) {
        _addHistory(
            _imageC, method, names, values, appendMsgs, dontQuote
        );
    }
    else if (_imageD) {
        _addHistory(
            _imageD, method, names, values, appendMsgs, dontQuote
        );
    }
    else if (_imageDC) {
        _addHistory(
            _imageDC, method, names, values, appendMsgs, dontQuote
        );
    }
    else {
        ThrowCc("Logic error");
    }
}

String image::_getMask(const variant& mask) {
    if (mask.type() == variant::BOOLVEC) {
       return "";
    }
    else if (mask.type() == variant::STRING) {
        return mask.toString();
    }
    else {
        ThrowCc("Mask is not understood, try a valid LEL string");
    }
}

String image::_inputsString(
    const vector<std::pair<String, variant> >& inputs,
    const std::set<String>& dontQuote
) {
    String out = "(";
    String quote;
    vector<pair<String, variant> >::const_iterator begin = inputs.begin();
    vector<pair<String, variant> >::const_iterator iter = begin;
    vector<pair<String, variant> >::const_iterator end = inputs.end();
    while (iter != end) {
        if (iter != begin) {
            out += ", ";
        }
        quote = iter->second.type() == variant::STRING
            && std::find(dontQuote.begin(), dontQuote.end(), iter->first) == dontQuote.end()
            ? "\"" : "";
        out += iter->first + "=" + quote;
        auto asString = iter->second.toString();
        if (asString.size() > 300) {
            asString = "...";
        }
        out += asString;
        out += quote;
        ++iter;
    }
    out += ")";
    return out;
}

Bool image::_isUnset(const variant &theVar) {
    return theVar.type() == variant::BOOLVEC
        && theVar.size() == 0;
}

vector<String> image::_newHistory(
    const string& method, const vector<String>& names,
    const vector<variant>& values, const std::set<String>& dontQuote
) {
    AlwaysAssert(names.size() == values.size(), AipsError);
    vector<String> msgs;
    ostringstream os;
    os << "Ran ia." << method;
    msgs.push_back(os.str());
    vector<std::pair<String, variant> > inputs;
    for (uInt i=0; i<names.size(); ++i) {
        inputs.push_back(make_pair(names[i], values[i]));
    }
    os.str("");
    os << "ia." << method << _inputsString(inputs, dontQuote);
    msgs.push_back(os.str());
    return msgs;
}

void image::_reset() {
    _imageF.reset();
    _imageC.reset();
    _imageD.reset();
    _imageDC.reset();
    _statsF.reset();
    _statsD.reset();
}

image* image::newimagefromfits(
    const string& outfile, const string& fitsfile,
    const int whichrep, const int whichhdu,
    const bool zeroBlanks, const bool overwrite
) {
    try {
        auto im = ImageFactory::fromFITS(
            outfile, fitsfile, whichrep, whichhdu,
            zeroBlanks, overwrite
        );
        if (im) {
            return new image(im);
        }
        else {
            ThrowCc("Unable to create image");
        }
    }
    catch (const AipsError& x) {
        _log << LogIO::SEVERE << "Exception Reported: " << x.getMesg()
                << LogIO::POST;
        RETHROW(x);
    }
    return nullptr;
}

variant* image::makearray(
    double v, const vector<int>& shape
) {
    auto ndim = shape.size();
    int nelem = 1;
    for (uInt i = 0; i < ndim; ++i) {
        nelem *= shape[i];
    }
    std::vector<double> element(nelem);
    for (int i = 0; i < nelem; ++i) {
        element[i] = v;
    }
    return new variant(element, shape);
}

void image::_notSupported(const std::string& method) const {
    ThrowIf(
        _imageD,
        method + " does not support images with double precision pixel values"
    );
    ThrowIf(
        _imageDC,
        method + " does not support images with complex<double> precision pixel values"
    );
}

casac::record*
image::recordFromQuantity(const casacore::Quantity q) {
    ::casac::record *r = 0;
    try {
        _log << LogOrigin("image", "recordFromQuantity");
        String error;
        casacore::Record R;
        if (QuantumHolder(q).toRecord(error, R)) {
            r = fromRecord(R);
        }
        else {
            _log << LogIO::SEVERE << "Could not convert quantity to record."
                    << LogIO::POST;
        }
    } catch (const AipsError& x) {
        _log << LogIO::SEVERE << "Exception Reported: " << x.getMesg()
                << LogIO::POST;
        RETHROW(x);
    }
    return r;
}

::casac::record*
image::recordFromQuantity(const Quantum<Vector<Double> >& q) {
    ::casac::record *r = 0;
    try {
        _log << LogOrigin("image", "recordFromQuantity");
        String error;
        casacore::Record R;
        if (QuantumHolder(q).toRecord(error, R)) {
            r = fromRecord(R);
        } else {
            _log << LogIO::SEVERE << "Could not convert quantity to record."
                    << LogIO::POST;
        }
    } catch (const AipsError& x) {
        _log << LogIO::SEVERE << "Exception Reported: " << x.getMesg()
                << LogIO::POST;
        RETHROW(x);
    }
    return r;
}

casacore::Quantity image::_casaQuantityFromVar(const ::casac::variant& theVar) {
    try {
        _log << _ORIGIN;
        casacore::QuantumHolder qh;
        String error;
        if (
            theVar.type() == ::casac::variant::STRING
            || theVar.type() == ::casac::variant::STRINGVEC
        ) {
            ThrowIf(
                !qh.fromString(error, theVar.toString()),
                "Error " + error + " in converting quantity "
            );
        }
        else if (theVar.type() == ::casac::variant::RECORD) {
            //NOW the record has to be compatible with QuantumHolder::toRecord
            ::casac::variant localvar(theVar); //cause its const
            unique_ptr<Record> ptrRec(toRecord(localvar.asRecord()));
            ThrowIf(
                !qh.fromRecord(error, *ptrRec),
                "Error " + error + " in converting quantity "
            );
        }
        else if (theVar.type() == variant::BOOLVEC) {
            return casacore::Quantity();
        }
        return qh.asQuantity();
    }
    catch (const AipsError& x) {
        _log << LogOrigin("image", __func__);
        _log << LogIO::SEVERE << "Exception Reported: " << x.getMesg()
                << LogIO::POST;
        RETHROW(x);
    }
}

bool image::isconform(const string& other) {
    _log << _ORIGIN;

    if (_detached()) {
        return false;
    }
    try {
        ThrowIf(
            ! _imageF,
            "This method only supports Float valued images"
        );
        SPCIIF imageF;
        SPCIIC imageC;
        std::tie(imageF, imageC, std::ignore, std::ignore)
            = ImageFactory::fromFile(other);
        ThrowIf(! (imageF || imageC), "Unsupported image pixel data type");
        auto shape = imageF ? imageF->shape()
            : imageC->shape();
        const auto& csys = imageF ? imageF->coordinates()
                : imageC->coordinates();
        SHARED_PTR<const ImageInterface<Float> > mine = _imageF;
        if (
            _imageF->shape().isEqual(shape)
            && _imageF->coordinates().near(csys)
        ) {
            auto axisnames = csys.worldAxisNames();
            Vector<String> mc = _imageF->coordinates().worldAxisNames();
            if (mc.size() != axisnames.size()) {
                return false;
            }
            for (uInt i = 0; i < mc.size(); ++i) {
                if (mc[i] != axisnames[i]) {
                    return false;
                }
            }
            return true;
        }
        return false;
    }
    catch (const AipsError& x) {
        _log << LogIO::SEVERE << "Exception Reported: " << x.getMesg()
                << LogIO::POST;
        RETHROW(x);
    }
}

SHARED_PTR<Record> image::_getRegion(
    const ::casac::variant& region, const bool nullIfEmpty,
    const string& otherImageName
) const {
    switch (region.type()) {
    case variant::BOOLVEC:
        return SHARED_PTR<Record>(nullIfEmpty ? 0 : new Record());
    case variant::STRING: {
        IPosition shape;
        CoordinateSystem csys;
        if (otherImageName.empty()) {
            ThrowIf(
                ! _imageF && ! _imageC,
                "No attached image. Cannot use a string value for region"
            );
            if (_imageF) {
                shape = _imageF->shape();
                csys = _imageF->coordinates();
            }
            else {
                shape = _imageC->shape();
                csys = _imageC->coordinates();
            }
        }
        else {
            PtrHolder<ImageInterface<Float> > image;
            ImageUtilities::openImage(image, otherImageName);
            if (image.ptr()) {
                shape = image->shape();
                csys = image->coordinates();
            }
            else {
                PtrHolder<ImageInterface<Complex> > imagec;
                ImageUtilities::openImage(imagec, otherImageName);
                ThrowIf(
                    ! imagec.ptr(),
                    "Unable to open image " + otherImageName
                );
                shape = imagec->shape();
                csys = imagec->coordinates();
            }
        }
        return SHARED_PTR<Record>(
            region.toString().empty()
                ? nullIfEmpty ? 0 : new Record()
                : new Record(
                    CasacRegionManager::regionFromString(
                        csys, region.toString(),
                        _name(false), shape, True
                    )
                )
        );
    }
    case variant::RECORD:
        {
            SHARED_PTR<variant> clon(region.clone());
            return SHARED_PTR<casacore::Record>(
                nullIfEmpty && region.size() == 0
                    ? nullptr
                    : toRecord(
                        SHARED_PTR<::casac::variant>(region.clone())->asRecord()
                    )
            );
        }
    default:
        ThrowCc("Unsupported type for region " + region.typeString());
    }
}

void image::_setImage(casa::ITUPLE mytuple) {
    auto imageF = std::get<0>(mytuple);
    auto imageC = std::get<1>(mytuple);
    auto imageD = std::get<2>(mytuple);
    auto imageDC = std::get<3>(mytuple);
    uInt n = 0;
    if (imageF) {
        ++n;
    }
    if (imageC) {
        ++n;
    }
    if (imageD) {
        ++n;
    }
    if (imageDC) {
        ++n;
    }
    ThrowIf(n == 0, "No image defined");
    ThrowIf(
        n > 1,
        "Multiple images (" + String::toString(n)
        + ") defined"
    );
    _reset();
    _imageF = imageF;
    _imageC = imageC;
    _imageD = imageD;
    _imageDC = imageDC;
}


vector<double> image::_toDoubleVec(const variant& v) {
    variant::TYPE type = v.type();
    ThrowIf(
        type != variant::INTVEC && type != variant::LONGVEC
        && type != variant::DOUBLEVEC,
        "variant is not a numeric array"
    );
    vector<double> output;
    if (type == variant::INTVEC || type == variant::LONGVEC) {
        Vector<Int> x = v.toIntVec();
        std::copy(x.begin(), x.end(), std::back_inserter(output));
    }
    if (type == variant::DOUBLEVEC) {
        Vector<Double> x = v.toDoubleVec();
        std::copy(x.begin(), x.end(), std::back_inserter(output));
    }
    return output;
}

}<|MERGE_RESOLUTION|>--- conflicted
+++ resolved
@@ -3040,7 +3040,6 @@
             return _histograms(
                 _imageF, axes, region, mask, nbins,
                 includepix, cumu, log, stretch
-<<<<<<< HEAD
             );
         }
         else if (_imageD) {
@@ -3052,41 +3051,6 @@
         else {
             ThrowCc("Logic error");
         }
-        /*
-        vector<uInt> myaxes;
-        if (axes.size() != 1 || axes[0] != -1) {
-            ThrowIf(
-                *min_element(axes.begin(), axes.end()) < 0,
-                "All axes must be nonnegative"
-            );
-            myaxes.insert(begin(myaxes), begin(axes), end(axes));
-        }
-        auto regionRec = _getRegion(region, false);
-        String Mask = _getMask(mask);
-        vector<Double> myIncludePix;
-        if (!(includepix.size() == 1 && includepix[0] == -1)) {
-            myIncludePix = includepix;
-=======
-            );
->>>>>>> f5554b1a
-        }
-        else if (_imageD) {
-            return _histograms(
-                _imageD, axes, region, mask, nbins,
-                includepix, cumu, log, stretch
-            );
-        }
-        else {
-            ThrowCc("Logic error");
-        }
-<<<<<<< HEAD
-        ihc.setCumulative(cumu);
-        ihc.setDoLog10(log);
-        ihc.setStretch(stretch);
-        return fromRecord(ihc.compute());
-        */
-=======
->>>>>>> f5554b1a
     }
     catch (const AipsError& x) {
         _log << LogIO::SEVERE << "Exception Reported: " << x.getMesg()
