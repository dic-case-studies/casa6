--- conflicted
+++ resolved
@@ -42,35 +42,16 @@
 ### DATA ###
 
 if CASA6:
-<<<<<<< HEAD
     datapath = casatools.ctsys.resolve('unittest/accor/uid___X02_X3d737_X1_01_small.ms/')
     libpath = casatools.ctsys.resolve('unittest/accor/testcallib.txt')
     vladata = casatools.ctsys.resolve('unittest/accor/ngc5921.ms/')
+    VLBAdatapath = casatools.ctsys.resolve('unittest/accor/ba123a.ms')
 
 else:
     datapath = os.environ.get('CASAPATH').split()[0] + '/casatestdata/unittest/accor/uid___X02_X3d737_X1_01_small.ms/'
     libpath = os.environ.get('CASAPATH').split()[0] + '/casatestdata/unittest/accor/testcallib.txt'
     vladata = os.environ.get('CASAPATH').split()[0] + '/casatestdata/unittest/accor/ngc5921.ms/'
-=======
-    datapath = casatools.ctsys.resolve('visibilities/alma/uid___X02_X3d737_X1_01_small.ms/')
-    libpath = casatools.ctsys.resolve('text/testcallib.txt')
-    vladata = casatools.ctsys.resolve('visibilities/vla/ngc5921.ms/')
-    ### VLBA data for test ###
-    # visibilities/vla
-    VLBAdatapath = casatools.ctsys.resolve('visibilities/vlba/ba123a.ms')
-else:
-    if os.path.exists(os.environ.get('CASAPATH').split()[0] + '/data/casa-data-req'):
-        datapath = os.environ.get('CASAPATH').split()[0] + '/data/casa-data-req/visibilities/alma/uid___X02_X3d737_X1_01_small.ms/'
-        libpath = os.environ.get('CASAPATH').split()[0] + '/data/casa-data-req/text/testcallib.txt'
-        vladata = os.environ.get('CASAPATH').split()[0] + '/data/casa-data-req/visibilities/vla/ngc5921.ms/'
-        VLBAdatapath = os.environ.get('CASAPATH').split()[0] + '/data/casa-data-req/visibilities/vlba/ba123a.ms/'
-    else:
-        datapath = os.environ.get('CASAPATH').split()[0] + '/casa-data-req/visibilities/alma/uid___X02_X3d737_X1_01_small.ms/'
-        libpath = os.environ.get('CASAPATH').split()[0] + '/casa-data-req/text/testcallib.txt'
-        vladata = os.environ.get('CASAPATH').split()[0] + '/casa-data-req/visibilities/vla/ngc5921.ms/'
-        VLBAdatapath = os.environ.get('CASAPATH').split()[0] + '/casa-data-req/visibilities/vlba/ba123a.ms/'
->>>>>>> f8d5d7fb
-
+    VLBAdatapath = os.environ.get('CASAPATH').split()[0] + '/casatestdata/unittest/accor/ba123a.ms/'
 
 caltab = 'cal.A'
 cal_default = 'cal.default'
@@ -123,10 +104,7 @@
         rmtables(cal_default)
     
     
-<<<<<<< HEAD
-=======
-    #@unittest.skipIf(sys.platform == "darwin", "Disabled for OSX")
->>>>>>> f8d5d7fb
+    #@unittest.skipIf(sys.platform == "darwin", "Disabled for OSX")
     def test_makesTable(self):
         ''' Test that when accor is run it creates a calibration table '''
         
@@ -220,12 +198,8 @@
         accor(vis=VLBAcopy, caltable=caltab, observation='0')
         self.assertTrue(os.path.exists(caltab))
         
-<<<<<<< HEAD
-    #CAS-12736   
-=======
     #CAS-12736
     #@unittest.skipIf(sys.platform == "darwin", "Disabled for OSX")
->>>>>>> f8d5d7fb
     def test_solint(self):
         ''' Test that the solint parameter changes he solution interval (?) '''
         
@@ -236,10 +210,7 @@
         self.assertTrue(numpy.isclose(datamean, (1.0029247217353374+0j)), msg=datamean)
         
     #CAS-12736   
-<<<<<<< HEAD
-=======
-    #@unittest.skipIf(sys.platform == "darwin", "Disabled for OSX")
->>>>>>> f8d5d7fb
+    #@unittest.skipIf(sys.platform == "darwin", "Disabled for OSX")
     def test_combineSelect(self):
         ''' Test that a calibration table generated with a combine selection is different than one generated with no selection parameteres '''
         
@@ -274,10 +245,7 @@
         
         
     #CAS-12736   
-<<<<<<< HEAD
-=======
-    #@unittest.skipIf(sys.platform == "darwin", "Disabled for OSX")
->>>>>>> f8d5d7fb
+    #@unittest.skipIf(sys.platform == "darwin", "Disabled for OSX")
     def test_gaintable(self):
         ''' Test that providing the gaintable will yeild a different final cal table than the default '''
         
@@ -296,17 +264,11 @@
         accor(vis=VLBAcopy, caltable=caltab, gaintable='cal.B', gainfield='1')
         datamean = getmean(caltab)
         
-<<<<<<< HEAD
-        self.assertTrue(numpy.isclose(datamean, 0.9921940355389206+0j))
-
-    #CAS-12736   
-=======
         #self.assertTrue(numpy.isclose(datamean, 0.9921940355389206+0j), msg=datamean)
         self.assertTrue(numpy.isclose(datamean, (0.9961569791038831+0j)), msg=datamean)
 
     #CAS-12736   
     #@unittest.skipIf(sys.platform == "darwin", "Disabled for OSX")
->>>>>>> f8d5d7fb
     def test_interp(self):
         ''' Test that adding an interp selection to the gaintable will yeild a different cal table than gaintable with standard interp (linear, linear) '''
         accor(vlacopy, caltable='cal.B')
