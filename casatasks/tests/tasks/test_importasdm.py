--- conflicted
+++ resolved
@@ -27,28 +27,18 @@
 #                                                                           #
 #############################################################################
 from __future__ import absolute_import
-from __future__ import print_function
 import os
 import sys
 import shutil
 import numpy
 import unittest
 
-from casatestutils import testhelper as th
 from casatasks.private.casa_transition import is_CASA6
 if is_CASA6:
     from casatools import ctsys, ms, table, measures, calibrater, agentflagger
     from casatasks import importasdm, flagdata, flagcmd, exportasdm
     from casatasks.private import flaghelper as fh
     from casatasks.private import convertephem as ce
-<<<<<<< HEAD
- 
-=======
-    ### for testhelper import
-    #sys.path.append(os.path.dirname(os.path.abspath(os.path.dirname(__file__))))
-    #import testhelper as th
-
->>>>>>> 2c8f033c
     # make local copies of the tools
     tblocal = table( )
     mslocal = ms( )
@@ -62,10 +52,6 @@
     from __main__ import default
     from tasks import importasdm, flagdata, exportasdm, flagcmd
     from taskinit import mstool, tbtool, cbtool, aftool, casalog
-<<<<<<< HEAD
-=======
-    #import testhelper as th
->>>>>>> 2c8f033c
     import flaghelper as fh
     import recipes.ephemerides.convertephem as ce
 
@@ -1086,7 +1072,7 @@
                 print('%s : assertion error while testing flags after filling: %s' % (myname, str(error)))
                 retValue['success'] = False
                 retValue['error_msgs']=retValue['error_msgs']+str(error)
-            except Excecption as instance:
+            except Exception as instance:
                 print("%s : post fill flagging and checking failed." % myname)
                 retValue['success'] = False
                 retValue['error_msgs']=retValue['error_msgs']+'Unexpected post-fill flagging result'
@@ -2430,7 +2416,7 @@
             # difference here is < 0".00005 of the above, non-interpolated value
             self.assertAlmostEqual(mssum['field_0']['direction']['m1']['value'],-0.2154815442529733,15)
         except:
-            print("%s: Error ms summary has an unexpect source or direction value" % myname)
+            print("%s: Error ms summary has an unexpected source or direction value" % myname)
             retValue['success']=False
             retValue['error_msgs']=retValue['err_msg']+'Unexpected source or direction value in ms summary '+thismsname + '\n'
 
