from __future__ import absolute_import
from __future__ import print_function
import os
import sys
import shutil
import numpy
import glob
import unittest

from casatasks.private.casa_transition import is_CASA6
if is_CASA6:
    from casatools import ctsys, image, ms, msmetadata, quanta, atmosphere
    from casatasks import simobserve
    from casatasks.private.simutil import *

    # CASA5 uses the global versions of these tools
    _ia = image()
    _ms = ms()
    _msmd = msmetadata()
    _qa = quanta()
    _at = atmosphere()
else:
    from __main__ import default
    from tasks import *
    from taskinit import *
    from simutil import *

    # to rethrow exception - not necessary in CASA6
    from casa_stack_manip import stack_frame_find
    glb = stack_frame_find( )
    if '__rethrow_casa_exceptions' in glb:
        rethrow_org = glb['__rethrow_casa_exceptions']
    else:
        rethrow_org = False

    # global tools
    _ia = ia
    _ms = ms
    _msmd = msmd
    _qa = qa
    _at = at
    
#
# Unit test of simobserve task.
# 
class simobserve_unittest_base(unittest.TestCase):
    """
    Base class of simobserve unit test.
    The class defines common variables and test methods.
    """
    graphics = "file"
    # Variables
    if is_CASA6:
        datapath = ctsys.resolve('regression/unittest/simobserve/')
    else:
        datapath=os.path.join(os.environ.get('CASAPATH').split()[0],'data/regression/unittest/simobserve/')
        
    thistask = "simobserve"
    imkeys=['max','mean','min','npts','rms','blc','blcf','trc','trcf','sigma','sum','sumsq']
    # relative and absolute tolerance
    # (atol=0. means to ignore absolute tolerance)
    rtol = 5.0e-3
    atol = 0.
    showcomp = False
    teardown = True

    # Test methods
    def _check_file(self, name, msg=""):
        isthere = os.path.exists(name)
        if len(msg) == 0:
            msg = "output file %s was not created because of the task failure"%(name)
        self.assertEqual(isthere, True, msg=msg)

    def _get_imstats(self, name):
            self._check_file(name)
            _ia.open(name)
            stats = _ia.statistics(list=True, verbose=True)
            _ia.close()
            return stats

    def _get_msstats(self, name, column, compval):
        self._check_file(name)
        _ms.open(name)
        stats = _ms.statistics(column, compval)
        _ms.close()
        return stats[list(stats.keys())[0]]

    def _check_imstats(self, name, ref, rtol=None, atol=None):
        # ref: a dictionary of reference statistics or reference image name
        # name: the name of image to compare statistics
        refname = ""
        if type(ref) == str:
            refname = ("'%s'" % os.path.basename(ref))
            # get statistics of reference image
            ref = self._get_imstats(ref)
        # get statistics of  image
        stats = self._get_imstats(name)
        # tolerance
        if not rtol: rtol = self.rtol
        if not atol: atol = self.atol
        # define statistics to compare
        if hasattr(self,'imkeys'):
            compkeys = self.imkeys
        else:
            compkeys = ref.keys()
        print(("Comparing image statistics of '%s' with reference %s" % \
              (name, refname)))
        for key in compkeys:
            if self.showcomp:
                print(("Comparing '%s' (%s): %s (expected: %s)" % \
                      (key, type(stats[key]), str(stats[key]), str(ref[key]))))
            message="image statistic '%s' does not match: %s (expected: %s)" % \
                     (key, str(stats[key]), str(ref[key]))
            if type(stats[key])==str: 
                # only maxposf, minposf, blcf, trcf return <type 'str'>
                # these are actually all lists
                ax_stats = [x.strip() for x in stats[key].split(',')]
                ax_ref = [x.strip() for x in ref[key].split(',')]
                # compare dimension of image axes
                self.assertEqual(len(ax_stats),len(ax_ref),msg=message)
                # extract, compare numerical data from axis world coordinates
                for kk in zip(ax_stats, ax_ref):
                    # only check the first element in tuple
                    if qa.isquantity(kk[0]):
                        # test and reference numbers
                        s_val = qa.quantity(kk[0])['value']
                        r_val = qa.quantity(kk[1])['value']
                        ret=numpy.allclose(s_val,r_val,
                                           rtol=rtol,atol=atol)
                        self.assertEqual(ret,True,msg=message)
                    else: # should only be Stokes axis
                        self.assertEqual(kk[0],kk[1],msg=message)
            else:
                # not a string so expect numpy arrays
                ret=numpy.allclose(stats[key],ref[key],
                                   rtol=rtol,atol=atol)
                self.assertEqual(ret,True,msg=message)

    def _check_msstats(self,name,ref, rtol=None, atol=None):
        # ref: a dictionary of reference statistics or reference MS name
        # name: the name of MS to compare statistics
        column = "DATA"
        compval = "real"
        refname = ""
        if type(ref) == str:
            refname = ("'%s'" % os.path.basename(ref))
            # get statistics of reference MS
            ref=self._get_msstats(ref,column,compval)
        stats=self._get_msstats(name,column,compval)
        # tolerance
        if not rtol: rtol = self.rtol
        if not atol: atol = self.atol
        # define statistics to compare
        if hasattr(self,'mskeys'):
            compkeys = self.mskeys
        else:
            compkeys = ref.keys()
        print(("Comparing MS statistics of '%s' with reference %s" % \
              (name, refname)))
        for key in compkeys:
            if self.showcomp:
                print(("Comparing '%s' : %s (expected: %s)" % \
                      (key, str(stats[key]), str(ref[key]))))
            message="MS statistic '%s' does not match: %s (expected: %s)" % \
                     (key, str(stats[key]), str(ref[key]))
            ret=numpy.allclose([stats[key]],[ref[key]],
                               rtol=rtol,atol=atol)
            self.assertEqual(ret,True,msg=message)

    def _check_ptgfile(self, name, refname):
        # name: the name of pointing file to test
        # refname: the name of reference pointing file to compare
        self._check_file(name, "Pointing file %s does not exist" % name)
        self._check_file(refname,\
                         "Reference pointing file %s does not exist" % refname)
        myutil = simutil()
        npts_ref, dirs_ref, times_ref = myutil.read_pointings(refname)
        npts, dirs, times = myutil.read_pointings(name)
        self.assertEqual(npts, npts_ref,\
                         msg="The nuber of pointings differs: %d (expected: %d)" % (npts, npts_ref))
        print(("Comparing %d pointings in '%s' with '%s'" % (npts, name, os.path.basename(refname))))
        timetol = 1.e-3
        dirtol = _qa.convert("0.1arcsec", "deg")['value']
        for ipts in range(npts):
            # time (string -> float)
            if times[ipts] != times_ref[ipts]:
                tc = float(times[ipts])
                tr = float(times_ref[ipts])
                reldiff = abs(tc - tr)/tr
                self.assertTrue(reldiff < timetol,\
                                msg="Integration time differs (%d-th point): %f (expected: %f)" % (ipts, tc, tr))
            # direction (string -> double)
            if dirs[ipts] == dirs_ref[ipts]:
                continue
            ec, xc, yc = myutil.direction_splitter(dirs[ipts])
            er, xr, yr = myutil.direction_splitter(dirs_ref[ipts])
            self.assertEqual(ec, er, msg="The epoch differs (%d-th point): %s (expected: %s)" % (ipts, ec, er))
            self.assertTrue(abs(xc['value']-xr['value']) < dirtol,\
                            msg="R.A. of %dth point differs" % ipts)
            self.assertTrue(abs(yc['value']-yr['value']) < dirtol,\
                            msg="Dec of %dth point differs" % ipts)


    # common helper methods
    def _copy_input(self,datanames=None):
        if not datanames:
            return
        if type(datanames) == str:
            datanames = [datanames]
        if len(datanames) > 0:
            for indata in datanames:
                if os.path.exists(indata): self._remove(indata)
                if os.path.exists(os.path.join(self.datapath,indata)):
                    #print "copying", indata
                    self._copy(os.path.join(self.datapath,indata), indata)

    def _remove(self, path):
        if os.path.isdir(path):
            shutil.rmtree(path)
        else:
            os.remove(path)

    def _copy(self, src, dest):
        if os.path.isdir(src):
            shutil.copytree(src, dest)
        else:
            shutil.copy(src, dest)

    def _get_data_prefix(self,cfgname, project=""):
        if str.upper(cfgname[0:4]) == "ALMA":
            foo=cfgname.replace(';','_')
        else:
            foo = cfgname

        foo=foo.replace(".cfg","")
        sfoo=foo.split('/')
        if len(sfoo)>1: foo=sfoo[-1]

        return project+"."+foo

########################################################################
#
# Test skymodel only simulations
#
class simobserve_sky(simobserve_unittest_base):
    """
    Test skymodel simulations
    - Single step at a time
    - All steps for obsmode = 'int' and 'sd'
    """
    project = simobserve_unittest_base.thistask+"_sky"
    inmodel = "core5ps.skymodel4mod"
    sdantlist = "aca.tp.cfg"
    antlist = "alma.out01.cfg"

    refproj = "ref_sky"
    refpref = os.path.join(simobserve_unittest_base.datapath,refproj) + "/"

    # Reserved methods
    def setUp(self):
        print("")
        if os.path.exists(self.project):
            shutil.rmtree(self.project)

        if not is_CASA6:
            default(simobserve)
        self.refpref_sd = self.refpref + \
                          self._get_data_prefix(self.sdantlist,self.refproj)
        self.refpref_int = self.refpref + \
                           self._get_data_prefix(self.antlist,self.refproj)
        self.refmodel = self.refpref_sd+".skymodel" # reference modified skymodel
        # reference simulated MS
        self.refms_sd = self.refpref_sd+".sd.ms"
        self.refms_int = self.refpref_int+".ms"

    def tearDown(self):
        if self.teardown and os.path.exists(self.project):
            shutil.rmtree(self.project)
        #pass

    # Tests of skymodel simulations
    def testSky_skymodel(self):
        """Test skymodel simulation: only modify model"""
        skymodel = self.inmodel
        self._copy_input(skymodel)
        inbright = "5.95565834e-05Jy/pixel"
        indirection = "J2000 19h00m00 -23d00m00"
        incell = "0.043080964943481216arcsec"
        incenter = "345GHz"
        inwidth = "10MHz"
        #setpointings = False
        #ptgfile =   # necessary even if only modifymodel
        obsmode = ""
        antennalist="alma.out01.cfg" # necessary even if only modifymodel
        sdantlist = ""
        try:
            simobserve(project=self.project,skymodel=skymodel,
                       inbright=inbright,indirection=indirection,
                       incell=incell,incenter=incenter,inwidth=inwidth,
                       setpointings=True,obsmode=obsmode,
                       antennalist=antennalist,sdantlist=sdantlist,
                       thermalnoise="",graphics=self.graphics)
        except Exception:
            self.fail()
        # compare skymodel
        currmodel = self.project + "/" + \
                    self._get_data_prefix(antennalist,self.project)+".skymodel"
        self._check_imstats(currmodel, self.refmodel)

    def testSky_almaptg(self):
        """Test skymodel simulation: only setpointing (maptype='ALMA')"""
        skymodel = self.refmodel
        setpointings = True
        maptype = "ALMA"
        obsmode = ""
        antennalist = "alma.out01.cfg"
        sdantlist = ""
        try:
            simobserve(project=self.project,skymodel=skymodel,
                       setpointings=setpointings,maptype=maptype,
                       obsmode=obsmode,antennalist=antennalist,
                       sdantlist=sdantlist,
                       thermalnoise="",graphics=self.graphics)
        except Exception:
            self.fail()
        # compare pointing files
        currptg = self.project + "/" + \
                  self._get_data_prefix(antennalist,self.project)+".ptg.txt"
        refptg = self.refpref + "alma.alma.out01.ptg.txt"
        self._check_ptgfile(currptg, refptg)

    def testSky_hexptg(self):
        """Test skymodel simulation: only setpointing (maptype='hexagonal')"""
        skymodel = self.refmodel
        setpointings = True
        maptype = "hexagonal"
        obsmode = ""
        antennalist = "aca.i.cfg"
        sdantlist = ""
        try:
            simobserve(project=self.project,skymodel=skymodel,
                       setpointings=setpointings,maptype=maptype,
                       obsmode=obsmode,antennalist=antennalist,
                       sdantlist=sdantlist,
                       thermalnoise="",graphics=self.graphics)
        except Exception:
            self.fail()
        # compare pointing files
        currptg = self.project + "/" + \
                  self._get_data_prefix(antennalist,self.project)+".ptg.txt"
        refptg = self.refpref + "hex.aca.i.ptg.txt"
        self._check_ptgfile(currptg, refptg)

    def testSky_sqptg(self):
        """Test skymodel simulation: only setpointing (maptype='square')"""
        skymodel = self.refmodel
        setpointings = True
        maptype = "square"
        obsmode = ""
        antennalist = ""
        sdantlist = self.sdantlist
        try:
            simobserve(project=self.project,skymodel=skymodel,
                       setpointings=setpointings,maptype=maptype,
                       obsmode=obsmode,antennalist=antennalist,
                       sdantlist=sdantlist,
                       thermalnoise="",graphics=self.graphics)
        except Exception:
            self.fail()
        # compare pointing files
        currptg = self.project + "/" + \
                  self._get_data_prefix(sdantlist,self.project)+".ptg.txt"
        refptg = self.refpref + "square.aca.tp.ptg.txt"
        self._check_ptgfile(currptg, refptg)

    def testSky_sdObs(self):
        """Test skymodel simulation: only observation (SD)"""
        skymodel = self.refmodel
        setpointings = False
        ptgfile = self.refpref_sd + ".ptg.txt"
        integration = "4s"
        obsmode = "sd"
        sdantlist = self.sdantlist
        totaltime = "576s"
        try:
            simobserve(project=self.project,skymodel=skymodel,
                       setpointings=setpointings,ptgfile=ptgfile,
                       integration=integration,obsmode=obsmode,
                       sdantlist=sdantlist,totaltime=totaltime,
                       thermalnoise="",graphics=self.graphics)
        except Exception:
            self.fail()
        # compare output MS
        currms = self.project + "/" + \
                 self._get_data_prefix(sdantlist,self.project)+".sd.ms"
        self._check_msstats(currms,self.refms_sd)
        

    def testSky_intObs(self):
        """Test skymodel simulation: only observation (INT)"""
        skymodel = self.refmodel
        setpointings = False
        ptgfile = self.refpref_int + ".ptg.txt"
        integration = "4s"
        obsmode = "int"
        antennalist = 'alma.out01.cfg'
        totaltime = "28s"
        try:
            simobserve(project=self.project,skymodel=skymodel,
                       setpointings=setpointings,ptgfile=ptgfile,
                       integration=integration,obsmode=obsmode,
                       antennalist=antennalist,totaltime=totaltime,
                       thermalnoise="",graphics=self.graphics,
                       refdate="2014/05/21",t_ground=269.)
        except Exception:
            self.fail()
        # compare output MS
        currms = self.project + "/" + \
                 self._get_data_prefix(antennalist,self.project)+".ms"
        self._check_msstats(currms,self.refms_int)

    def testSky_intObs_namedAntlist(self):
        """Test skymodel simulation: observation (INT) with ACA configuration file containing an extra column to indirectly exercise readantenna method of simutil"""
        skymodel = self.refmodel
        setpointings = False
        ptgfile = self.refpref_int + ".ptg.txt"
        integration = "4s"
        obsmode = "int"
        antennalist = "aca.cycle7.named.cfg"
        totaltime = "28s"
<<<<<<< HEAD
        res = simobserve(project=self.project,skymodel=skymodel,
                         setpointings=setpointings,ptgfile=ptgfile,
                         integration=integration,obsmode=obsmode,
                         antennalist=antennalist,totaltime=totaltime,
                         thermalnoise="",graphics=self.graphics,
                         refdate="2014/05/21",t_ground=269.)
        self.assertTrue(res)
=======
        try:
            simobserve(project=self.project,skymodel=skymodel,
                       setpointings=setpointings,ptgfile=ptgfile,
                       integration=integration,obsmode=obsmode,
                       antennalist=antennalist,totaltime=totaltime,
                       thermalnoise="",graphics=self.graphics,
                       refdate="2014/05/21",t_ground=269.)
        except Exception:
            self.fail()
>>>>>>> 6d69dd33
        # ensure named are filled in MS
        currms = self.project + "/" + \
                 self._get_data_prefix(antennalist,self.project)+".ms"
        _msmd.open(currms)
        names = _msmd.antennanames()
        _msmd.done()
        self.assertEqual(names,['CM01', 'CM02', 'CM03', 'CM04', 'CM05', 
                                'CM06', 'CM07', 'CM08', 'CM09', 'CM10'])

    @unittest.skip("Previously disabled for unknown reason")
    def testSky_intLeak(self):
        """Test skymodel simulation: only observation (INT)"""
        skymodel = self.refmodel
        setpointings = False
        obsmode = ""
        leakage = 0.5
        simobserve(project=self.project,skymodel=skymodel,
                   setpointings=setpointings,ptgfile=ptgfile,
                   obsmode=obsmode,thermalnoise="",
                   leakage=leakage,graphics=self.graphics)

    def testSky_sdAll(self):
        """Test skymodel simulation: single dish"""
        skymodel = self.inmodel
        self._copy_input(skymodel)
        inbright = "5.95565834e-05Jy/pixel"
        indirection = "J2000 19h00m00 -23d00m00"
        incell = "0.043080964943481216arcsec"
        incenter = "345GHz"
        inwidth = "10MHz"
        integration = "4s"
        mapsize = ["60arcsec", "60arcsec"]
        maptype = "square"
        obsmode = "sd"
        sdantlist = "aca.tp.cfg"
        totaltime = "576s"
        try:
            simobserve(project=self.project,skymodel=skymodel,
                       inbright=inbright,indirection=indirection,
                       incell=incell,incenter=incenter,inwidth=inwidth,
                       setpointings=True,integration=integration,
                       mapsize=mapsize,maptype=maptype,obsmode=obsmode,
                       totaltime=totaltime,antennalist="",sdantlist=sdantlist,
                       thermalnoise="",graphics=self.graphics)
        except Exception:
            self.fail()
        # compare outputs
        currpref = self.project + "/" + \
                 self._get_data_prefix(sdantlist,self.project)
        self._check_imstats(currpref+".skymodel", self.refmodel)
        self._check_ptgfile(currpref+".ptg.txt", self.refpref_sd+".ptg.txt")
        self._check_msstats(currpref+".sd.ms",self.refms_sd)

    def testSky_intAll(self):
        """Test skymodel simulation: interferometer"""
        skymodel = self.inmodel
        self._copy_input(skymodel)
        inbright = "5.95565834e-05Jy/pixel"
        indirection = "J2000 19h00m00 -23d00m00"
        incell = "0.043080964943481216arcsec"
        incenter = "345GHz"
        inwidth = "10MHz"
        integration = "4s"
        mapsize = ['20arcsec', '20arcsec']
        maptype = "ALMA"
        obsmode = 'int'
        antennalist = 'alma.out01.cfg'
        totaltime = "28s"
        try:
            simobserve(project=self.project,skymodel=skymodel,
                       inbright=inbright,indirection=indirection,
                       incell=incell,incenter=incenter,inwidth=inwidth,
                       setpointings=True,integration=integration,
                       mapsize=mapsize,maptype=maptype,obsmode=obsmode,
                       totaltime=totaltime,antennalist=antennalist,
                       thermalnoise="",graphics=self.graphics,
                       refdate="2014/05/21",t_ground=269.)
        except Exception:
            self.fail()
        # compare outputs
        currpref = self.project + "/" + \
                 self._get_data_prefix(antennalist,self.project)        
        self._check_imstats(currpref+".skymodel", self.refmodel)
        self._check_ptgfile(currpref+".ptg.txt", self.refpref_int+".ptg.txt")
        self._check_msstats(currpref+".ms",self.refms_int)
    

########################################################################
#
# Test components list only simulations
#
class simobserve_comp(simobserve_unittest_base):
    """
    Test components list simulations
    """
    """
    Test components list simulations
    - Single step at a time
    - All steps for obsmode = 'int' and 'sd'
    """
    project = simobserve_unittest_base.thistask+"_comp"
    incomp = "core5ps.clist"
    compwidth = "10MHz"
    comp_nchan = 1
    direction = "J2000 19h00m00 -23d00m00"
    sdantlist = "aca.tp.cfg"
    antlist = "alma.out01.cfg"

    refproj = "ref_comp"
    refpref = os.path.join(simobserve_unittest_base.datapath,refproj) + "/"

    # Reserved methods
    def setUp(self):
        print("")
        if os.path.exists(self.project):
            shutil.rmtree(self.project)

        if not is_CASA6:
            default(simobserve)
        self.refpref_sd = self.refpref + \
                          self._get_data_prefix(self.sdantlist,self.refproj)
        self.refpref_int = self.refpref + \
                           self._get_data_prefix(self.antlist,self.refproj)
        self.refmodel = self.refpref_sd+".compskymodel" # reference skymodel
        self.refmodel_int = self.refpref_int+".compskymodel" # reference skymodel
        # reference simulated MS
        self.refms_sd = self.refpref_sd+".sd.ms"
        self.refms_int = self.refpref_int+".ms"

        # new data for comp_nchan > 1
        self.refmodel_int_8ch = self.refpref_int+".8ch.compskymodel"
        self.refms_int_8ch = self.refpref_int+".8ch.ms"

        # copy input components list
        self._copy_input(self.incomp)

    def tearDown(self):
        if self.teardown and os.path.exists(self.project):
            shutil.rmtree(self.project)        
        #pass

    # Tests of complist simulations
    def testComp_complist(self):
        """Test complist simulation: only generating input model"""
        complist = self.incomp
        compwidth = self.compwidth
        comp_nchan = self.comp_nchan
        obsmode = ""
        antennalist="alma.out01.cfg" # necessary even if only modifymodel
        sdantlist = ""
        try:
            simobserve(project=self.project,complist=complist,
                       compwidth=compwidth,comp_nchan=comp_nchan,
                       setpointings=True,obsmode=obsmode,
                       antennalist=antennalist,sdantlist=sdantlist,
                       thermalnoise="",graphics=self.graphics)
        except Exception:
            self.fail()
        # compare compskymodel
        currmodel = self.project + "/" + \
                    self._get_data_prefix(antennalist,self.project)+".compskymodel"
        self._check_imstats(currmodel, self.refmodel_int)

    def testComp_almaptg(self):
        """Test complist simulation: only setpointing (maptype='ALMA')"""
        complist = self.incomp
        compwidth = self.compwidth
        comp_nchan = self.comp_nchan
        setpointings = True
        maptype = "ALMA"
        obsmode = ""
        antennalist = "alma.out01.cfg"
        sdantlist = ""
        try:
            simobserve(project=self.project,complist=complist,
                       compwidth=compwidth,comp_nchan=comp_nchan,
                       setpointings=setpointings,maptype=maptype,
                       obsmode=obsmode,antennalist=antennalist,
                       sdantlist=sdantlist,
                       thermalnoise="",graphics=self.graphics)
        except Exception:
            self.fail()
        # compare pointing files
        currptg = self.project + "/" + \
                  self._get_data_prefix(antennalist,self.project)+".ptg.txt"
        refptg = self.refpref + "alma.alma.out01.ptg.txt"
        self._check_ptgfile(currptg, refptg)

    def testComp_hexptg(self):
        """Test complist simulation: only setpointing (maptype='hexagonal')"""
        complist = self.incomp
        compwidth = self.compwidth
        comp_nchan = self.comp_nchan
        setpointings = True
        maptype = "hexagonal"
        obsmode = ""
        antennalist = "aca.i.cfg"
        sdantlist = ""
        try:
            simobserve(project=self.project,complist=complist,
                       compwidth=compwidth,comp_nchan=comp_nchan,
                       setpointings=setpointings,maptype=maptype,
                       obsmode=obsmode,antennalist=antennalist,
                       sdantlist=sdantlist,
                       thermalnoise="",graphics=self.graphics)
        except Exception:
            self.fail()

        # compare pointing files
        currptg = self.project + "/" + \
                  self._get_data_prefix(antennalist,self.project)+".ptg.txt"
        refptg = self.refpref + "hex.aca.i.ptg.txt"
        self._check_ptgfile(currptg, refptg)


    def testComp_sqptg(self):
        """Test complist simulation: only setpointing (maptype='square')"""
        complist = self.incomp
        compwidth = self.compwidth
        comp_nchan = self.comp_nchan
        setpointings = True
        maptype = "square"
        obsmode = ""
        antennalist = ""
        sdantlist = self.sdantlist
        try:
            simobserve(project=self.project,complist=complist,
                       compwidth=compwidth,comp_nchan=comp_nchan,
                       setpointings=setpointings,maptype=maptype,
                       obsmode=obsmode,antennalist=antennalist,
                       sdantlist=sdantlist,
                       thermalnoise="",graphics=self.graphics)
        except Exception:
            self.fail()
        # compare pointing files
        currptg = self.project + "/" + \
                  self._get_data_prefix(sdantlist,self.project)+".ptg.txt"
        refptg = self.refpref + "square.aca.tp.ptg.txt"
        self._check_ptgfile(currptg, refptg)

    @unittest.skip('Previously disabled with comment: "TEMPORARY discarding due to the bug in simulator. Pending CAS-5095."')
    def testComp_sdObs(self):
        """Test complist simulation: only observation (SD)"""
        complist = self.incomp
        compwidth = self.compwidth
        setpointings = False
        ptgfile = self.refpref_sd + ".ptg.txt"
        integration = "4s"
        obsmode = "sd"
        sdantlist = self.sdantlist
        totaltime = "144s"
        try:
            simobserve(project=self.project,complist=complist,
                       compwidth=compwidth,comp_nchan=comp_nchan,
                       setpointings=setpointings,ptgfile=ptgfile,
                       integration=integration,obsmode=obsmode,
                       sdantlist=sdantlist,totaltime=totaltime,
                       thermalnoise="",graphics=self.graphics)
        except Exception:
            self.fail()
        # compare output MS
        currms = self.project + "/" + \
                 self._get_data_prefix(sdantlist,self.project)+".sd.ms"
        self._check_msstats(currms,self.refms_sd)

    def testComp_intObs(self):
        """Test complist simulation: only observation (INT)"""
        complist = self.incomp
        compwidth = self.compwidth
        comp_nchan = self.comp_nchan
        setpointings = False
        ptgfile = self.refpref_int + ".ptg.txt"
        integration = "4s"
        obsmode = "int"
        antennalist = 'alma.out01.cfg'
        totaltime = "28s"
        try:
            simobserve(project=self.project,complist=complist,
                       compwidth=compwidth,comp_nchan=comp_nchan,
                       setpointings=setpointings,ptgfile=ptgfile,
                       integration=integration,obsmode=obsmode,
                       antennalist=antennalist,totaltime=totaltime,
                       thermalnoise="",graphics=self.graphics,
                       refdate="2014/05/21",t_ground=269.)
        except Exception:
            self.fail()
        # compare output MS
        currms = self.project + "/" + \
                 self._get_data_prefix(antennalist,self.project)+".ms"
        self._check_msstats(currms,self.refms_int)


    @unittest.skip('Previously disabled for unknown reason.')
    def testComp_intLeak(self):
        """Test complist simulation: only observation (INT)"""
        complist = self.incomp
        compwidth = self.compwidth
        setpointings = False
        obsmode = ""
        leakage = 0.5
        simobserve(project=self.project,complist=complist,
                   compwidth=compwidth,comp_nchan=comp_nchan,
                   setpointings=setpointings,ptgfile=ptgfile,
                   obsmode=obsmode,thermalnoise="",
                   leakage=leakage,graphics=self.graphics)

    @unittest.skip('Previously disabled with comment: "TEMPORARY discarding due to the bug in simulator. Pending CAS-5095."')
    def testComp_sdAll(self):
        """Test complist simulation: single dish"""
        complist = self.incomp
        compwidth = self.compwidth
        comp_nchan = self.comp_nchan
        integration = "4s"
        direction = self.direction
        mapsize = ["60arcsec", "60arcsec"]
        maptype = "square"
        obsmode = "sd"
        sdantlist = "aca.tp.cfg"
        totaltime = "144s"
        try:
            simobserve(project=self.project,complist=complist,
                       compwidth =
                       compwidth,comp_nchan=comp_nchan,setpointings=True,
                       integration=integration,direction=direction,
                       mapsize=mapsize,maptype=maptype,obsmode=obsmode,
                       totaltime=totaltime,antennalist="",sdantlist=sdantlist,
                       thermalnoise="",graphics=self.graphics)
        except Exception:
            self.fail()
        # compare outputs
        currpref = self.project + "/" + \
                   self._get_data_prefix(sdantlist,self.project)
        self._check_imstats(currpref+".compskymodel", self.refmodel)
        self._check_ptgfile(currpref+".ptg.txt", self.refpref_sd+".ptg.txt")
        self._check_msstats(currpref+".sd.ms",self.refms_sd)

    def testComp_intAll(self):
        """Test complist simulation: interferometer"""
        complist = self.incomp
        compwidth = self.compwidth
        comp_nchan = self.comp_nchan
        integration = "4s"
        direction = self.direction
        mapsize = ['20arcsec', '20arcsec']
        maptype = "ALMA"
        obsmode = 'int'
        antennalist = 'alma.out01.cfg'
        totaltime = "28s"
        try:
            simobserve(project=self.project,complist=complist,
                       compwidth=compwidth,comp_nchan=comp_nchan,
                       setpointings=True,integration=integration,
                       direction=direction,mapsize=mapsize,maptype=maptype,
                       obsmode=obsmode,totaltime=totaltime,
                       antennalist=antennalist,thermalnoise="",
                       graphics=self.graphics,
                       refdate="2014/05/21",t_ground=269.)
        except Exception:
            self.fail()
        # compare outputs
        currpref = self.project + "/" + \
                 self._get_data_prefix(antennalist,self.project)
        self._check_imstats(currpref+".compskymodel", self.refmodel_int)
        self._check_ptgfile(currpref+".ptg.txt", self.refpref_int+".ptg.txt")
        self._check_msstats(currpref+".ms",self.refms_int)

    def testComp_intNchan(self):
        """Test complist simulation: interferometer, but with comp_nchan > 1"""
        complist = self.incomp
        compwidth = self.compwidth
        comp_nchan = 8
        integration = "4s"
        direction = self.direction
        mapsize = ['20arcsec', '20arcsec']
        maptype = "ALMA"
        obsmode = 'int'
        antennalist = 'alma.out01.cfg'
        totaltime = "28s"
        try:
            simobserve(project=self.project,complist=complist,
                       compwidth=compwidth,comp_nchan=comp_nchan,
                       setpointings=True,
                       integration=integration,direction=direction,
                       mapsize=mapsize,maptype=maptype,obsmode=obsmode,
                       totaltime=totaltime,antennalist=antennalist,
                       thermalnoise="",graphics=self.graphics,
                       refdate="2014/05/21",t_ground=269.)
        except Exception:
            self.fail()
        # compare outputs
        currpref = self.project + "/" + \
                 self._get_data_prefix(antennalist,self.project)
        self._check_imstats(currpref+".compskymodel", 
                            self.refmodel_int_8ch)
        self._check_ptgfile(currpref+".ptg.txt", 
                            self.refpref_int+".8ch.ptg.txt")
        self._check_msstats(currpref+".ms",
                            self.refms_int_8ch)


########################################################################
#
# Test skymodel + components list simulations
#
class simobserve_skycomp(simobserve_unittest_base):
    """
    Test skymodel + components list simulations
    - Single step at a time
    - All steps for obsmode = 'int' and 'sd'
    """
    project = simobserve_unittest_base.thistask+"_sc"
    inmodel = "core1.skymodel"
    indirection = "J2000 19h00m00 -23d00m00"
    incomp = "ps5.clist"
    compwidth = "10MHz"
    comp_nchan = 1
    sdantlist = "aca.tp.cfg"
    antlist = "alma.out01.cfg"

    refproj = "ref_sky"
    refpref = os.path.join(simobserve_unittest_base.datapath,refproj) + "/"
    # relative tolerance (larger tolerance to compare with ref_sky)
    rtol = 2.0e-2        # Image
    rtol_sdms = 4.0e-2   # SD MS
    rtol_intms = 1.5e-1  # INT MS (sum and mean give ~13% difference)
    # types of MS statistics tested
    mskeys = ["rms", "min", "max", "stddev", "npts", "medabsdevmed", "firstquartile", "sumsq", "sum", "mean"]#, "median"

    # Reserved methods
    def setUp(self):
        print("")
        if os.path.exists(self.project):
            shutil.rmtree(self.project)

        if not is_CASA6:
            default(simobserve)
        self.refpref_sd = self.refpref + \
                          self._get_data_prefix(self.sdantlist,self.refproj)
        self.refpref_int = self.refpref + \
                           self._get_data_prefix(self.antlist,self.refproj)
        self.refmodel = self.refpref_sd+".skymodel.flat" # reference flat skymodel
        # reference simulated MS
        self.refms_sd = self.refpref_sd+".sd.ms"
        self.refms_int = self.refpref_int+".ms"
        # copy input data
        self._copy_input([self.incomp, self.inmodel])

    def tearDown(self):
        if self.teardown and os.path.exists(self.project):
            shutil.rmtree(self.project)        
        #pass

    # Tests of skymodel + components list simulations
    def testSC_skymodel(self):
        """Test skymodel + complist simulation: only modify model"""
        skymodel = self.inmodel
        complist = self.incomp
        compwidth = self.compwidth
        comp_nchan = self.comp_nchan
        #setpointings = False
        #ptgfile =   # necessary even if only modifymodel
        obsmode = ""
        antennalist="alma.out01.cfg" # necessary even if only modifymodel
        sdantlist = ""
        try:
            simobserve(project=self.project,skymodel=skymodel,
                       complist=complist,compwidth=compwidth,
                       comp_nchan=comp_nchan,
                       setpointings=True,obsmode=obsmode,
                       antennalist=antennalist,sdantlist=sdantlist,
                       thermalnoise="",graphics=self.graphics)
        except Exception:
            self.fail()
        # compare skymodel
        currmodel = self.project + "/" + \
                    self._get_data_prefix(antennalist,self.project)+".skymodel.flat"
                    #self._get_data_prefix(antennalist,self.project)+".skymodel"
        self._check_imstats(currmodel, self.refmodel)

    def testSC_almaptg(self):
        """Test skymodel + complist simulation: only setpointing (maptype='ALMA')"""
        skymodel = self.inmodel
        complist = self.incomp
        compwidth = self.compwidth
        comp_nchan = self.comp_nchan
        setpointings = True
        maptype = "ALMA"
        obsmode = ""
        antennalist = "alma.out01.cfg"
        sdantlist = ""
        try:
            simobserve(project=self.project,skymodel=skymodel,
                       complist=complist,compwidth=compwidth,
                       comp_nchan=comp_nchan,
                       setpointings=setpointings,maptype=maptype,
                       obsmode=obsmode,antennalist=antennalist,
                       sdantlist=sdantlist,
                       thermalnoise="",graphics=self.graphics)
        except Exception:
            self.fail()
        # compare pointing files
        currptg = self.project + "/" + \
                  self._get_data_prefix(antennalist,self.project)+".ptg.txt"
        refptg = self.refpref + "alma.alma.out01.ptg.txt"
        self._check_ptgfile(currptg, refptg)

    def testSC_hexptg(self):
        """Test skymodel + complist simulation: only setpointing (maptype='hexagonal')"""
        skymodel = self.inmodel
        complist = self.incomp
        compwidth = self.compwidth
        comp_nchan = self.comp_nchan
        setpointings = True
        maptype = "hexagonal"
        obsmode = ""
        antennalist = "aca.i.cfg"
        sdantlist = ""
        try:
            simobserve(project=self.project,skymodel=skymodel,
                       complist=complist,compwidth=compwidth,
                       comp_nchan=comp_nchan,
                       setpointings=setpointings,maptype=maptype,
                       obsmode=obsmode,antennalist=antennalist,
                       sdantlist=sdantlist,
                       thermalnoise="",graphics=self.graphics)
        except Exception:
            self.fail()
        # compare pointing files
        currptg = self.project + "/" + \
                  self._get_data_prefix(antennalist,self.project)+".ptg.txt"
        refptg = self.refpref + "hex.aca.i.ptg.txt"
        self._check_ptgfile(currptg, refptg)

    def testSC_sqptg(self):
        """Test skymodel + complist simulation: only setpointing (maptype='square')"""
        skymodel = self.inmodel
        complist = self.incomp
        compwidth = self.compwidth
        comp_nchan = self.comp_nchan
        setpointings = True
        maptype = "square"
        obsmode = ""
        antennalist = ""
        sdantlist = self.sdantlist
        try:
            simobserve(project=self.project,skymodel=skymodel,
                       complist=complist,compwidth=compwidth,
                       comp_nchan=comp_nchan,
                       setpointings=setpointings,maptype=maptype,
                       obsmode=obsmode,antennalist=antennalist,
                       sdantlist=sdantlist,
                       thermalnoise="",graphics=self.graphics)
        except Exception:
            self.fail()
        # compare pointing files
        currptg = self.project + "/" + \
                  self._get_data_prefix(sdantlist,self.project)+".ptg.txt"
        refptg = self.refpref + "square.aca.tp.ptg.txt"
        self._check_ptgfile(currptg, refptg)

    @unittest.skip('Previously disabled with comment: "TEMPORARY discarding due to the bug in simulator. Pending CAS-5095."')
    def testSC_sdObs(self):
        """Test skymodel + complist simulation: only observation (SD)"""
        skymodel = self.inmodel
        complist = self.incomp
        compwidth = self.compwidth
        comp_nchan = self.comp_nchan
        setpointings = False
        ptgfile = self.refpref_sd + ".ptg.txt"
        integration = "4s"
        obsmode = "sd"
        sdantlist = self.sdantlist
        totaltime = "144s"
        try:
            simobserve(project=self.project,skymodel=skymodel,
                       complist=complist,compwidth=compwidth,
                       comp_nchan=comp_nchan,
                       setpointings=setpointings,ptgfile=ptgfile,
                       integration=integration,obsmode=obsmode,
                       sdantlist=sdantlist,totaltime=totaltime,
                       thermalnoise="",graphics=self.graphics)
        except Exception:
            self.fail()
        # compare output MS
        currms = self.project + "/" + \
                 self._get_data_prefix(sdantlist,self.project)+".sd.ms"
        self._check_msstats(currms,self.refms_sd,rtol=self.rtol_sdms)
        
    def testSC_intObs(self):
        """Test skymodel + complist simulation: only observation (INT)"""
        skymodel = self.inmodel
        complist = self.incomp
        compwidth = self.compwidth
        comp_nchan = self.comp_nchan
        setpointings = False
        ptgfile = self.refpref_int + ".ptg.txt"
        integration = "4s"
        obsmode = "int"
        antennalist = 'alma.out01.cfg'
        totaltime = "28s"
        try:
            simobserve(project=self.project,skymodel=skymodel,
                       complist=complist,compwidth=compwidth,
                       comp_nchan=comp_nchan,
                       setpointings=setpointings,ptgfile=ptgfile,
                       integration=integration,obsmode=obsmode,
                       antennalist=antennalist,totaltime=totaltime,
                       thermalnoise="",graphics=self.graphics)
        except Exception:
            self.fail()
        # compare output MS
        currms = self.project + "/" + \
                 self._get_data_prefix(antennalist,self.project)+".ms"
        self._check_msstats(currms,self.refms_int,rtol=self.rtol_intms)

    @unittest.skip('Previously disabled for unknown reason.')
    def testSC_intLeak(self):
        """Test skymodel + complist simulation: only leakage (INT)"""
        skymodel = self.inmodel
        complist = self.incomp
        compwidth = self.compwidth
        comp_nchan = self.comp_nchan
        setpointings = False
        obsmode = ""
        leakage = 0.5
        simobserve(project=self.project,skymodel=skymodel,
                   complist=complist,compwidth=compwidth,
                   comp_nchan=comp_nchan,
                   setpointings=setpointings,ptgfile=ptgfile,
                   obsmode=obsmode,thermalnoise="",
                   leakage=leakage,graphics=self.graphics)

    @unittest.skip('Previously disabled with comment: "TEMPORARY discarding due to the bug in simulator. Pending CAS-5095."')
    def testSC_sdAll(self):
        """Test skymodel + complist simulation: single dish"""
        skymodel = self.inmodel
        complist = self.incomp
        compwidth = self.compwidth
        comp_nchan = self.comp_nchan
        integration = "4s"
        mapsize = ["60arcsec", "60arcsec"]
        maptype = "square"
        obsmode = "sd"
        sdantlist = "aca.tp.cfg"
        totaltime = "144s"
        try:
            simobserve(project=self.project,skymodel=skymodel,
                       complist=complist,compwidth=compwidth,
                       comp_nchan=comp_nchan,
                       setpointings=True,integration=integration,
                       mapsize=mapsize,maptype=maptype,obsmode=obsmode,
                       totaltime=totaltime,antennalist="",sdantlist=sdantlist,
                       thermalnoise="",graphics=self.graphics)
        except Exception:
            self.fail()
        # compare outputs
        currpref = self.project + "/" + \
                   self._get_data_prefix(sdantlist,self.project)
        self._check_imstats(currpref+".skymodel.flat", self.refmodel)
        self._check_ptgfile(currpref+".ptg.txt", self.refpref_sd+".ptg.txt")
        self._check_msstats(currpref+".sd.ms",self.refms_sd,rtol=self.rtol_sdms)

    def testSC_intAll(self):
        """Test skymodel + complist simulation: interferometer"""
        skymodel = self.inmodel
        complist = self.incomp
        compwidth = self.compwidth
        comp_nchan = self.comp_nchan
        integration = "4s"
        mapsize = ['20arcsec', '20arcsec']
        maptype = "ALMA"
        obsmode = 'int'
        antennalist = 'alma.out01.cfg'
        totaltime = "28s"
        try:
            simobserve(project=self.project,skymodel=skymodel,
                       complist=complist,compwidth=compwidth,
                       comp_nchan=comp_nchan,
                       setpointings=True,integration=integration,
                       mapsize=mapsize,maptype=maptype,obsmode=obsmode,
                       totaltime=totaltime,antennalist=antennalist,
                       thermalnoise="",graphics=self.graphics)
        except Exception:
            self.fail()
        # compare outputs
        currpref = self.project + "/" + \
                 self._get_data_prefix(antennalist,self.project)
        self._check_imstats(currpref+".skymodel.flat", self.refmodel)
        self._check_ptgfile(currpref+".ptg.txt", self.refpref_int+".ptg.txt")
        self._check_msstats(currpref+".ms",self.refms_int,rtol=self.rtol_intms)
    

########################################################################
#
# Test noise calculations
#
class simobserve_noise(simobserve_unittest_base):
    """
    Test noise level of simulated MS
    """
    # global variables of the class
    inimage = "flatone.model"
    ptgfile = "flatone.single.ptg.txt"
    indata = [inimage, ptgfile]

    # standard parameter settings
    project = "noise_sd"
    project_int = "noise_int"
    tint = "4s"
    tottime = "1800s" # 30min
    mapsize = ["5arcsec","5arcsec"] # single pointing
    pointingspacing = "10arcsec"
    sdantlist = "aca.tp.cfg"
    antennalist = ""
    tau0 = 1.0
    pwv = 1.0
    graphics = 'file'

    skymodel = project + "/" + project + ".aca.tp.model"

    prevmsg = "The noise level differs from the previous value: %f (previous: %f)"
    anamsg = "The noise level differs more than 10%% from the analytic value: %f (analytic: %f)"

    # Reserved methods
    def setUp(self):
        # Add new line for better reading (these tests always print errors).
        print("")
        for simdir in [self.project, self.project_int]:
            if os.path.exists(simdir):
                shutil.rmtree(simdir)
            
        self._copy_input(self.indata)
        if not is_CASA6:
            default(simobserve)

    def tearDown(self):
        if self.teardown:
            if (os.path.exists(self.inimage)):
                shutil.rmtree(self.inimage)
            if os.path.exists(self.project):
                shutil.rmtree(self.project)

    #-----------------------------------------------------------------#
    # thermalnoise = "tsys-manual"
    def testNZ_intMan(self):
        """Test INT thermal noise (tsys-manual)"""
        project = self.project_int
        self._copy_input(project)
        skymodel = project+"/noise_int.aca_cycle1.model"
        antlist = "aca_cycle1.cfg"
        thermalnoise="tsys-manual"
        try:
            simobserve(project=project,skymodel=skymodel,
                       setpointings=False,integration=self.tint,
                       obsmode='',sdantlist="",antennalist=antlist,
                       thermalnoise=thermalnoise,tau0=self.tau0,
                       graphics=self.graphics)
        except Exception:
            self.fail()
        # check for output file
        msdict = self._get_ms_names(project,antlist)
        if msdict is None:
            self.fail("Could not find output MSes")
        noisyms = msdict['noisy']
        origms = msdict['original']
        msnoise = self._get_noise(noisyms, origms)
        ananoise = self._calc_alma_noise(mode="manual",sd=False,aca7m=True)
        #print "MS noise:", msnoise
        #print "Analytic:", ananoise
        # Now compare the result
        refval = 9.78451847017  # testing only REAL part
        self.assertTrue(abs((msnoise-refval)/refval) < 5.e-2,\
                        msg=self.prevmsg % (msnoise, refval))
        self.assertTrue(abs((msnoise-ananoise)/ananoise) < 1.e-1, \
                        msg=self.anamsg % (msnoise, ananoise))

    def testNZ_sdMan(self):
        """Test SD thermal noise (tsys-manual): standard parameter set"""
        thermalnoise="tsys-manual"
        self._copy_input(self.project)
        try:
            simobserve(project=self.project,skymodel=self.skymodel,
                       setpointings = False,integration=self.tint,
                       obsmode="",sdantlist=self.sdantlist,antennalist="",
                       thermalnoise=thermalnoise,tau0=self.tau0,
                       graphics=self.graphics)
        except Exception:
            self.fail()
        # check for output file
        msdict = self._get_ms_names(self.project,self.sdantlist)
        if msdict is None:
            self.fail("Could not find output MSes")
        noisyms = msdict['noisy']
        origms = msdict['original']
        msnoise = self._get_noise(noisyms, origms)
        ananoise = self._calc_alma_noise(mode="manual",sd=True)
        # Now compare the result
        refval = 4.91379000092
        self.assertTrue(abs((msnoise-refval)/refval) < 5.e-2,\
                        msg=self.prevmsg % (msnoise, refval))
        self.assertTrue(abs((msnoise-ananoise)/ananoise) < 1.e-1, \
                        msg=self.anamsg % (msnoise, ananoise))

    def testNZ_sdMan_tau(self):
        """Test SD thermal noise (tsys-manual): tau0=1.5"""
        thermalnoise="tsys-manual"
        tau0 = 1.5
        self._copy_input(self.project)
        try:
            simobserve(project=self.project,skymodel=self.skymodel,
                       setpointings = False,integration=self.tint,
                       obsmode="",sdantlist=self.sdantlist,antennalist="",
                       thermalnoise=thermalnoise,tau0=tau0,
                       graphics=self.graphics)
        except Exception:
            self.fail()
        # check for output file
        msdict = self._get_ms_names(self.project,self.sdantlist)
        if msdict is None:
            self.fail("Could not find output MSes")
        noisyms = msdict['noisy']
        origms = msdict['original']
        msnoise = self._get_noise(noisyms, origms)
        ananoise = self._calc_alma_noise(mode="manual",sd=True,tau0=tau0)
        # Now compare the result
        refval = 9.27620818144
        self.assertTrue(abs((msnoise-refval)/refval) < 5.e-2,\
                        msg=self.prevmsg % (msnoise, refval))
        self.assertTrue(abs((msnoise-ananoise)/ananoise) < 1.e-1, \
                        msg=self.anamsg % (msnoise, ananoise))
        
    def testNZ_sdMan_dnu(self):
        """Test SD thermal noise (tsys-manual): inwidth='1MHz'"""
        thermalnoise="tsys-manual"
        inwidth = '1MHz'
        # need to recalculate skymodel and MS
        try:
            simobserve(project=self.project,skymodel=self.inimage,
                       inwidth=inwidth,setpointings=False,
                       ptgfile=self.ptgfile,integration=self.tint,
                       obsmode='sd',sdantlist=self.sdantlist,
                       antennalist=self.antennalist,totaltime=self.tottime,
                       thermalnoise=thermalnoise,tau0=self.tau0,
                       graphics=self.graphics)
        except Exception:
            self.fail()
        # check for output file
        msdict = self._get_ms_names(self.project,self.sdantlist)
        if msdict is None:
            self.fail("Could not find output MSes")
        noisyms = msdict['noisy']
        origms = msdict['original']
        msnoise = self._get_noise(noisyms, origms)
        ananoise = self._calc_alma_noise(mode="manual",sd=True,dnu=inwidth)
        # Now compare the result
        refval = 15.5387677134
        self.assertTrue(abs((msnoise-refval)/refval) < 5.e-2,\
                        msg=self.prevmsg % (msnoise, refval))
        self.assertTrue(abs((msnoise-ananoise)/ananoise) < 1.e-1, \
                        msg=self.anamsg % (msnoise, ananoise))

    def testNZ_sdMan_tint(self):
        """Test SD thermal noise (tsys-manual): integration='2s'"""
        thermalnoise="tsys-manual"
        integration = '2s'
        totaltime = '900s'
        # need to recalculate MS
        try:
            simobserve(project=self.project,skymodel=self.inimage,
                       setpointings=False,ptgfile=self.ptgfile,
                       integration=integration,
                       obsmode='sd',sdantlist=self.sdantlist,
                       antennalist=self.antennalist,totaltime=totaltime,
                       thermalnoise=thermalnoise,tau0=self.tau0,
                       graphics=self.graphics)
        except Exception:
            self.fail()
        # check for output file
        msdict = self._get_ms_names(self.project,self.sdantlist)
        if msdict is None:
            self.fail("Could not find output MSes")
        noisyms = msdict['noisy']
        origms = msdict['original']
        msnoise = self._get_noise(noisyms, origms)
        ananoise = self._calc_alma_noise(mode="manual",sd=True,integration=integration)
        # Now compare the result
        refval = 6.94461790663
        self.assertTrue(abs((msnoise-refval)/refval) < 5.e-2,\
                        msg=self.prevmsg % (msnoise, refval))
        self.assertTrue(abs((msnoise-ananoise)/ananoise) < 1.e-1, \
                        msg=self.anamsg % (msnoise, ananoise))
        
    def testNZ_sdMan_el(self):
        """Test SD thermal noise (tsys-manual): elevation = 60 deg"""
        thermalnoise="tsys-manual"
        indir = 'J2000 19h00m00 -53d00m00'
        # need to recalculate ptgs and MS
        try:
            simobserve(project=self.project,skymodel=self.inimage,
                       indirection=indir,setpointings=True,
                       integration=self.tint,mapsize=self.mapsize,
                       pointingspacing=self.pointingspacing,
                       obsmode='sd',sdantlist=self.sdantlist,
                       antennalist=self.antennalist,totaltime=self.tottime,
                       thermalnoise=thermalnoise,tau0=self.tau0,
                       graphics=self.graphics)
        except Exception:
            self.fail()
        # check for output file
        msdict = self._get_ms_names(self.project,self.sdantlist)
        if msdict is None:
            self.fail("Could not find output MSes")
        noisyms = msdict['noisy']
        origms = msdict['original']
        msnoise = self._get_noise(noisyms, origms)
        ananoise = self._calc_alma_noise(mode="manual",sd=True,dir=-53.)
        #print "MS noise:", msnoise
        #print "Analytic:", ananoise
        # Now compare the result
        refval = 6.0450620991
        self.assertTrue(abs((msnoise-refval)/refval) < 5.e-2,\
                        msg=self.prevmsg % (msnoise, refval))
        self.assertTrue(abs((msnoise-ananoise)/ananoise) < 1.e-1, \
                        msg=self.anamsg % (msnoise, ananoise))

    #-----------------------------------------------------------------#
    # thermalnoise = "tsys-atm"
    @unittest.skip("disabled pending change in CAS-12496")
    def testNZ_intAtm(self):
        """Test INT thermal noise (tsys-atm): standard parameter set"""
        project = self.project_int
        self._copy_input(project)
        skymodel = project+"/noise_int.aca_cycle1.model"
        antlist = "aca_cycle1.cfg"
        thermalnoise="tsys-atm"
        try:
            simobserve(project=project,skymodel=skymodel,
                       setpointings=False,integration=self.tint,
                       obsmode='',sdantlist="",antennalist=antlist,
                       thermalnoise=thermalnoise,user_pwv=self.pwv,
                       graphics=self.graphics)
        except Exception:
            self.fail()
        # check for output file
        msdict = self._get_ms_names(project,antlist)
        if msdict is None:
            self.fail("Could not find output MSes")
        noisyms = msdict['noisy']
        origms = msdict['original']
        msnoise = self._get_noise(noisyms, origms)
        ananoise = self._calc_alma_noise(mode="atm",sd=False,aca7m=True)
        # Now compare the result
        refval = 2.27105136133
        self.assertTrue(abs((msnoise-refval)/refval) < 5.e-2,\
                        msg=self.prevmsg % (msnoise, refval))
        self.assertTrue(abs((msnoise-ananoise)/ananoise) < 1.e-1, \
                        msg=self.anamsg % (msnoise, ananoise))

    def testNZ_sdAtm(self):
        """Test SD thermal noise (tsys-atm): standard parameter set"""
        thermalnoise="tsys-atm"
        self._copy_input(self.project)
        try:
            simobserve(project=self.project,skymodel=self.skymodel,
                       setpointings = False,integration=self.tint,
                       obsmode="",sdantlist=self.sdantlist,antennalist="",
                       thermalnoise=thermalnoise,user_pwv=self.pwv,
                       graphics=self.graphics)
        except Exception:
            self.fail()
        # check for output file
        msdict = self._get_ms_names(self.project,self.sdantlist)
        if msdict is None:
            self.fail("Could not find output MSes")
        noisyms = msdict['noisy']
        origms = msdict['original']
        msnoise = self._get_noise(noisyms, origms)
        ananoise = self._calc_alma_noise(mode="atm",sd=True)
        # Now compare the result
        refval = 1.13985820952
        self.assertTrue(abs((msnoise-refval)/refval) < 5.e-2,\
                        msg=self.prevmsg % (msnoise, refval))
        self.assertTrue(abs((msnoise-ananoise)/ananoise) < 1.e-1, \
                        msg=self.anamsg % (msnoise, ananoise))

    def testNZ_sdAtm_pwv(self):
        """Test SD thermal noise (tsys-atm): pwv = 2.0"""
        thermalnoise="tsys-atm"
        pwv = 2.0
        self._copy_input(self.project)
        try:
            simobserve(project=self.project,skymodel=self.skymodel,
                       setpointings = False,integration=self.tint,
                       obsmode="",sdantlist=self.sdantlist,antennalist="",
                       thermalnoise=thermalnoise,user_pwv=pwv,
                       graphics=self.graphics)
        except Exception:
            self.fail()
        # check for output file
        msdict = self._get_ms_names(self.project,self.sdantlist)
        if msdict is None:
            self.fail("Could not find output MSes")
        noisyms = msdict['noisy']
        origms = msdict['original']
        msnoise = self._get_noise(noisyms, origms)
        ananoise = self._calc_alma_noise(mode="atm",sd=True,pwv=pwv)
        # Now compare the result
        refval = 1.61886644931
        self.assertTrue(abs((msnoise-refval)/refval) < 5.e-2,\
                        msg=self.prevmsg % (msnoise, refval))
        self.assertTrue(abs((msnoise-ananoise)/ananoise) < 1.e-1, \
                        msg=self.anamsg % (msnoise, ananoise))

    def testNZ_sdAtm_dnu(self):
        """Test SD thermal noise (tsys-atm): inwidth='1MHz'"""
        thermalnoise="tsys-atm"
        inwidth = '1MHz'
        # need to recalculate skymodel and MS
        try:
            simobserve(project=self.project,skymodel=self.inimage,
                       inwidth=inwidth,setpointings=False,
                       ptgfile=self.ptgfile,integration=self.tint,
                       obsmode='sd',sdantlist=self.sdantlist,
                       antennalist=self.antennalist,totaltime=self.tottime,
                       thermalnoise=thermalnoise,user_pwv=self.pwv,
                       graphics=self.graphics,
                       refdate="2014/05/21",t_ground=269.)
        except Exception:
            self.fail()
        # check for output file
        msdict = self._get_ms_names(self.project,self.sdantlist)
        if msdict is None:
            self.fail("Could not find output MSes")
        noisyms = msdict['noisy']
        origms = msdict['original']
        msnoise = self._get_noise(noisyms, origms)
        ananoise = self._calc_alma_noise(mode="atm",sd=True,dnu=inwidth)
        # Now compare the result
        refval = 3.60454794841
        self.assertTrue(abs((msnoise-refval)/refval) < 5.e-2,\
                        msg=self.prevmsg % (msnoise, refval))
        self.assertTrue(abs((msnoise-ananoise)/ananoise) < 1.e-1, \
                        msg=self.anamsg % (msnoise, ananoise))

    def testNZ_sdAtm_tint(self):
        """Test SD thermal noise (tsys-atm): integration = '2s'"""
        thermalnoise="tsys-atm"
        integration = '2s'
        totaltime = '900s'
        # need to recalculate MS
        try:
            simobserve(project=self.project,skymodel=self.inimage,
                       setpointings=False,ptgfile=self.ptgfile,
                       integration=integration,
                       obsmode='sd',sdantlist=self.sdantlist,
                       antennalist=self.antennalist,totaltime=totaltime,
                       thermalnoise=thermalnoise,user_pwv=self.pwv,
                       graphics=self.graphics)
        except Exception:
            self.fail()
        # check for output file
        msdict = self._get_ms_names(self.project,self.sdantlist)
        if msdict is None:
            self.fail("Could not find output MSes")
        noisyms = msdict['noisy']
        origms = msdict['original']
        msnoise = self._get_noise(noisyms, origms)
        ananoise = self._calc_alma_noise(mode="atm",sd=True,integration=integration)
        # Now compare the result
        refval = 1.61165299786
        self.assertTrue(abs((msnoise-refval)/refval) < 5.e-2,\
                        msg=self.prevmsg % (msnoise, refval))
        self.assertTrue(abs((msnoise-ananoise)/ananoise) < 1.e-1, \
                        msg=self.anamsg % (msnoise, ananoise))

    def testNZ_sdAtm_el(self):
        """Test SD thermal noise (tsys-atm): elevation = 60 deg"""
        thermalnoise="tsys-atm"
        indir = 'J2000 19h00m00 -53d00m00'
        # need to recalculate ptgs and MSes
        try:
            simobserve(project=self.project,skymodel=self.inimage,
                       indirection=indir,setpointings=True,
                       integration=self.tint,mapsize=self.mapsize,
                       pointingspacing=self.pointingspacing,
                       obsmode='sd',sdantlist=self.sdantlist,
                       antennalist=self.antennalist,totaltime=self.tottime,
                       thermalnoise=thermalnoise,user_pwv=self.pwv,
                       graphics=self.graphics)
        except Exception:
            self.fail()
        # check for output file
        msdict = self._get_ms_names(self.project,self.sdantlist)
        if msdict is None:
            self.fail("Could not find output MSes")
        noisyms = msdict['noisy']
        origms = msdict['original']
        msnoise = self._get_noise(noisyms, origms)
        ananoise = self._calc_alma_noise(mode="atm",sd=True,dir=-53.)
        #print "MS noise:", msnoise
        #print "Analytic:", ananoise
        # Now compare the result
        refval = 1.22177450558
        self.assertTrue(abs((msnoise-refval)/refval) < 5.e-2,\
                        msg=self.prevmsg % (msnoise, refval))
        self.assertTrue(abs((msnoise-ananoise)/ananoise) < 1.e-1, \
                        msg=self.anamsg % (msnoise, ananoise))

    #-----------------------------------------------------------------#
    # Helper functions
    def _get_ms_names(self, project, antennalist):
        retDict = {"original": None, "noisy": None}
        prefix = project+"/"+self._get_data_prefix(antennalist, project)
        mslist = glob.glob(prefix+"*.noisier*.ms")
        if len(mslist) > 0:
            retDict['noisy'] = mslist[0]
        else:
            mslist = glob.glob(prefix+"*.noisy*.ms")
            if len(mslist) > 0:
                retDict['noisy'] = mslist[0]
            else:
                return None
        
        if os.path.exists(prefix+".ms"):
            retDict["original"] = prefix+".ms"
        elif os.path.exists(prefix+".sd.ms"):
            retDict["original"] = prefix+".sd.ms"
        else:
            return None

        return retDict

    def _get_noise(self, noisyms, origms):
        tb.open(noisyms)
        noisy_data = tb.getcol("DATA")
        tb.close()
        tb.open(origms)
        orig_data = tb.getcol("DATA")
        tb.close()
        diff_data = noisy_data - orig_data
        #if (diff_data.imag != 0).any():
        #    return [diff_data.real.std(),diff_data.imag.std()]
        #else:
        #    return [diff_data.real.std()]
        return diff_data.real.std()

    def _calc_alma_noise(self, mode="manual",sd=True,aca7m=False,\
                         freq="345GHz",dnu="10MHz",integration='4s',dir=-23.,\
                         pwv=1.0,tground=269.,tsky=263.,tau0=1.0):
        if sd:
            senscoeff = 1.0
        else:
            senscoeff = 1./numpy.sqrt(2)

        freq_ghz = _qa.convert(freq,"GHz")['value']
        dnu_hz = _qa.convert(dnu,"Hz")['value']
        tint_sec = _qa.convert(integration,"s")['value']

        if aca7m:
            telescope = "ACA"
            diam = 7.
        else: #12m
            telescope = "ALMA"
            diam = 12.

        myutil = simutil()
        eta_phase, espill, eta_block, eta_taper, ecorr, trx \
                   = myutil.noisetemp(telescope=telescope,freq=freq)
        eant = eta_phase * espill * eta_block * eta_taper

        tcmb = 2.725
        # ALMA latitude
        antpos = -23.022886 # deg
        el = numpy.pi/2.- (dir-antpos)/180.*numpy.pi     # rad
        airmass = 1./numpy.sin(el)

        hn_k = 0.04799274551*freq_ghz

        if mode.find("manual") > -1:
            tau = tau0*airmass
            Rtcmb = 1./(numpy.exp(hn_k/tcmb)-1.)
            Rtatmos = 1./(numpy.exp(hn_k/tsky)-1.)
            Rtground = 1./(numpy.exp(hn_k/tground)-1.)
            R = Rtcmb*espill + \
                numpy.exp(tau) *( espill * (1.-numpy.exp(-tau)) * Rtatmos \
                               + (1.-espill) * Rtground + trx/hn_k)
        else: # atm
            tsky, tau0 = self._get_atmsky(tground, tcmb, freq, dnu,
                                         espill, pwv, airmass)
            tau = tau0*airmass
            R = numpy.exp(tau) * (1./(numpy.exp(hn_k/tsky)-1.) + trx/hn_k)

        amp = 8 * 1.38062e-16 * 1e23 * 1e-4 / (eant * ecorr * numpy.pi)
        tsys=hn_k*R
        factor = numpy.sqrt(senscoeff * amp / numpy.sqrt(dnu_hz * tint_sec))
        par = diam / factor / numpy.sqrt(tsys)

        return 1./par**2

    def _get_atmsky(self, tground, tcmb, freq, dnu, espill, pwv, airmass):
        freq_ghz = _qa.convert(freq,"GHz")['value']
        hn_k = 0.04799274551*freq_ghz

        _at.initAtmProfile(temperature=_qa.quantity(tground))
        atmnchan = 10.
        fcntr = _qa.quantity(freq)
        bw = _qa.quantity(dnu)
        fres = _qa.div(_qa.quantity(dnu),atmnchan)
        _at.initSpectralWindow(nbands=1,fCenter=fcntr,fWidth=bw,fRes=fres)
        _at.setSkyBackgroundTemperature(_qa.quantity(tcmb,"K"))
        _at.setAirMass(airmass)
        _at.setUserWH2O(_qa.quantity(pwv,"mm"))
        rchan = _at.getRefChan(spwid=0)
        ratio = _at.getUserWH2O()["value"]/_at.getGroundWH2O()["value"]

        #tsky = _at.getTebbSky(nc=-1,spwid=0)
        dz = _at.getProfile()[1]["value"]
        tz = _at.getProfile()[2]["value"]
        radiance = 0.
        kv = 0.
        for iz in range(_at.getNumLayers()):
            dtau0 = dz[iz] * (_at.getAbsTotalDry(iz, rchan, 0)["value"] + \
                              _at.getAbsTotalWet(iz, rchan, 0)["value"] * ratio)
            dmass = dtau0[0]*airmass
            radiance += (1./(numpy.exp(hn_k/tz[iz])-1.)) * numpy.exp(-kv*airmass) \
                        * (1. - numpy.exp(-dmass))
            kv += dtau0[0]

        R = espill * (radiance + (1./(numpy.exp(hn_k/tcmb)-1.))*numpy.exp(-kv*airmass))\
            + (1./(numpy.exp(hn_k/_qa.quantity(tground)["value"]) - 1.)) * (1. - espill)
        tsky = hn_k / numpy.log(1. + (1. / R))
        tau0 = _at.getDryOpacity(spwid=0) + \
               _at.getWetOpacity(spwid=0)['value'][0]
        return tsky, tau0


########################################################################
#
# Tests on bad input parameter settings
#
class simobserve_badinputs(simobserve_unittest_base):
    """
    Tests on bad input parameter setting
    """
    # global variables of the class
    inimage = "core5ps.skymodel"
    incomp = "core5ps.clist"
    indata = [inimage,incomp]
    # Limit pointings to make elapse time shorter
    tottime = "1" #number of visit
    mapsize = ["5arcsec","5arcsec"] # single pointing
    sdmapsize = ["40arcsec","40arcsec"]
    sdantlist = "aca.tp.cfg"

    # bad parameter values
    badsize = "-60arcsec"
    badfreq = "-3GHz"
    baddir = "J3000 19h00m00 -23d00m00"
    badname = "badname"
    badtime = "-100s"
    badquant = "5bad"
    badnum = -1.
    project = simobserve_unittest_base.thistask+"_bad"

    failmsg = "The task must throw exception"
    errmsg = "Unexpected exception was thrown: %s"

    # NOTE: antennalist argument added to make this work in casataks where
    # the constraints in the xml arguments are not applied (that happens 
    # in casalith). The value used is what that constraint value is for
    # these cases (obsmode="int", the default obsmode value)
    
    # Reserved methods of unit tests
    def setUp(self):
        if (os.path.exists(self.project)):
            shutil.rmtree(self.project)
        
        for data in self.indata:
            if os.path.exists(data):
                os.system("rm -rf %s" % data)
            os.system("cp -r %s %s" % (os.path.join(self.datapath,data), data))

        # task must rethrow exception - not necessary for CASA6
        if not is_CASA6:
            glb['__rethrow_casa_exceptions'] = True

        if not is_CASA6:
            default(simobserve)
        # Add new line for better reading (these tests always print errors).
        print("")

    def tearDown(self):
        if not is_CASA6:
            glb['__rethrow_casa_exceptions'] = rethrow_org
        if self.teardown:
            for data in self.indata:
                if os.path.exists(data):
                    os.system("rm -rf %s" % data)
                if (os.path.exists(self.project)):
                    shutil.rmtree(self.project)

    # Tests on invalid parameter sets
    def test_default(self):
        """Test Default parameter set. Neigher skymodel nor complist"""
        try:
            simobserve(antennalist="alma.out10.cfg")
            self.fail(self.failmsg)
        except Exception as e:
            pos=str(e).find("At least one of skymodel or complist must be set.")
            msg =  self.errmsg % str(e)
            self.assertNotEqual(pos,-1,msg=msg)


    def test_noProject(self):
        """Test no project name"""
        project = ''
        try:
            simobserve(project=project,antennalist="alma.out10.cfg")
            self.fail(self.failmsg)
        except Exception as e:
            pos=str(e).find("No such file or directory: ''")
            msg =  self.errmsg % str(e)
            self.assertNotEqual(pos,-1,msg=msg)
        

    def testBad_skymodel(self):
        """Test bad skymodel name"""
        skymodel=self.badname
        try:
            simobserve(project=self.project,skymodel=skymodel,antennalist="alma.out10.cfg")
            self.fail(self.failmsg)
        except Exception as e:
            pos=str(e).find("No sky input found")
            msg =  self.errmsg % str(e)
            self.assertNotEqual(pos,-1,msg=msg)

    def test_notImage(self):
        """Test non-image skymodel"""
        skymodel=self.incomp
        try:
            simobserve(project=self.project,antennalist="alma.out10.cfg",
                       totaltime=self.tottime,mapsize=self.mapsize,
                       skymodel=skymodel)
            self.fail(self.failmsg)
        except Exception as e:
            pos=str(e).find("Unable to open image %s." % skymodel)
            msg =  self.errmsg % str(e)
            self.assertNotEqual(pos,-1,msg=msg)
        
    def testBad_inbright(self):
        """Test bad inbright"""
        inbright=self.badquant
        try:
            simobserve(project=self.project,skymodel=self.inimage,
                       totaltime=self.tottime,mapsize=self.mapsize,
                       inbright=inbright,antennalist="alma.out10.cfg")
            self.fail(self.failmsg)
        except Exception as e:
            if is_CASA6:
                pos=str(e).find("could not convert string to float: '%s'" % inbright)
            else:
                pos=str(e).find("invalid literal for float(): %s" % inbright)
            msg =  self.errmsg % str(e)
            self.assertNotEqual(pos,-1,msg=msg)

    def testBad_indirection(self):
        """Test bad indirection ('J3000' is defaulted to 'J2000')"""
        indirection=self.baddir
        try:
            simobserve(project=self.project,skymodel=self.inimage,
                       totaltime=self.tottime,mapsize=self.mapsize,
                       indirection=indirection,graphics=self.graphics,
                       antennalist="alma.out10.cfg")
        except Exception:
            self.fail()
        # Need to compare MS with one generated with J2000

    def testBad_incell(self):
        """Test bad incell"""
        incell=self.badquant
        try:
            simobserve(project=self.project,skymodel=self.inimage,
                       totaltime=self.tottime,mapsize=self.mapsize,
                       incell=incell,
                       antennalist="alma.out10.cfg")
            self.fail(self.failmsg)
        except Exception as e:
            pos=str(e).find('Error in QuantumHolder::fromString with input string "%s": Illegal input units or format' % incell)
            msg =  self.errmsg % str(e)
            self.assertNotEqual(pos,-1,msg=msg)

    def testBad_incenter(self):
        """Test bad incenter"""
        # Negaitve and non-frequency quantity are ignored
        incenter=self.badfreq

        try:
            simobserve(project=self.project,skymodel=self.inimage,
                       totaltime=self.tottime,mapsize=self.mapsize,
                       incenter=incenter,graphics=self.graphics,
                       antennalist="alma.out10.cfg")
        except Exception:
            self.fail()
        # Need to compare MS with one generated with J2000
        
    def testBad_inwidth(self):
        """Test bad inwidth"""
        # Negaitve and non-frequency quantity are ignored
        inwidth=self.badfreq

        try:
            simobserve(project=self.project,skymodel=self.inimage,
                       totaltime=self.tottime,mapsize=self.mapsize,
                       inwidth=inwidth,graphics=self.graphics,
                       antennalist="alma.out10.cfg")
        except Exception:
            self.fail()
        # Need to compare MS with one generated with J2000

    def testBad_complist(self):
        """Test bad complist name"""
        complist=self.badname
        try:
            simobserve(project=self.project,complist=complist,
                       totaltime=self.tottime,mapsize=self.mapsize,
                       antennalist="alma.out10.cfg")
            self.fail(self.failmsg)
        except Exception as e:
            pos=str(e).find("No sky input found")
            msg =  self.errmsg % str(e)
            self.assertNotEqual(pos,-1,msg=msg)
        
    def test_notComp(self):
        """Test non-components list complist"""
        complist=self.inimage
        try:
            simobserve(project=self.project,complist=complist,
                       totaltime=self.tottime,mapsize=self.mapsize,
                       antennalist="alma.out10.cfg")
            self.fail(self.failmsg)
        except Exception as e:
            pos=str(e).find("%s is non existant or is not a componentlist table" % complist)
            msg =  self.errmsg % str(e)
            self.assertNotEqual(pos,-1,msg=msg)

    def testBad_compwidth(self):
        """Test bad compwidth"""
        # not frequency
        compwidth="2arcsec"
        comp_nchan=1
        try:
            simobserve(project=self.project,complist=self.incomp,
                       totaltime=self.tottime,mapsize=self.mapsize,
                       compwidth=compwidth,comp_nchan=comp_nchan,
                       antennalist="alma.out10.cfg")
            self.fail(self.failmsg)
        except Exception as e:
            pos=str(e).find("Quantum::operator- unequal units 'GHz, 'arcsec'")
            msg =  self.errmsg % str(e)
            self.assertNotEqual(pos,-1,msg=msg)

    def testBad_comp_nchan(self):
        """Test bad comp_nchan"""
        compwidth="2arcsec"
        comp_nchan=self.badnum
        try:
            simobserve(project=self.project,complist=self.incomp,
                       totaltime=self.tottime,mapsize=self.mapsize,
                       compwidth=compwidth,comp_nchan=comp_nchan,
                       antennalist="alma.out10.cfg")
            self.fail(self.failmsg)
        except Exception as e:
            if is_CASA6:
                pos=str(e).find("must be of cInt type")
            else:
                pos=str(e).find("Parameter verification failed")
            msg =  self.errmsg % str(e)
            self.assertNotEqual(pos,-1,msg=msg)        
        
    def testBad_ptgfile(self):
        """Test bad ptgfile name"""
        setpointings=False
        ptgfile = self.badname
        try:
            simobserve(project=self.project,skymodel=self.inimage,
                       totaltime=self.tottime,mapsize=self.mapsize,
                       setpointings=setpointings,ptgfile=ptgfile,
                       antennalist="alma.out10.cfg")
            self.fail(self.failmsg)
        except Exception as e:
            pos=str(e).find("Can't find pointing file")
            msg =  self.errmsg % str(e)
            self.assertNotEqual(pos,-1,msg=msg)

    def test_notPtgfile(self):
        """Test nonconforming ptgfile"""
        # Generate bad file
        fname = self.project+".badptg.txt"
        f = open(fname,"w")
        f.write("#This is bad pointing file\nsome bad data written")
        f.close()
        del f
        
        setpointings=False
        ptgfile = fname
        try:
            simobserve(project=self.project,skymodel=self.inimage,
                       totaltime=self.tottime,mapsize=self.mapsize,
                       setpointings=setpointings,ptgfile=ptgfile,
                       antennalist="alma.out10.cfg")
            self.fail(self.failmsg)
        except Exception as e:
            pos=str(e).find("No valid lines found in pointing file")
            msg =  self.errmsg % str(e)
            self.assertNotEqual(pos,-1,msg=msg)

    def testBad_integration(self):
        """Test bad integration"""
        integration = self.badtime
        try:
            simobserve(project=self.project,skymodel=self.inimage,
                       totaltime=self.tottime,mapsize=self.mapsize,
                       integration=integration,
                       antennalist="alma.out10.cfg")
            self.fail(self.failmsg)
        except Exception as e:
            pos=str(e).find('Failed AlwaysAssert qIntTime.getValue("s")>=0')
            msg =  self.errmsg % str(e)
            self.assertNotEqual(pos,-1,msg=msg)        

    def testBad_direction(self):
        """Test bad direction ('J3000' is defaulted to 'J2000')"""
        direction = self.baddir

        try:
            simobserve(project=self.project,skymodel=self.inimage,
                       totaltime=self.tottime,mapsize=self.mapsize,
                       direction=direction,graphics=self.graphics,
                       antennalist="alma.out10.cfg")
        except Exception:
            self.fail()
        # Need to compare MS with one generated with J2000

    def testBad_mapsize(self):
        """Test bad mapsize"""
        setpointings=True
        mapsize = [self.badquant, self.badquant]
        try:
            simobserve(project=self.project,skymodel=self.inimage,
                       totaltime=self.tottime,
                       setpointings=setpointings,mapsize=mapsize,
                       antennalist="alma.out10.cfg")
            self.fail(self.failmsg)
        except Exception as e:
            pos=str(e).find("can't interpret '%s' as a CASA quantity" % self.badquant)
            msg =  self.errmsg % str(e)
            self.assertNotEqual(pos,-1,msg=msg)        

    @unittest.skipIf(is_CASA6,"Allowed maptype values are not checked in casatasks.")
    def testBad_maptype(self):
        """Test bad maptype"""
        maptype = self.badname
        try:
            simobserve(project=self.project,skymodel=self.inimage,
                       totaltime=self.tottime,mapsize=self.mapsize,
                       maptype=maptype)
            self.fail(self.failmsg)
        except Exception as e:
            pos=str(e).find("Parameter verification failed")
            msg =  self.errmsg % str(e)
            self.assertNotEqual(pos,-1,msg=msg)        


    def testBad_spacing(self):
        """Test bad pointingspacing"""
        pointingspacing = self.badquant
        try:
            simobserve(project=self.project,skymodel=self.inimage,
                       totaltime=self.tottime,mapsize=self.mapsize,
                       pointingspacing=pointingspacing,
                       antennalist="alma.out10.cfg")
            self.fail(self.failmsg)
        except Exception as e:
            pos=str(e).find("can't interpret '%s' as a CASA quantity" % pointingspacing)
            msg =  self.errmsg % str(e)
            self.assertNotEqual(pos,-1,msg=msg)        


    @unittest.skipIf(is_CASA6,"Allowed obsmode types are not checked in casatasks")
    def testBad_obsmode(self):
        """Test bad obsmode"""
        obsmode = self.badname
        try:
            simobserve(project=self.project,skymodel=self.inimage,
                       totaltime=self.tottime,mapsize=self.mapsize,
                       obsmode=obsmode)
            self.fail(self.failmsg)
        except Exception as e:
            pos=str(e).find("Parameter verification failed")
            msg =  self.errmsg % str(e)
            self.assertNotEqual(pos,-1,msg=msg)        

    def testBad_antennalist(self):
        """Test bad antennalist name"""
        antennalist = self.badname
        try:
            simobserve(project=self.project,skymodel=self.inimage,
                       totaltime=self.tottime,mapsize=self.mapsize,
                       antennalist=antennalist)
            self.fail(self.failmsg)
        except Exception as e:
            pos=str(e).find("Couldn't find antennalist")
            msg =  self.errmsg % str(e)
            self.assertNotEqual(pos,-1,msg=msg)        

    def testBad_caldirection(self):
        """Test bad caldirection ('J3000' is defaulted to 'J2000')"""
        caldirection = self.baddir

        try:
            simobserve(project=self.project,skymodel=self.inimage,
                       totaltime=self.tottime,mapsize=self.mapsize,
                       caldirection=caldirection,graphics=self.graphics,
                       antennalist="alma.out10.cfg")
        except Exception:
            self.fail()
        # Need to compare MS with one generated with J2000


    def testBad_calflux(self):
        """Test bad calflux"""
        caldirection = "J2000 19h00m00 -23d00m50"
        calflux = self.badquant
        try:
            simobserve(project=self.project,skymodel=self.inimage,
                       totaltime=self.tottime,mapsize=self.mapsize,
                       caldirection=caldirection,calflux=calflux,
                       antennalist="alma.out10.cfg")
            self.fail(self.failmsg)
        except Exception as e:
            pos=str(e).find("can't interpret '%s' as a CASA quantity" % calflux)
            msg =  self.errmsg % str(e)
            self.assertNotEqual(pos,-1,msg=msg)        

    def testBad_sdantlist(self):
        """Test bad sdantlist name"""
        obsmode = "sd"
        mapsize = self.sdmapsize
        sdantlist = self.badname
        try:
            simobserve(project=self.project,skymodel=self.inimage,
                       totaltime=self.tottime,mapsize=mapsize,
                       obsmode=obsmode,sdantlist=sdantlist)
            self.fail(self.failmsg)
        except Exception as e:
            pos=str(e).find("Couldn't find antennalist")
            msg =  self.errmsg % str(e)
            self.assertNotEqual(pos,-1,msg=msg)        

    # simobserve automatically defaults a bad ID number to 0.
    # therefore testing non-numeric 'sdant' here
    def testBad_sdant(self):
        """Test bad sdant (non-numeric sdant)"""
        obsmode = "sd"
        mapsize = self.sdmapsize
        sdantlist = self.sdantlist
        sdant = self.badname
        try:
            simobserve(project=self.project,skymodel=self.inimage,
                       totaltime=self.tottime,mapsize=mapsize,
                       obsmode=obsmode,sdantlist=sdantlist,
                       sdant=sdant)
            self.fail(self.failmsg)
        except Exception as e:
            if is_CASA6:
                pos=str(e).find("must be of cInt type")
            else:
                pos=str(e).find("Parameter verification failed")
            msg =  self.errmsg % str(e)
            self.assertNotEqual(pos,-1,msg=msg)        

    def testBad_refdate(self):
        """Test bad refdate"""
        obsmode = "sd"
        mapsize = self.sdmapsize
        sdantlist = self.sdantlist
        refdate = "05/21"
        try:
            simobserve(project=self.project,skymodel=self.inimage,
                       totaltime=self.tottime,mapsize=mapsize,
                       obsmode=obsmode,sdantlist=sdantlist,
                       refdate=refdate)
            self.fail(self.failmsg)
        except Exception as e:
            pos=str(e).find("Invalid reference date")
            msg =  self.errmsg % str(e)
            self.assertNotEqual(pos,-1,msg=msg)        

    def testBad_hourangle(self):
        """Test bad hourangle"""
        obsmode = "sd"
        mapsize = self.sdmapsize
        sdantlist = self.sdantlist
        hourangle = self.badname
        try:
            simobserve(project=self.project,skymodel=self.inimage,
                       totaltime=self.tottime,mapsize=mapsize,
                       obsmode=obsmode,sdantlist=sdantlist,
                       hourangle=hourangle)
            self.fail(self.failmsg)
        except Exception as e:
            pos=str(e).find("Cannot interpret your hourangle parameter %s as a time quantity" % hourangle)
            msg =  self.errmsg % str(e)
            self.assertNotEqual(pos,-1,msg=msg)        

    # casapy crashes for totaltime < 0
    def testBad_totaltime(self):
        """Test bad totaltime"""
        obsmode = "sd"
        mapsize = self.sdmapsize
        sdantlist = self.sdantlist
        totaltime = self.badtime
        try:
            simobserve(project=self.project,skymodel=self.inimage,
                       mapsize=mapsize,
                       obsmode=obsmode,sdantlist=sdantlist,
                       totaltime=totaltime)
            self.fail(self.failmsg)
        except Exception as e:
            pos=str(e).find("Negative totaltime is not allowed")
            msg =  self.errmsg % str(e)
            self.assertNotEqual(pos,-1,msg=msg)        

    @unittest.skipIf(is_CASA6,"Allowed noisetype values are not checked in casatasks.")
    def testBad_noisetype(self):
        """Test bad thermalnoise type"""
        thermalnoise = self.badname
        try:
            simobserve(project=self.project,skymodel=self.inimage,
                       totaltime=self.tottime,mapsize=self.mapsize,
                       thermalnoise=thermalnoise)
            self.fail(self.failmsg)
        except Exception as e:
            pos=str(e).find("Parameter verification failed")
            msg =  self.errmsg % str(e)
            self.assertNotEqual(pos,-1,msg=msg)        

    @unittest.skipIf(is_CASA6,"Allowed user_pwv values are not checked in casatasks")
    def testBad_pwv(self):
        """Test bad user_pwv"""
        thermalnoise = 'tsys-atm'
        user_pwv = self.badnum
        try:
            simobserve(project=self.project,skymodel=self.inimage,
                       totaltime=self.tottime,mapsize=self.mapsize,
                       thermalnoise=thermalnoise,user_pwv=user_pwv)
            self.fail(self.failmsg)
        except Exception as e:
            pos=str(e).find("Parameter verification failed")
            msg =  self.errmsg % str(e)
            self.assertNotEqual(pos,-1,msg=msg)        

    @unittest.skipIf(is_CASA6,"Allowed t_ground values are not checked in casatasks")
    def testBad_Tground(self):
        """Test bad t_ground"""
        thermalnoise = 'tsys-atm'
        t_ground = self.badnum
        try:
            simobserve(project=self.project,skymodel=self.inimage,
                       totaltime=self.tottime,mapsize=self.mapsize,
                       thermalnoise=thermalnoise,t_ground=t_ground)
            self.fail(self.failmsg)
        except Exception as e:
            pos=str(e).find("Parameter verification failed")
            msg =  self.errmsg % str(e)
            self.assertNotEqual(pos,-1,msg=msg)        

    @unittest.skipIf(is_CASA6,"Allowed t_sky values are not checked in casatasks")
    def testBad_Tsky(self):
        """Test bad t_sky"""
        thermalnoise = 'tsys-manual'
        t_sky = self.badnum
        try:
            simobserve(project=self.project,skymodel=self.inimage,
                       totaltime=self.tottime,mapsize=self.mapsize,
                       thermalnoise=thermalnoise,t_sky=t_sky)
            self.fail(self.failmsg)
        except Exception as e:
            pos=str(e).find("Parameter verification failed")
            msg =  self.errmsg % str(e)
            self.assertNotEqual(pos,-1,msg=msg)        

    @unittest.skipIf(is_CASA6,"Allowed tau0 values are not checked in casatasks")
    def testBad_tau0(self):
        """Test bad tau0"""
        thermalnoise = 'tsys-manual'
        tau0 = self.badnum
        try:
            simobserve(project=self.project,skymodel=self.inimage,
                       totaltime=self.tottime,mapsize=self.mapsize,
                       thermalnoise=thermalnoise,tau0=tau0)
            self.fail(self.failmsg)
        except Exception as e:
            pos=str(e).find("Parameter verification failed")
            msg =  self.errmsg % str(e)
            self.assertNotEqual(pos,-1,msg=msg)        

    @unittest.skipIf(is_CASA6,"Allowed leakage values are not checked in casatasks")
    def testBad_leakage(self):
        """Test bad leakage"""
        leakage = self.badnum
        try:
            simobserve(project=self.project,skymodel=self.inimage,
                       totaltime=self.tottime,mapsize=self.mapsize,
                       leakage=leakage)
            self.fail(self.failmsg)
        except Exception as e:
            pos=str(e).find("Parameter verification failed")
            msg =  self.errmsg % str(e)
            self.assertNotEqual(pos,-1,msg=msg)        
    
    @unittest.skipIf(is_CASA6,"Allowed graphics values are not checked in casatasks")
    def testBad_graphics(self):
        """Test bad graphics selection"""
        graphics = self.badname
        try:
            simobserve(project=self.project,skymodel=self.inimage,
                       totaltime=self.tottime,mapsize=self.mapsize,
                       graphics=graphics)
            self.fail(self.failmsg)
        except Exception as e:
            pos=str(e).find("Parameter verification failed")
            msg =  self.errmsg % str(e)
            self.assertNotEqual(pos,-1,msg=msg)        
        

def suite():
    return [simobserve_sky, simobserve_comp, simobserve_skycomp,
            simobserve_noise,simobserve_badinputs]

if is_CASA6:
    if __name__ == '__main__':
        unittest.main()<|MERGE_RESOLUTION|>--- conflicted
+++ resolved
@@ -428,15 +428,6 @@
         obsmode = "int"
         antennalist = "aca.cycle7.named.cfg"
         totaltime = "28s"
-<<<<<<< HEAD
-        res = simobserve(project=self.project,skymodel=skymodel,
-                         setpointings=setpointings,ptgfile=ptgfile,
-                         integration=integration,obsmode=obsmode,
-                         antennalist=antennalist,totaltime=totaltime,
-                         thermalnoise="",graphics=self.graphics,
-                         refdate="2014/05/21",t_ground=269.)
-        self.assertTrue(res)
-=======
         try:
             simobserve(project=self.project,skymodel=skymodel,
                        setpointings=setpointings,ptgfile=ptgfile,
@@ -446,7 +437,6 @@
                        refdate="2014/05/21",t_ground=269.)
         except Exception:
             self.fail()
->>>>>>> 6d69dd33
         # ensure named are filled in MS
         currms = self.project + "/" + \
                  self._get_data_prefix(antennalist,self.project)+".ms"
