#include <imageanalysis/ImageAnalysis/ImageCollapserData.h>

#include <casa/BasicSL/String.h>
#include <casa/Exceptions/Error.h>

using namespace casacore;
namespace casa {

std::shared_ptr<std::map<uInt, String>> ImageCollapserData::_funcNameMap = nullptr;
std::shared_ptr<std::map<uInt, String>> ImageCollapserData::_minMatchMap = nullptr;
std::shared_ptr<std::set<ImageCollapserData::AggregateType>>
ImageCollapserData::_degenAxesSupported = nullptr;

std::shared_ptr<const std::map<uInt, String>> ImageCollapserData::funcNameMap() {
	if (! _funcNameMap) {
		std::map<uInt, String> ref;
		ref[(uInt)FLUX] = "flux";
		ref[(uInt)MADM] = "madm";
		ref[(uInt)MAX] = "max";
		ref[(uInt)MEAN] = "mean";
		ref[(uInt)MEDIAN] = "median";
		ref[(uInt)MIN] = "min";
		ref[(uInt)NPTS] = "npts";
		ref[(uInt)RMS] = "rms";
		ref[(uInt)SQRTSUM] = "sqrtsum";
		ref[(uInt)SQRTSUM_NPIX_BEAM] = "sqrtsum_npix_beam";
		ref[(uInt)SQRTSUM_NPIX] = "sqrtsum_npix";
		ref[(uInt)STDDEV] = "stddev";
		ref[(uInt)SUM] = "sum";
		ref[(uInt)VARIANCE] = "variance";
		ref[(uInt)XMADM] = "xmadm";
		ref[(uInt)ZERO] = "zero";
		_funcNameMap.reset(new std::map<uInt, String>(ref));
	}
	return _funcNameMap;
}

std::shared_ptr<const std::map<uInt, String>> ImageCollapserData::minMatchMap() {
	if (! _minMatchMap) {
		std::map<uInt, String> ref;
		ref[(uInt)FLUX] = "f";
		ref[(uInt)MADM] = "mad";
		ref[(uInt)MAX] = "max";
		ref[(uInt)MEAN] = "mea";
		ref[(uInt)MEDIAN] = "med";
		ref[(uInt)MIN] = "mi";
		ref[(uInt)NPTS] = "n";
		ref[(uInt)RMS] = "r";
		ref[(uInt)SQRTSUM] = "sqrtsum";
		ref[(uInt)SQRTSUM_NPIX_BEAM] = "sqrtsum_npix_beam";
		ref[(uInt)SQRTSUM_NPIX] = "sqrtsum_npix";
		ref[(uInt)STDDEV] = "st";
		ref[(uInt)SUM] = "su";
		ref[(uInt)VARIANCE] = "v";
		ref[(uInt)XMADM] = "x";
		ref[(uInt)ZERO] = "z";
<<<<<<< HEAD
		_minMatchMap.reset(new std:: map<uInt, String>(ref));
=======
		_minMatchMap = new std:: map<uInt, String>(ref);
>>>>>>> 9a9cd707
	}
	return _minMatchMap;
}

ImageCollapserData::AggregateType ImageCollapserData::aggregateType(
	const String& aggString
) {
	ThrowIf (
		aggString.empty(),
		"Aggregate function name is not specified and it must be."
	);
	String agg = aggString;
	agg.downcase();
	auto funcNamePtr = funcNameMap();
	std::map<uInt, String>::const_iterator iter;
	auto minMatch = minMatchMap();
	std::map<uInt, String>::const_iterator end = minMatch->end();
	for (const auto& p: *minMatch) {
	    auto key = p.first;
	    auto minMatch = p.second;
	    auto funcName = (*funcNamePtr).at(key);
	    if (
	        agg.startsWith(minMatch)
	        && funcName.startsWith(agg)
	    ) {
	        return (AggregateType)key;
	    }
	}
	ThrowCc("Unknown aggregate function specified by " + aggString);
}

std::shared_ptr<const std::set<ImageCollapserData::AggregateType>>
ImageCollapserData::aggTypesSupportedDegenAxes() {
    if (! _degenAxesSupported) {
        std::set<AggregateType> ref;
        ref.insert(MAX);
        ref.insert(MEAN);
        ref.insert(MEDIAN);
        ref.insert(MIN);
        ref.insert(NPTS);
        ref.insert(RMS);
        ref.insert(STDDEV);
        ref.insert(SUM);
        ref.insert(VARIANCE);
        _degenAxesSupported.reset(new std::set<AggregateType>(ref));
    }
    return _degenAxesSupported;
}


}<|MERGE_RESOLUTION|>--- conflicted
+++ resolved
@@ -54,11 +54,7 @@
 		ref[(uInt)VARIANCE] = "v";
 		ref[(uInt)XMADM] = "x";
 		ref[(uInt)ZERO] = "z";
-<<<<<<< HEAD
 		_minMatchMap.reset(new std:: map<uInt, String>(ref));
-=======
-		_minMatchMap = new std:: map<uInt, String>(ref);
->>>>>>> 9a9cd707
 	}
 	return _minMatchMap;
 }
