// -*- C++ -*-
//# AWVisResampler.cc: Implementation of the AWVisResampler class
//# Copyright (C) 1997,1998,1999,2000,2001,2002,2003
//# Associated Universities, Inc. Washington DC, USA.
//#
//# This library is free software; you can redistribute it and/or modify it
//# under the terms of the GNU Library General Public License as published by
//# the Free Software Foundation; either version 2 of the License, or (at your
//# option) any later version.
//#
//# This library is distributed in the hope that it will be useful, but WITHOUT
//# ANY WARRANTY; without even the implied warranty of MERCHANTABILITY or
//# FITNESS FOR A PARTICULAR PURPOSE.  See the GNU Library General Public
//# License for more details.
//#
//# You should have received a copy of the GNU Library General Public License
//# along with this library; if not, write to the Free Software Foundation,
//# Inc., 675 Massachusetts Ave, Cambridge, MA 02139, USA.
//#
//# Correspondence concerning AIPS++ should be addressed as follows:
//#        Internet email: aips2-request@nrao.edu.
//#        Postal address: AIPS++ Project Office
//#                        National Radio Astronomy Observatory
//#                        520 Edgemont Road
//#                        Charlottesville, VA 22903-2475 USA
//#
//# $Id$

#include <synthesis/TransformMachines/SynthesisError.h>
#include <synthesis/TransformMachines2/AWVisResampler.h>
#include <synthesis/TransformMachines2/Utils.h>
#include <synthesis/TransformMachines/SynthesisMath.h>
#include <coordinates/Coordinates/SpectralCoordinate.h>
#include <coordinates/Coordinates/CoordinateSystem.h>
#include <casa/OS/Timer.h>
#include <fstream>
#include <iostream>
#include <typeinfo>
#include <iomanip>
#include <synthesis/TransformMachines2/FortranizedLoops.h>
#ifdef _OPENMP
#include <omp.h>
#endif
extern "C" {
  void clLoopsToGrid();
};
//#include <casa/BasicMath/Functors.h>
using namespace casacore;
namespace casa{
  using namespace refim;
  //
  //-----------------------------------------------------------------------------------
  // Re-sample the griddedData on the VisBuffer (a.k.a gridding)
  //
  // Template instantiations for re-sampling onto a double precision
  // or single precision grid.
  //
  template 
  void AWVisResampler::addTo4DArray(DComplex* __restrict__ & store,
				    const Int* __restrict__ & iPos, 
				    const Vector<Int>& inc, 
				    Complex& nvalue, Complex& wt) __restrict__ ;
  template 
  void AWVisResampler::addTo4DArray(Complex* __restrict__ & store,
				    const Int* __restrict__ & iPos, 
				    const Vector<Int>& inc, 
				    Complex& nvalue, Complex& wt) __restrict__;

  template 
  void AWVisResampler::addTo4DArray_ptr(DComplex* __restrict__ & store,
				    const Int* __restrict__ & iPos, 
				    const Int* __restrict__ & inc, 
				    Complex& nvalue, Complex& wt) __restrict__ ;
  template 
  void AWVisResampler::addTo4DArray_ptr(Complex* __restrict__ & store,
				    const Int* __restrict__ & iPos, 
				    const Int* __restrict__ & inc, 
				    Complex& nvalue, Complex& wt) __restrict__ ;

  template
  void AWVisResampler::DataToGridImpl_p(Array<DComplex>& grid, VBStore& vbs, 
  					Matrix<Double>& sumwt,const Bool& dopsf,
  					Bool useConjFreqCF); // __restrict__;
  template
  void AWVisResampler::DataToGridImpl_p(Array<Complex>& grid, VBStore& vbs, 
					Matrix<Double>& sumwt,const Bool& dopsf,
					Bool useConjFreqCF); // __restrict__;

  template
  Complex AWVisResampler::accumulateOnGrid(Array<DComplex>& grid, Complex* __restrict__& convFuncV, 
					  Complex& nvalue, Double& wVal, 
					  Vector<Int>& scaledSupport, Vector<Float>& scaledSampling, 
					  Vector<Double>& off, Vector<Int>& convOrigin, 
					  Vector<Int>& /*cfShape*/, Vector<Int>& loc, Vector<Int>& igrdpos,
					   Double& /*sinDPA*/, Double& /*cosDPA*/,
					  Bool& pointingOffset, Bool dopsf);
  template
  Complex AWVisResampler::accumulateOnGrid(Array<Complex>& grid, Complex* __restrict__& convFuncV, 
					  Complex& nvalue, Double& wVal, 
					  Vector<Int>& scaledSupport, Vector<Float>& scaledSampling, 
					  Vector<Double>& off, Vector<Int>& convOrigin, 
					  Vector<Int>& /*cfShape*/, Vector<Int>& loc, Vector<Int>& igrdpos,
					   Double& /*sinDPA*/, Double& /*cosDPA*/,
					  Bool& pointingOffset, Bool dopsf);
  // template
  // void AWVisResampler::accumulateFromGrid(Complex& nvalue, const DComplex* __restrict__& grid, 
  // 					  Vector<Int>& iGrdPos,
  // 					  Complex* __restrict__& convFuncV, 
  // 					  Double& wVal, Vector<Int>& scaledSupport, 
  // 					  Vector<Float>& scaledSampling, Vector<Double>& off,
  // 					  Vector<Int>& convOrigin, Vector<Int>& cfShape,
  // 					  Vector<Int>& loc, 
  // 					  Complex& phasor, 
  // 					  Double& sinDPA, Double& cosDPA,
  // 					  Bool& finitePointingOffset, 
  // 					  Matrix<Complex>& cached_phaseGrad_p,
  // 					  Bool dopsf);
  template
  void AWVisResampler::accumulateFromGrid(Complex& nvalue, Complex& norm, const Complex* __restrict__&  grid, 
					  Vector<Int>& iGrdPos,
					  Complex* __restrict__& convFuncV, 
					  Double& wVal, Vector<Int>& scaledSupport, 
					  Vector<Float>& scaledSampling, Vector<Double>& off,
					  Vector<Int>& convOrigin, Vector<Int>& cfShape,
					  Vector<Int>& loc, 
					  Complex& phasor, 
					  Double& sinDPA, Double& cosDPA,
					  Bool& finitePointingOffset, 
					  Matrix<Complex>& cached_phaseGrad_p);
  
  template 
  void AWVisResampler::XInnerLoop(const Int *scaledSupport, const Float* scaledSampling,
  				  const Double* off,
  				  const Int* loc, Complex& cfArea,  
  				  const Int * __restrict__ iGrdPosPtr,
  				  Complex *__restrict__& convFuncV,
				  const Int* convOrigin,
  				  Complex& nvalue,
				  Double& wVal,
  				  Bool& /*finitePointingOffset*/,
  				  Bool& /*doPSFOnly*/,
  				  Complex* __restrict__ gridStore,
  				  Int* iloc,
  				  Complex& norm,
  				  Int* igrdpos);
  template 
  void AWVisResampler::XInnerLoop(const Int *scaledSupport, const Float* scaledSampling,
  				  const Double* off,
  				  const Int* loc, Complex& cfArea,  
  				  const Int * __restrict__ iGrdPosPtr,
  				  Complex *__restrict__& convFuncV,
				  const Int* convOrigin,
  				  Complex& nvalue,
				  Double& wVal,
  				  Bool& /*finitePointingOffset*/,
  				  Bool& /*doPSFOnly*/,
  				  DComplex* __restrict__ gridStore,
  				  Int* iloc,
  				  Complex& norm,
  				  Int* igrdpos);

  Complex* AWVisResampler::getConvFunc_p(const double& vbPA, Vector<Int>& cfShape,
					 Vector<int>& support,
					 int& muellerElement,
					 CFBuffer& cfb,
					 Double& wVal, Int& fndx, Int& wndx,
					 PolMapType& mNdx, PolMapType& conjMNdx,
					 Int& ipol, uInt& mRow)
  {
    Bool Dummy;
    Array<Complex> *convFuncV;
    CFCell *cfcell;
    //
    // Since we conjugate the CF depending on the sign of the w-value,
    // pick the appropriate element of the Mueller Matrix (see note on
    // this for details). Without reading the note/understanding,
    // fiddle with this logic at your own risk (can easily lead to a
    // lot of grief. --Sanjay).
    //
    //timer_p.mark();

    if (wVal > 0.0) 
      {
	cfcell=&(*(cfb.getCFCellPtr(fndx,wndx,mNdx[ipol][mRow])));
        // CFCell& cfO=cfb(fndx,wndx,mNdx[ipol][mRow]);
	// convFuncV = &(*cfO.getStorage());
	// support(0)=support(1)=cfO.xSupport_p;
      }
    else
      {
	cfcell=&(*(cfb.getCFCellPtr(fndx,wndx,conjMNdx[ipol][mRow])));
	// CFCell& cfO=cfb(fndx,wndx,conjMNdx[ipol][mRow]);
	// convFuncV = &(*cfO.getStorage());
	// support(0)=support(1)=cfO.xSupport_p;
      }
   
    convFuncV = &(*cfcell->getStorage());
    support(0)=support(1)=cfcell->xSupport_p;

    // Get the pointer to the CFCell storage (a single CF)
    //    if ((convFuncV = &(*cfcell->getStorage())) == NULL)
    if (convFuncV == NULL)
      throw(SynthesisFTMachineError("cfcell->getStorage() == null"));

    // Load the CF if it not already loaded.  If a new CF is loaded,
    // check if it needs to be rotated.
    if (convFuncV->shape().product() == 0)
      {
	Array<Complex>  tt=SynthesisUtils::getCFPixels(cfb.getCFCacheDir(), cfcell->fileName_p);
	cfcell->setStorage(tt);

	//cerr << (cfcell->isRotationallySymmetric_p?"o":"+");

	// No rotation necessary if the CF is rotationally symmetric
	if (!(cfcell->isRotationallySymmetric_p))
	  {
	    CFCell *baseCFC=NULL;
	    // Rotate only if the difference between CF PA and VB PA
	    // is greater than paTolerance.
	    SynthesisUtils::rotate2(vbPA, *baseCFC, *cfcell, paTolerance_p);
	  }
	convFuncV = &(*cfcell->getStorage());
      }

    //cfShape.reference(cfcell->cfShape_p);
     cfShape.assign(convFuncV->shape().asVector());

     // Always extract the Mueller element value from mNdx.  mNdx
     // carries the direct mapping between Mueller Matrix and
     // Visibility vector.
     //     muellerElement=cfb.getCFCellPtr(fndx,wndx,mNdx[ipol][mRow])->muellerElement_p;
     muellerElement=cfcell->muellerElement_p;
    
    //    cfShape.assign(cfcell->cfShape_p);
     //runTimeG1_p += timer_p.real();


    return convFuncV->getStorage(Dummy);
  };

  template <class T>
  void AWVisResampler::XInnerLoop(const Int *scaledSupport, const Float* scaledSampling,
  				  const Double* off,
  				  const Int* loc,  Complex& cfArea,  
  				  const Int * __restrict__ iGrdPosPtr,
  				  Complex *__restrict__& convFuncV,
				  const Int* convOrigin,
  				  Complex& nvalue,
				  Double& wVal,
  				  Bool& /*finitePointingOffset*/,
  				  Bool& /*doPSFOnly*/,
  				  T* __restrict__ gridStore,
  				  Int* iloc,
  				  Complex& norm,
  				  Int* igrdpos)
  {
    Complex wt;
    const Int *tt=iloc;
    Bool Dummy;
    const Int *cfInc_ptr=cfInc_p.getStorage(Dummy);
    for(Int ix=-scaledSupport[0]; ix <= scaledSupport[0]; ix++) 
      {
  	iloc[0]=(Int)((scaledSampling[0]*ix+off[0])-1)+convOrigin[0];
  	igrdpos[0]=loc[0]+ix;

  	{
  	  wt = getFrom4DArray((const Complex * __restrict__ &)convFuncV, 
  			      tt,cfInc_ptr)/cfArea;
  	  if (wVal > 0.0) {wt = conj(wt);}
  	    norm += (wt);
  	    // if (finitePointingOffset && !doPSFOnly) 
  	    //   wt *= cached_phaseGrad_p(iloc[0]+phaseGradOrigin_l[0],
  	    // 			       iloc[1]+phaseGradOrigin_l[1]);

  	    // The following uses raw index on the 4D grid
  	    addTo4DArray(gridStore,iGrdPosPtr,gridInc_p, nvalue,wt);
  	}
      }
  }

  template <class T>
  Complex AWVisResampler::accumulateOnGrid(Array<T>& grid,Complex* __restrict__& convFuncV, 
					   Complex& nvalue,Double& wVal, 
					   Vector<Int>& scaledSupport, Vector<Float>& scaledSampling, 
					   Vector<Double>& off, Vector<Int>& convOrigin, 
					   Vector<Int>& /*cfShape*/, Vector<Int>& loc, Vector<Int>& igrdpos,
					   Double& /*sinDPA*/, Double& /*cosDPA*/,
					   Bool& finitePointingOffset,
					   Bool /*doPSFOnly*/)
  {
    Vector<Int> iloc(4,0);
    Bool Dummy;
<<<<<<< HEAD
    Complex cfArea=1.0; 
=======
    Complex wt;//, cfArea=1.0; 
>>>>>>> bc3328fd
    Complex norm=0.0;

    Vector<Int> iCFPos(4,0);
    const Int * __restrict__ gridInc_p_ptr= gridInc_p.getStorage(Dummy);
    const Int * __restrict__ iGrdPosPtr = igrdpos.getStorage(Dummy);
    T* __restrict__ gridStore = grid.getStorage(Dummy);
<<<<<<< HEAD
    // Nth no longer appears to be used
    //Int Nth = 1;
//#ifdef _OPENMP
//    Nth=max(omp_get_max_threads()-2,1);
//#endif
=======
//     Int Nth = 1;
// #ifdef _OPENMP
//     Nth=max(omp_get_max_threads()-2,1);
// #endif
//     Nth = Nth;
>>>>>>> bc3328fd

    const Int* scaledSupport_ptr=scaledSupport.getStorage(Dummy);
    const Float *scaledSampling_ptr=scaledSampling.getStorage(Dummy);
    const Double *off_ptr=off.getStorage(Dummy);
    const Int *loc_ptr = loc.getStorage(Dummy);
    Int *iCFPos_ptr = iCFPos.getStorage(Dummy);
    const Int* convOrigin_ptr=convOrigin.getStorage(Dummy);
    Int *iloc_ptr=iloc.getStorage(Dummy);
    Int *igrdpos_ptr=igrdpos.getStorage(Dummy);
    Int *cfInc_p_ptr = cfInc_p.getStorage(Dummy);
    
    //Bool finitePointingOffset_l=finitePointingOffset;
    //Bool doPSFOnly_l=doPSFOnly;
    //Double wVal_l=wVal;
    //Complex nvalue_l=nvalue;
    //Complex *convFuncV_l=convFuncV;
    Int phaseGradOrigin_l[2]; 
    phaseGradOrigin_l[0] = cached_phaseGrad_p.shape()(0)/2;
    phaseGradOrigin_l[1] = cached_phaseGrad_p.shape()(1)/2;

    for(Int iy=-scaledSupport_ptr[1]; iy <= scaledSupport_ptr[1]; iy++) 
      {
	iloc_ptr[1]=SynthesisUtils::nint((scaledSampling_ptr[1]*iy+off_ptr[1])-1);
	igrdpos_ptr[1]=loc_ptr[1]+iy;
        iCFPos_ptr[1] =iloc_ptr[1]+convOrigin_ptr[1];

	for(Int ix=-scaledSupport_ptr[0]; ix <= scaledSupport_ptr[0]; ix++) 
	  {
	    iloc_ptr[0]=SynthesisUtils::nint((scaledSampling_ptr[0]*ix+off_ptr[0])-1);
	    igrdpos_ptr[0]=loc_ptr[0]+ix;
	    iCFPos_ptr[0] =iloc_ptr[0]+convOrigin_ptr[0];
	    wt = getFrom4DArray((const Complex * __restrict__ &)convFuncV, 
				iCFPos_ptr,cfInc_p_ptr);//cfArea;
	    if (wVal > 0.0) {wt = conj(wt);}
	    norm += (wt);
	    if (finitePointingOffset)// && !doPSFOnly) 
	      {
		wt *= cached_phaseGrad_p(iloc_ptr[0]+phaseGradOrigin_l[0],
					 iloc_ptr[1]+phaseGradOrigin_l[1]);
	      }
	    addTo4DArray_ptr(gridStore,iGrdPosPtr,gridInc_p_ptr, nvalue,wt);
	  }
      }
    return norm;
  }
  // Moved the accumulateFromGrid() method to file to play with
  // multi-threading it to not clutter this file.  Both versions
  // (threaded and non-threaded) are in this file.
#include "accumulateFromGrid.cc"
  //
  //-----------------------------------------------------------------------------------
  //
  void AWVisResampler::cachePhaseGrad_p(const Vector<Double>& pointingOffset,
					const Vector<Int>&cfShape,
					const Vector<Int>& convOrigin,
					const Double& /*cfRefFreq*/,
                                        const Double& /*imRefFreq*/,
					const Int& spwID, const Int& fieldId)
  {
    //cout << "# " << cfRefFreq << " " << imRefFreq << endl;
    //cerr << pointingOffset << " " << cached_PointingOffset_p << endl;
<<<<<<< HEAD
=======

>>>>>>> bc3328fd
    if (
    	((fabs(pointingOffset[0]-cached_PointingOffset_p[0])) > 1e-6) ||
    	((fabs(pointingOffset[0]-cached_PointingOffset_p[0])) > 1e-6) ||
    	(cached_phaseGrad_p.shape()[0] < cfShape[0])              ||
    	(cached_phaseGrad_p.shape()[1] < cfShape[1])
    	)
      {
	LogIO log_l(LogOrigin("AWVisResampler","cachePhaseGrad[R&D]"));
	log_l << "Computing phase gradiant for pointing offset " 
	      << pointingOffset << cfShape << " " << cached_phaseGrad_p.shape() 
	      << "(SPW: " << spwID << " Field: " << fieldId << ")"
	      << LogIO::DEBUGGING
	      << LogIO::POST;
	Int nx=cfShape(0), ny=cfShape(1);
	Double grad;
	Complex phx,phy;

	cached_phaseGrad_p.resize(nx,ny);
	cached_PointingOffset_p = pointingOffset;
	
	for(Int ix=0;ix<nx;ix++)
	  {
	    grad = (ix-convOrigin[0])*pointingOffset[0];
	    Double sx,cx;
	    SINCOS(grad,sx,cx);
	    //	    phx = Complex(cos(grad),sin(grad));
	    phx = Complex(cx,sx);
	    for(Int iy=0;iy<ny;iy++)
	      {
		grad = (iy-convOrigin[1])*pointingOffset[1];
		Double sy,cy;
		SINCOS(grad,sy,cy);
		//		phy = Complex(cos(grad),sin(grad));
		phy = Complex(cy,sy);
		cached_phaseGrad_p(ix,iy)=phx*phy;
	      }
	  }
      }
  }
  //
  //-----------------------------------------------------------------------------------
  //
  // AWVisResampler& AWVisResampler::operator=(const AWVisResampler& other)
  // {
  //   SETVEC(uvwScale_p, other.uvwScale_p);
  //   SETVEC(offset_p, other.offset_p);
  //   SETVEC(dphase_p, other.dphase_p);
  //   SETVEC(chanMap_p, other.chanMap_p);
  //   SETVEC(polMap_p, other.polMap_p);

  //   convFuncStore_p = other.convFuncStore_p;

  //   return *this;
  // }

  // CFB::initPolMaps(polMap,conjPolMap) sets the internal maps of CFB
  //
  // AWP::findCF() --> cfCache->initPolMap(...,...) --> cfb->initPolMaps(...,...)
  //
  // AWVR extracts polMap from CFB.
  // Same CF is extracted for gridding and de-gridding.  CF* used in the gridding loops.
  // getConvFunc_p() ensures the jugglery needed for AW CFs

  //
  //-----------------------------------------------------------------------------------
  // Template implementation for DataToGrid
  //
  template <class T>
  void AWVisResampler::DataToGridImpl_p(Array<T>& grid,  VBStore& vbs, 
					Matrix<Double>& sumwt,const Bool& dopsf,
					Bool /*useConjFreqCF*/)
  {
    Int nDataChan, nDataPol, nGridPol, nGridChan, nx, ny, nw;//, nCFFreq;
    Int targetIMChan, targetIMPol, rbeg, rend;//, PolnPlane, ConjPlane;
    Int startChan, endChan;
    
    Vector<Float> sampling(2),scaledSampling(2);
    Vector<Int> support(2),loc(3), iloc(4),scaledSupport(2);
    Vector<Double> pos(3), off(3);
    Vector<Int> igrdpos(4);

    Complex phasor, nvalue, wt;
    Complex norm;
    Vector<Int> cfShape;
    cfShape=vbRow2CFBMap_p(0)->getStorage()(0,0,0)->getStorage()->shape().asVector();

    Vector<Int> convOrigin = (cfShape)/2;
    Double cfRefFreq;
    //    Double cfScale=1.0;

    //timer_p.mark();
    rbeg = 0;       rend = vbs.nRow_p;
    rbeg = vbs.beginRow_p;
    rend = vbs.endRow_p;
    
    nx = grid.shape()[0]; ny = grid.shape()[1]; 
    nGridPol = grid.shape()[2]; nGridChan = grid.shape()[3];

    nDataPol  = vbs.flagCube_p.shape()[0];
    nDataChan = vbs.flagCube_p.shape()[1];

    Bool Dummy, gDummy, 
      accumCFs=((vbs.uvw_p.nelements() == 0) && dopsf);

    T* __restrict__ gridStore = grid.getStorage(gDummy);
      
    Double *freq=vbs.freq_p.getStorage(Dummy);

    cacheAxisIncrements(grid.shape().asVector(), gridInc_p);

    Bool * __restrict__ flagCube_ptr=vbs.flagCube_p.getStorage(Dummy);
    Bool * __restrict__ rowFlag_ptr = vbs.rowFlag_p.getStorage(Dummy);;
    Float * __restrict__ imgWts_ptr = vbs.imagingWeight_p.getStorage(Dummy);
    Complex * __restrict__ visCube_ptr = vbs.visCube_p.getStorage(Dummy);

    Vector<Double> wVals, fVals; PolMapType mVals, mNdx, conjMVals, conjMNdx;
    Double fIncr, wIncr;
    CFBuffer& cfb = *vbRow2CFBMap_p(0);
    // CFBStruct cfbst;
    // cfb.getAsStruct(cfbst);
    // for(int ii=0;ii<vbs.cfBSt_p.shape[0];ii++)
    //   for(int jj=0;jj<vbs.cfBSt_p.shape[1];jj++)
    // 	for(int kk=0;kk<vbs.cfBSt_p.shape[2];kk++)
    // 	  {
    // 	    CFCStruct cfcst=vbs.cfBSt_p.getCFB(ii,jj,kk);
    // 	    cerr << "[" << ii << "," << jj << "," << kk << "]:" 
    // 		 << cfcst.sampling << " "
    // 		 << cfcst.xSupport << " "
    // 		 << cfcst.ySupport 
    // 		 << endl;
    // 	  }



    cfb.getCoordList(fVals,wVals,mNdx, mVals, conjMNdx, conjMVals, fIncr, wIncr);
    Vector<Double> pointingOffset(cfb.getPointingOffset());
    //    runTimeG1_p += timer_p.real();

    nw = wVals.nelements();
    //nCFFreq = fVals.nelements()-1;
    iloc = 0;

    // timer.mark();
    IPosition shp=vbs.flagCube_p.shape();
    Cube<Bool> allPolNChanDone_l(shp(0),shp(1),1);
   if (accumCFs)
     {
       for (Int ipol=0;ipol<nDataPol;ipol++)
         {
           if (polMap_p(ipol) < 0)
             {
               for (Int ichan=0;ichan<nDataChan;ichan++)
                 //for (Int irow=rbeg;irow<rend;irow++)
                   allPolNChanDone_l(ipol,ichan,0)=true;
             }
         }

	startChan = vbs.startChan_p;
	endChan = vbs.endChan_p;
     }
    else 
      {
	startChan = 0;
	endChan = nDataChan;
      }

   Bool finitePointingOffsets=(
			      (fabs(pointingOffset(0))>0) ||  
			      (fabs(pointingOffset(1))>0)
			      );
   Bool isGridSinglePrecision=(typeid(gridStore[0]) == typeid(wt));

   //   Double conjRefFreq = vbs.imRefFreq();
   Int vbSpw = (vbs.vb_p)->spectralWindows()(0);
   Double vbPA = vbs.paQuant_p.getValue("rad");
   Int vbFieldID = -1;//((const Int)((vbs.vb_p)->fieldId()(0)));

   for(Int irow=rbeg; irow< rend; irow++){   
      //      if ((vbs.uvw_p.nelements() == 0)) 
      //if (accumCFs) if (allTrue(allPolNChanDone_l)) break;
      
      if(!(*(rowFlag_ptr+irow)))
	{   
	  for(Int ichan=startChan; ichan< endChan; ichan++)
	    {
	      if (*(imgWts_ptr + ichan+irow*nDataChan)!=0.0) 
		{  
		  targetIMChan=chanMap_p[ichan];
		  
		  if((targetIMChan>=0) && (targetIMChan<nGridChan)) 
		    {
		      //timer_p.mark();
		      Double dataWVal = vbs.vb_p->uvw()(2,irow);
		      Int wndx = cfb.nearestWNdx(abs(dataWVal)*freq[ichan]/C::c);
		      // Double conjFreq=sqrt(2*conjRefFreq*conjRefFreq - freq[ichan]*freq[ichan]);
		      // Int fndx = cfb.nearestFreqNdx(freq[ichan]),
		      // 	conjFNdx =cfb.nearestFreqNdx(conjFreq);

		      // Int fndx=cfb.nearestFreqNdx(vbSpw,ichan), conjFNdx=cfb.nearestFreqNdx(vbSpw,ichan,true);
		      // Int cfFreqNdx;
		      // if (vbs.conjBeams_p) cfFreqNdx = cfb.nearestFreqNdx(vbSpw,ichan,true);// Get the conj. freq. index
		      // else  cfFreqNdx = cfb.nearestFreqNdx(vbSpw,ichan);
		      Int cfFreqNdx = cfb.nearestFreqNdx(vbSpw,ichan,vbs.conjBeams_p);

		      //runTimeG3_p += timer_p.real();
		      
		      Float s;
		      //
		      //------------------------------------------------------------------------------
		      //
		      // Using the int-index version for Freq, W and Muellerelements
		      //	      cfb.getParams(cfRefFreq, s, support(0), support(1),0,wndx,0);
		      //
		      //------------------------------------------------------------------------------
		      //
		      // if (vbs.conjBeams_p)
		      // 	{
		      // 	  timer_p.mark();
		      // 	  cfb.getParams(cfRefFreq, s, support(0), support(1),conjFNdx,wndx,0);
		      // 	  runTimeG4_p += timer_p.real();
		      // 	}
		      // else
		      // 	cfb.getParams(cfRefFreq, s, support(0), support(1),fndx,wndx,0);

		      //timer_p.mark();
		      cfb.getParams(cfRefFreq, s, support(0), support(1),cfFreqNdx,wndx,0);
		      //runTimeG4_p += timer_p.real();

		      sampling(0) = sampling(1) = SynthesisUtils::nint(s);
		      // sampling[0] = SynthesisUtils::nint(sampling[0]*cfScale);
		      // sampling[1] = SynthesisUtils::nint(sampling[1]*cfScale);
		      // support[0]  = SynthesisUtils::nint(support[0]/cfScale);
		      // support[1]  = SynthesisUtils::nint(support[1]/cfScale);

		      //timer_p.mark();
		      sgrid(pos,loc,off, phasor, irow, vbs.uvw_p, dphase_p[irow], freq[ichan], 
			    uvwScale_p, offset_p, sampling);
		      //runTimeG5_p += timer_p.real();
		      
		      //  if (onGrid(nx, ny, nw, loc, support)) 
			{
			  // Loop over all image-plane polarization planes.
			  for(Int ipol=0; ipol< nDataPol; ipol++) 
			    { 
			      if((!(*(flagCube_ptr + ipol + ichan*nDataPol + irow*nDataPol*nDataChan))))
				{  
				  targetIMPol=polMap_p(ipol);
				  if ((targetIMPol>=0) && (targetIMPol<nGridPol)) 
				    {
				      igrdpos[2]=targetIMPol; igrdpos[3]=targetIMChan;
				      
				      if(accumCFs)     allPolNChanDone_l(ipol,ichan,0)=true;
				      
				      // ConjPlane = cfMap_p[ipol];
				      // PolnPlane = conjCFMap_p[ipol];
				      
				      //	      if(dopsf) nvalue=Complex(*(imgWts_ptr + ichan + irow*nDataChan));
				      // else      nvalue= *(imgWts_ptr+ichan+irow*nDataChan)*
				      //	  (*(visCube_ptr+ipol+ichan*nDataPol+irow*nDataChan*nDataPol)*phasor);
				      
				      norm = 0.0;
				      // Loop over all relevant elements of the Mueller matrix for the polarization
				      // ipol.
				      Vector<int> conjMRow = conjMNdx[ipol];
				      //for (uInt mCols=0;mCols<conjMNdx[ipol].nelements(); mCols++)

				      // ipol determines the targetIMPol.  Each targetIMPol gets a row of CFs (mRow).
				      // visVecElements is gridded using the convFuncV and added to the target grid.

				      for (uInt mCols=0;mCols<conjMRow.nelements(); mCols++) 
					{
					  int visVecElement=mCols, muellerElement;

					  Complex* convFuncV=NULL;
					  //timer_p.mark();
					  try
					    {
					      convFuncV=getConvFunc_p(vbPA,
								      cfShape, support,muellerElement,
								      cfb, dataWVal, cfFreqNdx,
								      wndx, mNdx, conjMNdx, ipol,  mCols);
					    }
					  catch (SynthesisFTMachineError& x)
					    {
					      LogIO log_l(LogOrigin("AWVisResampler[R&D]","DataToGridImpl_p"));
					      log_l << x.getMesg() << LogIO::EXCEPTION;
					    }
					  // Extract the vis. vector element corresponding to the mCols column of the conjMRow row of the Mueller matrix.

					  visVecElement=(int)(muellerElement%nDataPol);
					  // If the vis. vector element is flagged, don't grid it.
					  if(((*(flagCube_ptr + visVecElement + ichan*nDataPol + irow*nDataPol*nDataChan)))) break;

					  //cerr << "G: " << mCols << "-->" << visVecElement << "-->" << ipol << " " << polMap_p[ipol] << endl;

					  if(dopsf) nvalue=Complex(*(imgWts_ptr + ichan + irow*nDataChan));
					  else      nvalue=Complex(*(imgWts_ptr+ichan+irow*nDataChan))*
					   	      (*(visCube_ptr+visVecElement+ichan*nDataPol+irow*nDataChan*nDataPol)*phasor);

			

					  if (!onGrid(nx, ny, nw, loc, support)) break;
					  //runTimeG6_p += timer_p.real();
					  
					  
					  convOrigin=cfShape/2;
					  Bool psfOnly=((dopsf==true) && (accumCFs==false));
					  if (finitePointingOffsets )
					    cachePhaseGrad_p(pointingOffset, cfShape, convOrigin, cfRefFreq, vbs.imRefFreq(),
							     vbSpw, vbFieldID);
					  
					  cacheAxisIncrements(cfShape, cfInc_p);
					  
					  // accumulateOnGrid() is a local C++ method with the inner loops.  The include
					  // file (FortanizedLoopsToGrid.cc) has the interface code to call the inner 
					  // loops re-written in FORTRAN (in synthesis/fortran/faccumulateOnGrid.f)

					  //timer_p.mark();
					  // norm += accumulateOnGrid(grid,convFuncV,nvalue,dataWVal,
					  // 			   support,sampling,
					  // 			   off, convOrigin, cfShape, loc, igrdpos,
					  // 			   sinDPA, cosDPA,finitePointingOffsets,psfOnly);
#include <synthesis/TransformMachines2/accumulateToGrid.inc>
//#include <synthesis/TransformMachines2/FortranizedLoopsToGrid.cc>
//clLoopsToGrid();
//runTimeG7_p += timer_p.real();
					}
				      sumwt(targetIMPol,targetIMChan) += vbs.imagingWeight_p(ichan, irow)*abs(norm);
				      //		      *(sumWt_ptr+apol+achan*nGridChan)+= *(imgWts_ptr+ichan+irow*nDataChan);
				    }
				}
			    } // End poln-loop
			}
		    }
		}
	    } // End chan-loop
	}
    } // End row-loop
    // exit(0);
   //runTimeG_p = timer_p.real() + runTimeG1_p + runTimeG2_p + runTimeG3_p + runTimeG4_p + runTimeG5_p + runTimeG6_p + runTimeG7_p;
    T *tt=(T *)gridStore;
    grid.putStorage(tt,gDummy);
  }
  //
  //-----------------------------------------------------------------------------------
  // Re-sample VisBuffer to a regular grid (griddedData) (a.k.a. de-gridding)
  //
  void AWVisResampler::GridToData(VBStore& vbs, const Array<Complex>& grid)
  {
    Int nDataChan, nDataPol, nGridPol, nGridChan, nx, ny,nw;//, nCFFreq;
    Int achan, apol, rbeg, rend;//, PolnPlane, ConjPlane;
    Vector<Float> sampling(2);//scaledSampling(2);
    Vector<Int> support(2),loc(3), iloc(4);
    Vector<Double> pos(3), off(3);
    
    IPosition grdpos(4);
    
    Vector<Complex> norm(4,0.0);
    Complex phasor, nvalue;
    Vector<Int> cfShape=vbRow2CFBMap_p(0)->getStorage()(0,0,0)->getStorage()->shape().asVector();
    Vector<Double> pointingOffset((*vbRow2CFBMap_p(0)).getPointingOffset());
    
    //    Vector<Int> convOrigin = (cfShape-1)/2;
    Vector<Int> convOrigin = (cfShape)/2;
    Double cfRefFreq;//cfScale=1.0
    //    Int wndx = 0, fndx=0;
    
    rbeg=0;
    rend=vbs.nRow_p;
    rbeg = vbs.beginRow_p;
    rend = vbs.endRow_p;
    nx       = grid.shape()[0]; ny        = grid.shape()[1];
    //nw       = cfShape[2];
    nGridPol = grid.shape()[2]; nGridChan = grid.shape()[3];
    
    nDataPol  = vbs.flagCube_p.shape()[0];
    nDataChan = vbs.flagCube_p.shape()[1];
    
    //
    // The following code reduces most array accesses to the simplest
    // possible to improve performance.  However this made no
    // difference in the run-time performance compared to Vector,
    // Matrix and Cube indexing.
    //
    Bool Dummy;
    const Complex* __restrict__ gridStore = grid.getStorage(Dummy);
    (void)gridStore;
    Vector<Int> igrdpos(4);
    Double *freq=vbs.freq_p.getStorage(Dummy);
    Bool *rowFlag=vbs.rowFlag_p.getStorage(Dummy);
    
    Matrix<Double>& uvw=vbs.uvw_p;
    Cube<Complex>&  visCube=vbs.visCube_p;
    Cube<Bool>&     flagCube=vbs.flagCube_p;
    
    Vector<Int> gridInc, cfInc;
    
    cacheAxisIncrements(grid.shape().asVector(), gridInc_p);
    //cacheAxisIncrements(cfShape, cfInc_p);
    // Initialize the co-ordinates used for reading the CF values The
    // CFs are 4D arrays, with the last two axis degenerate (of length
    // 1).  The last two axis were formerly the W-, and
    // Polarization-axis.
    iloc = 0;
    Bool finitePointingOffset=(
			       (fabs(pointingOffset(0))>0) ||  
			       (fabs(pointingOffset(1))>0)
			       );
    Int vbSpw = (vbs.vb_p)->spectralWindows()(0);
    Double vbPA = vbs.paQuant_p.getValue("rad");
    Int vbFieldID = -1;//((const Int)((vbs.vb_p)->fieldId()(0)));

    for(Int irow=rbeg; irow<rend; irow++) {
      if(!rowFlag[irow]) {
	CFBuffer& cfb = *vbRow2CFBMap_p(irow);
	Vector<Double> wVals, fVals; PolMapType mVals, mNdx, conjMVals, conjMNdx;
	Double fIncr, wIncr;
	cfb.getCoordList(fVals,wVals,mNdx, mVals, conjMNdx, conjMVals, fIncr, wIncr);
	nw = wVals.nelements();
	//	nCFFreq = fVals.nelements()-1;
	
	for (Int ichan=0; ichan < nDataChan; ichan++) {
	  achan=chanMap_p[ichan];
	  
	  if((achan>=0) && (achan<nGridChan)) {
	    //	    lambda = C::c/freq[ichan];
	    Double dataWVal = (vbs.vb_p->uvw()(2,irow));
	    Int wndx = cfb.nearestWNdx(abs(dataWVal)*freq[ichan]/C::c);
	    //Int fndx = cfb.nearestFreqNdx(freq[ichan]);
	    Int fndx = cfb.nearestFreqNdx(vbSpw,ichan);

	    //	    cerr << "DG: " << fndx << " " << wndx << " " << ichan << " " << vbSpw << " " << freq[ichan] << endl;
	    
	    //	    cerr << "Grid: " << ichan << " " << freq[ichan] << " " << fndx << endl;
	    
	    // if (nw > 1) wndx=SynthesisUtils::nint((dataWVal*freq[ichan]/C::c)/wIncr-1);
	    // if (nCFFreq > 0) fndx = SynthesisUtils::nint((freq[ichan])/fIncr-1);
	    Float s;
	    // CoordinateSystem cs; 
	    // cfb.getParams(cs,s,support(0),support(1),0,wndx,0);
	    cfb.getParams(cfRefFreq,s,support(0),support(1),fndx,wndx,0);
	    sampling(0) = sampling(1) = SynthesisUtils::nint(s);
	    
	    //cfScale = cfRefFreq/freq[ichan];
	    
	    // sampling[0] = SynthesisUtils::nint(sampling[0]*cfScale);
	    // sampling[1] = SynthesisUtils::nint(sampling[1]*cfScale);
	    // support[0]  = SynthesisUtils::nint(support[0]/cfScale);
	    // support[1]  = SynthesisUtils::nint(support[1]/cfScale);
	    
	    sgrid(pos,loc,off,phasor,irow,uvw,dphase_p[irow],freq[ichan],
		  uvwScale_p,offset_p,sampling);
	    
	    //	    iloc[2]=max(0, min(nw, loc[2]));
	    
	    Bool isOnGrid;
	    //  if ((isOnGrid=onGrid(nx, ny, nw, loc, support)))
	    {
	      for(Int ipol=0; ipol < nDataPol; ipol++)
		{
		  if(!flagCube(ipol,ichan,irow))
		    { 
		      apol=polMap_p[ipol];
		  
		      if((apol>=0) && (apol<nGridPol))
			{
			  igrdpos[2]=apol; igrdpos[3]=achan;
			  nvalue=0.0;      norm(ipol)=0.0;
		    
		    // With VBRow2CFMap in use, CF for each pol. plane is a separate 2D Array.  
			  for (uInt mCol=0; mCol<conjMNdx[ipol].nelements(); mCol++)
			    {
			      //
			      int visGridElement, muellerElement;
			      // Get the pointer to the storage for the CF
			      // indexed by the Freq, W-term and Mueller
			      // Element.
			      //
			      Complex*  convFuncV=NULL;
			      try
				{
				  convFuncV = getConvFunc_p(vbPA,cfShape, support, muellerElement,
							    cfb, dataWVal, fndx, wndx, conjMNdx,mNdx,
							    ipol, mCol);
				}
			      catch (SynthesisFTMachineError& x)
				{
				  LogIO log_l(LogOrigin("AWVisResampler[R&D]","GridToData"));
				  log_l << x.getMesg() << LogIO::EXCEPTION;
				}
			      // Set the polarization plane of the gridded data to use for predicting with the CF from mCols column
			      visGridElement=(int)(muellerElement%nDataPol);
			      igrdpos[2]=polMap_p[visGridElement];
			      //cerr << "DG: " << mCol << "-->" << visGridElement << "-->" << ipol << " " << polMap_p[ipol] << " " << polMap_p[visGridElement] << endl;
			      //
			      // Compute the incrmenets and center pixel for the current CF
			      //
			      if ((isOnGrid=onGrid(nx, ny, nw, loc, support))==false) break;
			      cacheAxisIncrements(cfShape, cfInc_p);
			      convOrigin = (cfShape)/2;
			      if (finitePointingOffset)
				cachePhaseGrad_p(pointingOffset, cfShape, convOrigin, cfRefFreq, vbs.imRefFreq(),
						 vbSpw, vbFieldID);

			      // accumulateFromGrid() is a local C++ method with the inner loops.  The include
			      // file (FortanizedLoopsFromGrid.cc) has the interface code to call the inner 
			      // loops re-written in FORTRAN (in synthesis/fortran/faccumulateOnGrid.f)
// Timer timer;
			      // accumulateFromGrid(nvalue, norm[ipol], gridStore, igrdpos, convFuncV, dataWVal,
			      // 		   support, sampling, off, convOrigin,
			      // 			 cfShape, loc, phasor, dummy, dummy,
			      // 		   finitePointingOffset, cached_phaseGrad_p);
#include <synthesis/TransformMachines2/accumulateFromGrid.inc>
//#include <synthesis/TransformMachines2/FortranizedLoopsFromGrid.cc>

// runTimeDG_p += timer.real();

			    }
			  if (norm[ipol] != Complex(0.0)) visCube(ipol,ichan,irow)=nvalue/norm[ipol]; // Goes with FortranizedLoopsFromGrid.cc
			}
		    }
		}
	    }
	  }
	}
      }
    } // End row-loop
  }
  //
  //-----------------------------------------------------------------------------------
  //
void AWVisResampler::sgrid(Vector<Double>& pos, Vector<Int>& loc, 
			   Vector<Double>& off, Complex& phasor, 
			   const Int& irow, const Matrix<Double>& uvw, 
			   const Double& dphase, const Double& freq, 
			   const Vector<Double>& scale, 
			   const Vector<Double>& offset,
			   const Vector<Float>& sampling)
{
  Double phase;
  Vector<Double> uvw_l(3,0); // This allows gridding of weights
  // centered on the uv-origin
  if (uvw.nelements() > 0) for(Int i=0;i<3;i++) uvw_l[i]=uvw(i,irow);
  
  pos(2)=sqrt(abs(scale[2]*uvw_l(2)*freq/C::c))+offset[2];
  loc(2)=SynthesisUtils::nint(pos[2]);
  off(2)=0;
  
  for(Int idim=0;idim<2;idim++)
    {
      pos[idim]=scale[idim]*uvw_l(idim)*freq/C::c+(offset[idim]);
      loc[idim]=SynthesisUtils::nint(pos[idim]);
      //	off[idim]=SynthesisUtils::nint((loc[idim]-pos[idim])*sampling[idim]+1);
      off[idim]=SynthesisUtils::nint((loc[idim]-pos[idim])*sampling[idim]);
    }
  
  if (dphase != 0.0)
    {
      phase=-2.0*C::pi*dphase*freq/C::c;
      Double sp,cp;
      SINCOS(phase,sp,cp);
      //      phasor=Complex(cos(phase), sin(phase));
      phasor=Complex(cp,sp);
    }
  else
    phasor=Complex(1.0);
  // cerr << "### " << pos[0] << " " << offset[0] << " " << loc[0] << " " << off[0] << " " << uvw_l(0) << endl;
  // exit(0);
}
//
//-----------------------------------------------------------------------------------
//
Bool AWVisResampler::reindex(const Vector<Int>& in, Vector<Int>& out,
			     const Double& sinDPA, const Double& cosDPA,
			     const Vector<Int>& Origin, const Vector<Int>& size)
{
  
  Bool onGrid=false;
  Int ix=in[0], iy=in[1];
  if (sinDPA != 0.0)
    {
      ix = SynthesisUtils::nint(cosDPA*in[0] + sinDPA*in[1]);
      iy = SynthesisUtils::nint(-sinDPA*in[0] + cosDPA*in[1]);
    }
  out[0]=ix+Origin[0];
  out[1]=iy+Origin[1];
  
  onGrid = ((out[0] >= 0) && (out[0] < size[0]) &&
	    (out[1] >= 0) && (out[1] < size[1]));
  if (!onGrid)
    cerr << "CF index out of range: " << out << " " << size << endl;
  return onGrid;
}


// void lineCFArea(const Int& th,
// 		  const Double& sinDPA,
// 		  const Double& cosDPA,
// 		  const Complex*__restrict__& convFuncV,
// 		  const Vector<Int>& cfShape,
// 		  const Vector<Int>& convOrigin,
// 		  const Int& cfInc,
// 		  Vector<Int>& iloc,
// 		  Vector<Int>& tiloc,
// 		  const Int* supportPtr,
// 		  const Float* samplingPtr,
// 		  const Double* offPtr,
// 		  Complex *cfAreaArrPtr)
// {
//   cfAreaArrPtr[th]=0.0;
//   for(Int ix=-supportPtr[0]; ix <= supportPtr[0]; ix++) 
//     {
// 	iloc[0]=(Int)((samplingPtr[0]*ix+offPtr[0])-1);//+convOrigin[0];
// 	tiloc=iloc;
// 	if (reindex(iloc,tiloc,sinDPA, cosDPA, 
// 		    convOrigin, cfShape))
// 	  {
// 	    wt = getFrom4DArray((const Complex * __restrict__ &)convFuncV, 
// 				tiloc,cfInc);
// 	    if (dataWVal > 0.0) wt = conj(wt);
// 	    cfAreaArrPtr[th] += wt;
// 	  }
//     }
// }

Complex AWVisResampler::getCFArea(Complex* __restrict__& convFuncV, 
				  Double& wVal, 
				  Vector<Int>& scaledSupport, 
				  Vector<Float>& scaledSampling,
				  Vector<Double>& off,
				  Vector<Int>& convOrigin, 
				  Vector<Int>& cfShape,
				  Double& sinDPA, 
				  Double& cosDPA)
{
  Vector<Int> iloc(4,0),tiloc(4);
  Complex cfArea=0, wt;
  Bool dummy;
  Int *supportPtr=scaledSupport.getStorage(dummy);
  Double *offPtr=off.getStorage(dummy);
  Float *samplingPtr=scaledSampling.getStorage(dummy);
  Int Nth=1;
  Vector<Complex> cfAreaArr(Nth);
  Complex *cfAreaArrPtr=cfAreaArr.getStorage(dummy);
  
  for(Int iy=-supportPtr[1]; iy <= supportPtr[1]; iy++) 
    {
      iloc(1)=(Int)((samplingPtr[1]*iy+offPtr[1])-1);//+convOrigin[1];
      for (Int th=0;th<Nth;th++)
	{
	  cfAreaArr[th]=0.0;
	  for(Int ix=-supportPtr[0]; ix <= supportPtr[0]; ix++) 
	    {
	      iloc[0]=(Int)((samplingPtr[0]*ix+offPtr[0])-1);//+convOrigin[0];
	      tiloc=iloc;
	      if (reindex(iloc,tiloc,sinDPA, cosDPA, 
			  convOrigin, cfShape))
		{
		  wt = getFrom4DArray((const Complex * __restrict__ &)convFuncV, 
				      tiloc,cfInc_p);
		  if (wVal > 0.0) wt = conj(wt);
		  cfAreaArrPtr[th] += wt;
		}
	    }
	}
      cfArea += sum(cfAreaArr);
    }
  //    cerr << "cfArea: " << scaledSupport << " " << scaledSampling << " " << cfShape << " " << convOrigin << " " << cfArea << endl;
  return cfArea;
}
using namespace casacore;
};// end namespace casa<|MERGE_RESOLUTION|>--- conflicted
+++ resolved
@@ -290,30 +290,18 @@
   {
     Vector<Int> iloc(4,0);
     Bool Dummy;
-<<<<<<< HEAD
-    Complex cfArea=1.0; 
-=======
     Complex wt;//, cfArea=1.0; 
->>>>>>> bc3328fd
     Complex norm=0.0;
 
     Vector<Int> iCFPos(4,0);
     const Int * __restrict__ gridInc_p_ptr= gridInc_p.getStorage(Dummy);
     const Int * __restrict__ iGrdPosPtr = igrdpos.getStorage(Dummy);
     T* __restrict__ gridStore = grid.getStorage(Dummy);
-<<<<<<< HEAD
-    // Nth no longer appears to be used
-    //Int Nth = 1;
-//#ifdef _OPENMP
-//    Nth=max(omp_get_max_threads()-2,1);
-//#endif
-=======
 //     Int Nth = 1;
 // #ifdef _OPENMP
 //     Nth=max(omp_get_max_threads()-2,1);
 // #endif
 //     Nth = Nth;
->>>>>>> bc3328fd
 
     const Int* scaledSupport_ptr=scaledSupport.getStorage(Dummy);
     const Float *scaledSampling_ptr=scaledSampling.getStorage(Dummy);
@@ -375,10 +363,7 @@
   {
     //cout << "# " << cfRefFreq << " " << imRefFreq << endl;
     //cerr << pointingOffset << " " << cached_PointingOffset_p << endl;
-<<<<<<< HEAD
-=======
-
->>>>>>> bc3328fd
+
     if (
     	((fabs(pointingOffset[0]-cached_PointingOffset_p[0])) > 1e-6) ||
     	((fabs(pointingOffset[0]-cached_PointingOffset_p[0])) > 1e-6) ||
