//# tSubImage.cc: Test program for class SubImage
//# Copyright (C) 1998,1999,2000,2001,2003
//# Associated Universities, Inc. Washington DC, USA.
//#
//# This program is free software; you can redistribute it and/or modify it
//# under the terms of the GNU General Public License as published by the Free
//# Software Foundation; either version 2 of the License, or (at your option)
//# any later version.
//#
//# This program is distributed in the hope that it will be useful, but WITHOUT
//# ANY WARRANTY; without even the implied warranty of MERCHANTABILITY or
//# FITNESS FOR A PARTICULAR PURPOSE.  See the GNU General Public License for
//# more details.
//#
//# You should have received a copy of the GNU General Public License along
//# with this program; if not, write to the Free Software Foundation, Inc.,
//# 675 Massachusetts Ave, Cambridge, MA 02139, USA.
//#
//# Correspondence concerning AIPS++ should be addressed as follows:
//#        Internet email: aips2-request@nrao.edu.
//#        Postal address: AIPS++ Project Office
//#                        National Radio Astronomy Observatory
//#                        520 Edgemont Road
//#                        Charlottesville, VA 22903-2475 USA
//#
//# $Id: $

#include <imageanalysis/ImageAnalysis/ImageFactory.h>

#include <casa/OS/Directory.h>
#include <casa/OS/RegularFile.h>
#include <casa/OS/SymLink.h>
#include <coordinates/Coordinates/CoordinateUtil.h>
#include <images/Images/PagedImage.h>
#include <images/Images/TempImage.h>
#include <tables/LogTables/NewFile.h>

#include <imageanalysis/ImageAnalysis/ImageHistory.h>
#include <imageanalysis/ImageAnalysis/SubImageFactory.h>

namespace casa {

template <class T> void ImageFactory::remove(SPIIT& image, casacore::Bool verbose) {
	ThrowIf(
		! image, "Image cannot be null"
	);
	ThrowIf(
		! image->isPersistent(),
		"This image tool is not associated with a "
		"persistent disk file. It cannot be deleted"
	);
	auto fileName = image->name(false);
	ThrowIf(
		fileName.empty(),
		"Filename is empty or does not exist."
    );
	casacore::File f(fileName);
	ThrowIf(
		! f.exists(),
		fileName + " does not exist."
	);

	// Destroy object before deleting image. This is why a reference
	// needs to be passed in.
	image.reset();

	// Now try and blow it away.  If it's open, tabledelete won't delete it.
	casacore::String message;
	casacore::LogIO log;
	if (casacore::Table::canDeleteTable(message, fileName, true)) {
		try {
			casacore::Table::deleteTable(fileName, true);
			log << (verbose ? casacore::LogIO::NORMAL : casacore::LogIO::DEBUG1)
            	<< "deleted table " << fileName << casacore::LogIO::POST;
		}
		catch (const casacore::AipsError& x) {
			ThrowCc(
				"Failed to delete file " + fileName
				+ " because " + x.getMesg()
			);
		};
	}
	else {
		ThrowCc(
			"Cannot delete file " + fileName
            + " because " + message
		);
	}
}

template<class T>
<<<<<<< HEAD
SHARED_PTR<TempImage<std::complex<T>>> ImageFactory::makeComplexImage(
=======
std::shared_ptr<TempImage<std::complex<T>>> ImageFactory::makeComplexImage(
>>>>>>> b306a6c4
    SPCIIT realPart, SPCIIT imagPart
) {
    auto shape = realPart->shape();
    ThrowIf(
        shape != imagPart->shape(),
        "Real and imaginary parts have different shapes"
    );
<<<<<<< HEAD
    SHARED_PTR<TempImage<std::complex<T>>> newImage(
=======
    std::shared_ptr<TempImage<std::complex<T>>> newImage(
>>>>>>> b306a6c4
        new TempImage<std::complex<T>>(shape, realPart->coordinates())
    );
    LatticeExpr<std::complex<T>> expr(
        casacore::formComplex(*realPart, *imagPart)
    );
    if (ImageMask::isAllMaskTrue(expr)) {
        newImage->copyData(expr);
    }
    else {
        newImage->attachMask(casacore::ArrayLattice<Bool>(shape));
        LogIO os;
        casacore::LatticeUtilities::copyDataAndMask(os, *newImage, expr, False);
    }
    ImageUtilities::copyMiscellaneous(*newImage, *realPart);
    return newImage;
}

<<<<<<< HEAD
=======
template <class T>
std::shared_ptr<casacore::ImageInterface<std::complex<T>>> ImageFactory::makeComplex(
    SPCIIT realPart, SPCIIT imagPart, const String& outfile,
    const Record& region, Bool overwrite
) {
    _checkOutfile(outfile, overwrite);
    const IPosition realShape = realPart->shape();
    const IPosition imagShape = imagPart->shape();
    ThrowIf(! realShape.isEqual(imagShape), "Image shapes are not identical");
    const auto& cSysReal = realPart->coordinates();
    const auto& cSysImag = imagPart->coordinates();
    ThrowIf(
        !cSysReal.near(cSysImag), "Image Coordinate systems are not conformant"
    );
    String mask;
    auto subRealImage = SubImageFactory<T>::createSubImageRO(
        *realPart, region, mask, nullptr
    );
    auto subImagImage = SubImageFactory<T>::createSubImageRO(
        *imagPart, region, mask, nullptr
    );
    auto complexImage = makeComplexImage(
        std::dynamic_pointer_cast<const casacore::ImageInterface<T>>(subRealImage),
        std::dynamic_pointer_cast<const casacore::ImageInterface<T>>(subImagImage)
    );
    return SubImageFactory<std::complex<T>>::createImage(
        *complexImage, outfile, Record(), "", AxesSpecifier(),
        overwrite, false, false
    );
}

>>>>>>> b306a6c4
template <class T> SPIIT ImageFactory::createImage(
    const casacore::String& outfile,
    const casacore::CoordinateSystem& cSys, const casacore::IPosition& shape,
    casacore::Bool log, casacore::Bool overwrite,
    const vector<std::pair<casacore::LogOrigin, casacore::String> > *const &msgs
) {
    _checkOutfile(outfile, overwrite);
    ThrowIf(
        shape.nelements() != cSys.nPixelAxes(),
        "Supplied CoordinateSystem and image shape are inconsistent"
    );
    SPIIT image;
    if (outfile.empty()) {
        image.reset(new casacore::TempImage<T>(shape, cSys));
        ThrowIf(! image, "Failed to create TempImage");
    }
    else {
        image.reset(new casacore::PagedImage<T>(shape, cSys, outfile));
        ThrowIf(
            ! image,
            "Failed to create PagedImage"
        );
    }
    T *x = 0;
    auto creationMsg = _imageCreationMessage(outfile, shape, whatType(x));
    ImageHistory<T> hist(image);
    if (msgs) {
        hist.addHistory(*msgs);
    }
    LogOrigin lor("ImageFactory", __func__);
    hist.addHistory(lor, creationMsg);
    image->set(0.0);
    if (log) {
        LogIO mylog;
        mylog << LogOrigin("ImageFactory", __func__)
            << LogIO::NORMAL << creationMsg << LogIO::POST;
    }
    return image;
}

template<class T>
<<<<<<< HEAD
SHARED_PTR<casacore::TempImage<T>> ImageFactory::floatFromComplex(
    SHARED_PTR<const casacore::ImageInterface<std::complex<T>>> complexImage,
    ComplexToFloatFunction function
) {
    SHARED_PTR<TempImage<T>> newImage(
=======
std::shared_ptr<casacore::TempImage<T>> ImageFactory::floatFromComplex(
    std::shared_ptr<const casacore::ImageInterface<std::complex<T>>> complexImage,
    ComplexToFloatFunction function
) {
    std::shared_ptr<TempImage<T>> newImage(
>>>>>>> b306a6c4
        new TempImage<T>(
            TiledShape(complexImage->shape()),
            complexImage->coordinates()
        )
    );
    {
        // FIXME use lattice copies
        auto mymask = complexImage->getMask();
        if (complexImage->hasPixelMask()) {
            mymask = mymask && complexImage->pixelMask().get();
        }
        if (! allTrue(mymask)) {
            newImage->attachMask(ArrayLattice<Bool>(mymask));
        }
    }
    ImageUtilities::copyMiscellaneous(*newImage, *complexImage);
    switch (function) {
    case REAL:
        // FIXME use lattice copies
        newImage->put(real(complexImage->get()));
        break;
    case IMAG:
        // FIXME use lattice copies
        newImage->put(imag(complexImage->get()));
        break;
    default:
        ThrowCc("Logic Error: Unhandled function");
    }
    return newImage;
}

<<<<<<< HEAD
template <class T> SPIIT ImageFactory::_fromShape(
	const casacore::String& outfile, const casacore::Vector<casacore::Int>& shapeV,
=======
template <class T> SPIIT ImageFactory::fromShape(
	const casacore::String& outfile,
	const casacore::Vector<casacore::Int>& shapeV,
>>>>>>> b306a6c4
	const casacore::Record& coordinates, casacore::Bool linear,
	casacore::Bool overwrite, casacore::Bool verbose,
    const vector<std::pair<casacore::LogOrigin, casacore::String> > *const &msgs
) {
	ThrowIf(
		shapeV.nelements() == 0, "The shape must have more than zero elements"
	);
	ThrowIf(anyTrue(shapeV <= 0), "All elements of shape must be positive");
    casacore::CoordinateSystem mycsys;
	std::unique_ptr<casacore::CoordinateSystem> csysPtr;
	if (coordinates.empty()) {
		mycsys = casacore::CoordinateUtil::makeCoordinateSystem(shapeV, linear);
		_centerRefPix(mycsys, shapeV);
	}
	else {
		csysPtr.reset(_makeCoordinateSystem(coordinates, shapeV));
        mycsys = *csysPtr;
	}
	return createImage<T>(outfile, mycsys, shapeV, verbose, overwrite, msgs);
}

template <class T> SPIIT ImageFactory::imageFromArray(
    const casacore::String& outfile, const casacore::Array<T>& pixels,
    const casacore::Record& csys, casacore::Bool linear,
    casacore::Bool overwrite, casacore::Bool verbose,
    const vector<std::pair<casacore::LogOrigin, casacore::String> > *const &msgs
) {
	SPIIT myim = fromShape<T>(
		outfile, pixels.shape().asVector(),
		csys, linear, overwrite, verbose, msgs
	);
	myim->put(pixels);
	return myim;
}

template <class T> SPIIT ImageFactory::_fromRecord(
    const casacore::RecordInterface& rec, const casacore::String& name
) {
    SPIIT image;
    casacore::String err;
    image.reset(new casacore::TempImage<T>());
    ThrowIf(
        ! image->fromRecord(err, rec),
        "Error converting image from record: " + err
    );
    if (! name.empty()) {
        image = SubImageFactory<T>::createImage(
            *image, name, casacore::Record(), "", false,
            true, false, false
        );
    }
    return image;
}

template <class T> ITUPLE ImageFactory::_rename(
	SPIIT& image, const casacore::String& name,
	const casacore::Bool overwrite
) {
	casacore::LogIO mylog;
	mylog << casacore::LogOrigin(className(), __func__);
	ThrowIf (! image, "Image pointer cannot be null");
	ThrowIf(
		! image->isPersistent(),
		"This image tool is not associated with a "
		"persistent disk file. It cannot be renamed"
	);
	ThrowIf(
		name.empty(), "new file name must be specified"
	);
	casacore::String oldName = image->name(false);
	ThrowIf(
		oldName.empty(),
		"Current file name is empty, cannot rename"
	);
	ThrowIf(
		oldName == name,
		"Specified output name is the same as the current image name"
	);
	// Let's see if it exists.  If it doesn't, then the user has deleted it
	casacore::File file(oldName);
	if (file.isSymLink()) {
		file = casacore::File(casacore::SymLink(file).followSymLink());
	}
	ThrowIf(
		! file.exists(), "The image to be renamed no longer exists"
	);
	_checkOutfile(name, overwrite);
	// close image before renaming
	image.reset();
	// Now try and move it
	casacore::Bool follow(true);
	if (file.isRegular(follow)) {
		casacore::RegularFile(file).move(name, overwrite);
	}
	else if (file.isDirectory(follow)) {
		casacore::Directory(file).move(name, overwrite);
	}
	else if (file.isSymLink()) {
		casacore::SymLink(file).copy(name, overwrite);
	}
	else {
		ThrowCc("Failed to rename file " + oldName + " to " + name);
	}
	mylog << casacore::LogIO::NORMAL << "Successfully renamed file " << oldName
	    << " to " << name << casacore::LogIO::POST;
	return fromFile(name);

}


}
<|MERGE_RESOLUTION|>--- conflicted
+++ resolved
@@ -89,11 +89,7 @@
 }
 
 template<class T>
-<<<<<<< HEAD
-SHARED_PTR<TempImage<std::complex<T>>> ImageFactory::makeComplexImage(
-=======
 std::shared_ptr<TempImage<std::complex<T>>> ImageFactory::makeComplexImage(
->>>>>>> b306a6c4
     SPCIIT realPart, SPCIIT imagPart
 ) {
     auto shape = realPart->shape();
@@ -101,11 +97,7 @@
         shape != imagPart->shape(),
         "Real and imaginary parts have different shapes"
     );
-<<<<<<< HEAD
-    SHARED_PTR<TempImage<std::complex<T>>> newImage(
-=======
     std::shared_ptr<TempImage<std::complex<T>>> newImage(
->>>>>>> b306a6c4
         new TempImage<std::complex<T>>(shape, realPart->coordinates())
     );
     LatticeExpr<std::complex<T>> expr(
@@ -123,8 +115,6 @@
     return newImage;
 }
 
-<<<<<<< HEAD
-=======
 template <class T>
 std::shared_ptr<casacore::ImageInterface<std::complex<T>>> ImageFactory::makeComplex(
     SPCIIT realPart, SPCIIT imagPart, const String& outfile,
@@ -156,7 +146,6 @@
     );
 }
 
->>>>>>> b306a6c4
 template <class T> SPIIT ImageFactory::createImage(
     const casacore::String& outfile,
     const casacore::CoordinateSystem& cSys, const casacore::IPosition& shape,
@@ -198,19 +187,11 @@
 }
 
 template<class T>
-<<<<<<< HEAD
-SHARED_PTR<casacore::TempImage<T>> ImageFactory::floatFromComplex(
-    SHARED_PTR<const casacore::ImageInterface<std::complex<T>>> complexImage,
-    ComplexToFloatFunction function
-) {
-    SHARED_PTR<TempImage<T>> newImage(
-=======
 std::shared_ptr<casacore::TempImage<T>> ImageFactory::floatFromComplex(
     std::shared_ptr<const casacore::ImageInterface<std::complex<T>>> complexImage,
     ComplexToFloatFunction function
 ) {
     std::shared_ptr<TempImage<T>> newImage(
->>>>>>> b306a6c4
         new TempImage<T>(
             TiledShape(complexImage->shape()),
             complexImage->coordinates()
@@ -242,14 +223,9 @@
     return newImage;
 }
 
-<<<<<<< HEAD
-template <class T> SPIIT ImageFactory::_fromShape(
-	const casacore::String& outfile, const casacore::Vector<casacore::Int>& shapeV,
-=======
 template <class T> SPIIT ImageFactory::fromShape(
 	const casacore::String& outfile,
 	const casacore::Vector<casacore::Int>& shapeV,
->>>>>>> b306a6c4
 	const casacore::Record& coordinates, casacore::Bool linear,
 	casacore::Bool overwrite, casacore::Bool verbose,
     const vector<std::pair<casacore::LogOrigin, casacore::String> > *const &msgs
