//# CTMainRecord.cc: Implementation of CTMainRecord.h
//# Copyright (C) 2011
//# Associated Universities, Inc. Washington DC, USA.
//#
//# This library is free software; you can redistribute it and/or modify it
//# under the terms of the GNU Library General Public License as published by
//# the Free Software Foundation; either version 2 of the License, or (at your
//# option) any later version.
//#
//# This library is distributed in the hope that it will be useful, but WITHOUT
//# ANY WARRANTY; without even the implied warranty of MERCHANTABILITY or
//# FITNESS FOR A PARTICULAR PURPOSE.  See the GNU Library General Public
//# License for more details.
//#
//# You should have received a copy of the GNU Library General Public License
//# along with this library; if not, write to the Free Software Foundation,
//# Inc., 675 Massachusetts Ave, Cambridge, MA 02139, USA.
//#
//# Correspondence concerning AIPS++ should be addressed as follows:
//#        Internet email: aips2-request@nrao.edu.
//#        Postal address: AIPS++ Project Office
//#                        National Radio Astronomy Observatory
//#                        520 Edgemont Road
//#                        Charlottesville, VA 22903-2475 USA
//#
//# $Id$
//----------------------------------------------------------------------------

#include <synthesis/CalTables/CTMainRecord.h>
#include <synthesis/CalTables/CTEnums.h>
#include <casa/Arrays.h>

using namespace casacore;
namespace casa { //# NAMESPACE CASA - BEGIN

//----------------------------------------------------------------------------

CTMainRecord::CTMainRecord() : itsRecord()
{
// Null constructor
// Output to private data:
//    itsRecord        Record          Underlying record object
//
};

//----------------------------------------------------------------------------

CTMainRecord::CTMainRecord (const Record& inpRec) : itsRecord (inpRec)
{
// Construct from an input record
// Input:
//    inpRec           Record          Input record
// Output to private data:
//    itsRecord        Record          Underlying record object
//
};

//----------------------------------------------------------------------------

const Record& CTMainRecord::record()
{
// Return as record
// Output:
//    record           const Record&   Return underlying record object
// Input from private data:
//    itsRecord        Record          Underlying record object
//
  return itsRecord;
};

//----------------------------------------------------------------------------

void CTMainRecord::addRec (const Record& newRec)
{
// Add to underlying record object
// Input:
//    newRec           Record          Record to be added
// Output to private data:
//    itsRecord        Record          Underlying record object
//
  itsRecord.merge (newRec, RecordInterface::OverwriteDuplicates);
};

//----------------------------------------------------------------------------

void CTMainRecord::defineTime (const Double& time)
{
// Define the TIME field value (expressed as a Double)
// Input:
//    time             const Double&         TIME value
// Output to private data:
//    itsRecord        Record                Underlying record object
//
  Record newRec;
  newRec.define (NCT::fieldName (NCT::TIME), time);
  addRec (newRec);
};

//----------------------------------------------------------------------------

void CTMainRecord::defineTime (const MEpoch& time)
{
// Define the TIME field value (expressed as an MEpoch)
// Input:
//    time             const MEpoch&         TIME value
// Output to private data:
//    itsRecord        Record                Underlying record object
//
  Record newRec;
  newRec.define (NCT::fieldName (NCT::TIME), time.getValue().get());
  addRec (newRec);
};

//----------------------------------------------------------------------------

void CTMainRecord::defineInterval (const Double& interval)
{
// Define the INTERVAL field value
// Input:
//    interval         const Double&         INTERVAL value
// Output to private data:
//    itsRecord        Record                Underlying record object
//
  Record newRec;
  newRec.define (NCT::fieldName (NCT::INTERVAL), interval);
  addRec (newRec);
};

//----------------------------------------------------------------------------

void CTMainRecord::defineAntenna1 (const Int& antenna1)
{
// Define the ANTENNA1 field value
// Input:
//    antenna1         const Int&            ANTENNA1 value
// Output to private data:
//    itsRecord        Record                Underlying record object
//
  Record newRec;
  newRec.define (NCT::fieldName (NCT::ANTENNA1), antenna1);
  addRec (newRec);
};

//----------------------------------------------------------------------------

void CTMainRecord::defineAntenna2 (const Int& antenna2)
{
// Define the ANTENNA2 field value
// Input:
//    antenna2         const Int&            ANTENNA2 value
// Output to private data:
//    itsRecord        Record                Underlying record object
//
  Record newRec;
  newRec.define (NCT::fieldName (NCT::ANTENNA2), antenna2);
  addRec (newRec);
};

//----------------------------------------------------------------------------

void CTMainRecord::defineFieldId (const Int& fieldId)
{
// Define the FIELD_ID field value
// Input:
//    fieldId          const Int&            FIELD_ID value
// Output to private data:
//    itsRecord        Record                Underlying record object
//
  Record newRec;
  newRec.define (NCT::fieldName (NCT::FIELD_ID), fieldId);
  addRec (newRec);
};

//----------------------------------------------------------------------------

void CTMainRecord::defineSpwId (const Int& spwId)
{
// Define the SPECTRAL_WINDOW_ID field value
// Input:
//    spwId          const Int&            SPECTRAL_WINDOW_ID value
// Output to private data:
//    itsRecord        Record                Underlying record object
//
  Record newRec;
  newRec.define (NCT::fieldName (NCT::SPECTRAL_WINDOW_ID), spwId);
      addRec (newRec);
};

//----------------------------------------------------------------------------

void CTMainRecord::defineScanNo (const Int& scanNo)
{
// Define the SCAN_NUMBER field value
// Input:
//    scanNo           const Int&            SCAN_NUMBER value
// Output to private data:
//    itsRecord        Record                Underlying record object
//
  Record newRec;
  newRec.define (NCT::fieldName (NCT::SCAN_NUMBER), scanNo);
  addRec (newRec);
};

//----------------------------------------------------------------------------

void CTMainRecord::defineObsId (const Int& obsId)
{
// Define the OBSERVATION_ID field value
// Input:
<<<<<<< HEAD
//    obsId          const Int&            OBSERVATION_ID value
=======
//    obsId            const Int&            OBSERVATION_ID value
>>>>>>> bfdbadcc
// Output to private data:
//    itsRecord        Record                Underlying record object
//
  Record newRec;
  newRec.define (NCT::fieldName (NCT::OBSERVATION_ID), obsId);
  addRec (newRec);
};

//----------------------------------------------------------------------------

void CTMainRecord::defineCParam (const Array<Complex>& param)
{
// Define the CPARAM field value
// Input:
//    param           const Array<Complex>&    cal solution param values
// Output to private data:
//    itsRecord        Record                Underlying record object
//
  Record newRec;
  newRec.define ("CPARAM", param);
  addRec (newRec);
};

//----------------------------------------------------------------------------

void CTMainRecord::defineFParam (const Array<Float>& param)
{
// Define the FPARAM field value
// Input:
//    param           const Array<Float>&    cal solution param values
// Output to private data:
//    itsRecord        Record                Underlying record object
//
  Record newRec;
  newRec.define ("FPARAM", param);
  addRec (newRec);
};


//----------------------------------------------------------------------------

void CTMainRecord::defineParamerr (const Array<Float>& paramerr)
{
// Define the PARAMERR field value
// Input:
//    paramerr         const Array<Float>&   cal solution param err values
// Output to private data:
//    itsRecord        Record                Underlying record object
//
   Record newRec;
   newRec.define ("PARAMERR", paramerr);
   addRec (newRec);
};

//----------------------------------------------------------------------------

void CTMainRecord::defineFlag (const Array<Bool>& flag)
{
// Define the FLAG field value
// Input:
//    flag             const Array<Bool>&   cal solution param err values
// Output to private data:
//    itsRecord        Record                Underlying record object
//
   Record newRec;
   newRec.define ("FLAG", flag);
   addRec (newRec);
};

//----------------------------------------------------------------------------

void CTMainRecord::defineSnr (const Array<Float>& snr)
{
// Define the SNR field value
// Input:
//    SNR             const Array<Float>&    cal solution snr values
// Output to private data:
//    itsRecord        Record                Underlying record object
//
   Record newRec;
   newRec.define ("SNR", snr);
   addRec (newRec);
};

//----------------------------------------------------------------------------

void CTMainRecord::defineWeight (const Array<Float>& weight)
{
// Define the Weight field value
// Input:
//    weight           const Array<Float>&  cal solution weight values
// Output to private data:
//    itsRecord        Record                Underlying record object
//
   Record newRec;
   newRec.define ("Weight", weight);
   addRec (newRec);
};

//----------------------------------------------------------------------------

void CTMainRecord::getTime (Double& time)
{
// Get the TIME field value
// Output:
//    time             Double&               TIME value
// Input from private data:
//    itsRecord        Record                Underlying record object
//
  record().get (NCT::fieldName (NCT::TIME), time);
};

//----------------------------------------------------------------------------

void CTMainRecord::getInterval (Double& interval)
{
// Get the INTERVAL field value
// Output:
//    interval         Double&               INTERVAL value
// Input from private data:
//    itsRecord        Record                Underlying record object
//
  record().get (NCT::fieldName (NCT::INTERVAL), interval);
};

//----------------------------------------------------------------------------

void CTMainRecord::getAntenna1 (Int& antenna1)
{
// Get the ANTENNA1 field value
// Output:
//    antenna1         Int&                  ANTENNA1 value
// Input from private data:
//    itsRecord        Record                Underlying record object
//
  record().get (NCT::fieldName (NCT::ANTENNA1), antenna1);
};

//----------------------------------------------------------------------------

void CTMainRecord::getAntenna2 (Int& antenna2)
{
// Get the ANTENNA2 field value
// Output:
//    antenna2         Int&                  ANTENNA2 value
// Input from private data:
//    itsRecord        Record                Underlying record object
//
  record().get (NCT::fieldName (NCT::ANTENNA2), antenna2);
};

//----------------------------------------------------------------------------

void CTMainRecord::getFieldId (Int& fieldId)
{
// Get the FIELD_ID field value
// Output:
//    fieldId          Int&                  FIELD_ID value
// Input from private data:
//    itsRecord        Record                Underlying record object
//
  record().get (NCT::fieldName (NCT::FIELD_ID), fieldId);
};

//----------------------------------------------------------------------------

void CTMainRecord::getSpwId (Int& spwId)
{
// Get the SPECTRAL_WINDOW_ID field value
// Output:
//    spwId          Int&                  SPECTRAL_WINDOW_ID value
// Input from private data:
//    itsRecord        Record                Underlying record object
//
  record().get (NCT::fieldName (NCT::SPECTRAL_WINDOW_ID), spwId);
};

//----------------------------------------------------------------------------

void CTMainRecord::getScanNo (Int& scanNo)
{
// Get the SCAN_NUMBER field value
// Output:
//    scanNo           Int&                  SCAN_NUMBER value
// Input from private data:
//    itsRecord        Record                Underlying record object
//
  record().get (NCT::fieldName (NCT::SCAN_NUMBER), scanNo);
};

//----------------------------------------------------------------------------

void CTMainRecord::getParam (Array<Complex>& param)
{
// Get the PARAM field value
// Output:
//    param           Array<Complex>&                  PARAM value
// Input from private data:
//    itsRecord        Record                Underlying record object
//
  record().get ("PARAM", param);
};

//----------------------------------------------------------------------------

void CTMainRecord::getParamerr (Array<Float>& paramerr)
{
// Get the PARAMERR field value
// Output:
//    paramerr        Array<Float>&          paramerr value
// Input from private data:
//    itsRecord        Record                Underlying record object
//
  record().get ("PARAMERR", paramerr);
};

//----------------------------------------------------------------------------

void CTMainRecord::getFlag (Array<Bool>& flag)
{
// Get the FLAG field value
// Output:
//    flag        Array<Bool>&          flag value
// Input from private data:
//    itsRecord        Record                Underlying record object
//
  record().get ("FLAG", flag);
};

//----------------------------------------------------------------------------

void CTMainRecord::getSnr (Array<Float>& snr)
{
// Get the FLAG field value
// Output:
//    snr        Array<Float>&          snr value
// Input from private data:
//    itsRecord        Record                Underlying record object
//
  record().get ("SNR", snr);
};

//----------------------------------------------------------------------------

void CTMainRecord::getWeight (Array<Float>& weight)
{
// Get the WEIGHT field value
// Output:
//    weight        Array<Float>&          weight value
// Input from private data:
//    itsRecord        Record                Underlying record object
//
  record().get ("WEIGHT", weight);
};


} //# NAMESPACE CASA - END
<|MERGE_RESOLUTION|>--- conflicted
+++ resolved
@@ -207,11 +207,7 @@
 {
 // Define the OBSERVATION_ID field value
 // Input:
-<<<<<<< HEAD
-//    obsId          const Int&            OBSERVATION_ID value
-=======
 //    obsId            const Int&            OBSERVATION_ID value
->>>>>>> bfdbadcc
 // Output to private data:
 //    itsRecord        Record                Underlying record object
 //
