--- conflicted
+++ resolved
@@ -187,11 +187,8 @@
                                    'truncate': truncate, 'gwidth': gwidth, 'jwidth': jwidth,
                                    'minweight': minweight, 'clipminmax': clipminmax, 'imagename':imagename})     })
         ######### weighting
-<<<<<<< HEAD
-        self.weightpars = fixedDict({'type':weighting,'robust':robust, 'npixels':npixels,'uvtaper':uvtaper})
-=======
-        self.weightpars = {'type':weighting,'robust':robust, 'npixels':npixels,'uvtaper':uvtaper, 'multifield': mosweight}
->>>>>>> 8cfc1aef
+
+        self.weightpars = fixedDict({'type':weighting,'robust':robust, 'npixels':npixels,'uvtaper':uvtaper, 'multifield':mosweight})
 
         ######### Normalizers ( this is where flat noise, flat sky rules will go... )
         self.allnormpars = fixedDict({ self.defaultKey : fixedDict({#'mtype': mtype,
