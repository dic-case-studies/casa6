--- conflicted
+++ resolved
@@ -893,27 +893,6 @@
                         pstr += TestHelpers().check_ref_freq(ii[0], ii[1], epsilon=epsilon)
         return pstr
 
-<<<<<<< HEAD
-    def check_tfmask(self, tfmask, testname="check_tfmask"):
-        pstr = ''
-        if tfmask != None:
-            if type(tfmask) == list:
-                for ii in tfmask:
-                    if type(ii) == tuple and len(ii) == 2:
-                        _ia.open(ii[0])
-                        mname = _ia.maskhandler('get')
-                        mreport = "[" + testname + "]  T/F mask name for " + ii[0] +  " is : " + str(mname)
-                        if mname==ii[1]:
-                            mreport = mreport + " ("+TestHelpers().verdict(True) +" : should be " + str(ii[1]) + ") \n"
-                        else:
-                            mreport = mreport + " ("+TestHelpers().verdict(False) +" : should be " + str(ii[1]) + ") \n"
-                        _ia.close()
-                        pstr += mreport
-            print(pstr)
-        return pstr
-
-    def checkall(self, ret=None, peakres=None, modflux=None, iterdone=None, nmajordone=None, imgexist=None, imgexistnot=None, imgval=None, imgvalexact=None, imgmask=None, tabcache=True, stopcode=None, reffreq=None, epsilon=0.05,tfmask=None):
-=======
     def get_log_length(self):
         return os.path.getsize(casalog.logfile())
 
@@ -958,8 +937,25 @@
         else:
             return "[ {} ]: found {} out of {} matching log lines (Fail, unmet expectations: {})\n".format(testname, len(expected)-len(unmet), len(expected), ", ".join(unmet))
 
-    def checkall(self, ret=None, peakres=None, modflux=None, iterdone=None, nmajordone=None, imgexist=None, imgexistnot=None, imgval=None, imgvalexact=None, imgmask=None, tabcache=True, stopcode=None, reffreq=None, epsilon=0.05):
->>>>>>> fc303809
+    def check_tfmask(self, tfmask, testname="check_tfmask"):
+        pstr = ''
+        if tfmask != None:
+            if type(tfmask) == list:
+                for ii in tfmask:
+                    if type(ii) == tuple and len(ii) == 2:
+                        _ia.open(ii[0])
+                        mname = _ia.maskhandler('get')
+                        mreport = "[" + testname + "]  T/F mask name for " + ii[0] +  " is : " + str(mname)
+                        if mname==ii[1]:
+                            mreport = mreport + " ("+TestHelpers().verdict(True) +" : should be " + str(ii[1]) + ") \n"
+                        else:
+                            mreport = mreport + " ("+TestHelpers().verdict(False) +" : should be " + str(ii[1]) + ") \n"
+                        _ia.close()
+                        pstr += mreport
+            print(pstr)
+        return pstr
+
+    def checkall(self, ret=None, peakres=None, modflux=None, iterdone=None, nmajordone=None, imgexist=None, imgexistnot=None, imgval=None, imgvalexact=None, imgmask=None, tabcache=True, stopcode=None, reffreq=None, epsilon=0.05,tfmask=None):
         """
             ret=None,
             peakres=None, # a float
