--- conflicted
+++ resolved
@@ -644,13 +644,9 @@
     void configureNewSubchunk (casacore::Int msId, const casacore::String & msName, casacore::Bool isNewMs,
                                casacore::Bool isNewArrayId, casacore::Bool isNewFieldId,
                                casacore::Bool isNewSpectralWindow, const Subchunk & subchunk,
-<<<<<<< HEAD
                                casacore::Vector<casacore::rownr_t>& nRowsPerShape,
                                casacore::Vector<casacore::Int>& nChannelsPerShape, 
                                casacore::Vector<casacore::Int>& nCorrelationsPerShape,
-=======
-                               casacore::rownr_t nRows, casacore::Int nChannels, casacore::Int nCorrelations,
->>>>>>> bf2f5ee2
                                const casacore::Vector<casacore::Int> & correlations,
                                const casacore::Vector<casacore::Stokes::StokesTypes> & correlationsDefined,
                                const casacore::Vector<casacore::Stokes::StokesTypes> & correlationsSelected,
