--- conflicted
+++ resolved
@@ -99,19 +99,9 @@
 		  scan_(),
 		  dataLoaded_(false),
 		  userCanceled_(false),
-<<<<<<< HEAD
-		  xminG_(0),
-		  yminG_(0),
-		  xmaxG_(0),
-		  ymaxG_(0),
-		  calType_(""),
-		  polnRatio_(false),
-		  plotmsAtm_(NULL)
-=======
           calType_(""),
           polnRatio_(false),
           plotmsAtm_(NULL)
->>>>>>> d39b4b77
 {
 	// Make the empty indexer0 object so we have and empty PlotData object
 	int dataCount = 1;
@@ -192,9 +182,6 @@
 }
 
 Record PlotMSCacheBase::locateInfo(int plotIterIndex, const Vector<PlotRegion>& regions,
-<<<<<<< HEAD
-		bool showUnflagged, bool showFlagged, bool selectAll ){
-=======
     		bool showUnflagged, bool showFlagged, bool selectAll ){
 	// Returned record is:
 	// 	0: {   // datacount 0 (first y-axis)
@@ -212,7 +199,6 @@
 	// 	}
 	// 	iteration: plotIterIndex
 	// }
->>>>>>> d39b4b77
 	Record record;
 	int indexCount = indexer_.size();
 	for ( int i = 0; i < indexCount; i++ ){
@@ -922,19 +908,6 @@
 	return timeBounds;
 }
 
-<<<<<<< HEAD
-pair<Double,Double> PlotMSCacheBase::getYAxisBounds() const {
-	pair<Double,Double> axisBounds;
-	axisBounds.first = yminG_;
-	axisBounds.second = ymaxG_;
-	return axisBounds;
-}
-
-pair<Double,Double> PlotMSCacheBase::getXAxisBounds() const {
-	pair<Double,Double> axisBounds;
-	axisBounds.first = xminG_;
-	axisBounds.second = xmaxG_;
-=======
 pair<Double,Double> PlotMSCacheBase::getYAxisBounds(int index) const {
     pair<Double,Double> axisBounds;
 	axisBounds.first = yminG_[index];
@@ -946,7 +919,6 @@
     pair<Double,Double> axisBounds;
 	axisBounds.first = xminG_[index];
 	axisBounds.second = xmaxG_[index];
->>>>>>> d39b4b77
 	return axisBounds;
 }
 
@@ -1164,17 +1136,6 @@
 	Double ixflmin,iyflmin,ixflmax,iyflmax;
 	for (Int iter=0;iter<nIter;++iter) {
 		indexer_[dataIndex][iter]->unmaskedMinsMaxesRaw(ixmin,ixmax,iymin,iymax);
-<<<<<<< HEAD
-		xminG_=min(xminG_,ixmin);
-		xmaxG_=max(xmaxG_,ixmax);
-		yminG_=min(yminG_,iymin);
-		ymaxG_=max(ymaxG_,iymax);
-		indexer_[dataIndex][iter]->maskedMinsMaxesRaw(ixflmin,ixflmax,iyflmin,iyflmax);
-		xflminG_=min(xflminG_,ixflmin);
-		xflmaxG_=max(xflmaxG_,ixflmax);
-		yflminG_=min(yflminG_,iyflmin);
-		yflmaxG_=max(yflmaxG_,iyflmax);
-=======
 		xminG_[dataIndex] = min(xminG_[dataIndex], ixmin);
 		xmaxG_[dataIndex] = max(xmaxG_[dataIndex], ixmax);
 		yminG_[dataIndex] = min(yminG_[dataIndex], iymin);
@@ -1186,7 +1147,6 @@
 		yflminG_[dataIndex] = min(yflminG_[dataIndex], iyflmin);
 		yflmaxG_[dataIndex] = max(yflmaxG_[dataIndex], iyflmax);
 
->>>>>>> d39b4b77
 		// set usage of globals
 		indexer_[dataIndex][iter]->setGlobalMinMax(globalXRange,globalYRange);
 	}
@@ -1196,22 +1156,7 @@
 		stringstream ss;
 		ss << "Axes ranges:" << endl
 		   << PMS::axis(currentX_[dataIndex]);
-<<<<<<< HEAD
-		if (PMS::axisIsData(currentX_[dataIndex])) 
-			ss << ":" << PMS::dataColumn(currentXData_[dataIndex]);
-		ss << ": " << ixmin << " to " << ixmax << " (unflagged); ";
-		if (xflminG_ == DBL_MAX)
-			ss << "(no flagged data)" << endl;
-		ss << "; " << ixflmin << " to " << ixflmax << " (flagged)." << endl;
-		ss << PMS::axis(currentY_[dataIndex]);
-		if (PMS::axisIsData(currentY_[dataIndex])) 
-			ss << ":" << PMS::dataColumn(currentYData_[dataIndex]);
-		ss << ": " << iymin << " to " << iymax << " (unflagged); ";
-		if (yflminG_ == DBL_MAX)
-			ss << "(no flagged data)";
-		else
-			ss << iyflmin << " to " << iyflmax << "(flagged).";
-=======
+
         if (PMS::axisIsData(currentX_[dataIndex])) 
             ss << ":" << PMS::dataColumn(currentXData_[dataIndex]);
         ss << ": " << ixmin << " to " << ixmax << " (unflagged); ";
@@ -1227,7 +1172,6 @@
             ss << "(no flagged data)";
         else
 		    ss << iyflmin << " to " << iyflmax << "(flagged).";
->>>>>>> d39b4b77
 		logLoad(ss.str());
     
 		if (indexer_[dataIndex][0]->plotConjugates()) {
