//# FringeJones.h: Declaration of fringe-fitting VisCal
//# Copyright (C) 1996,1997,2000,2001,2002,2003,2011,2016
//# Associated Universities, Inc. Washington DC, USA.
//#
//# This library is free software; you can redistribute it and/or modify it
//# under the terms of the GNU Library General Public License as published by
//# the Free Software Foundation; either version 2 of the License, or (at your
//# option) any later version.
//#
//# This library is distributed in the hope that it will be useful, but WITHOUT
//# ANY WARRANTY; without even the implied warranty of MERCHANTABILITY or
//# FITNESS FOR A PARTICULAR PURPOSE.  See the GNU Library General Public
//# License for more details.
//#
//# You should have received a copy of the GNU Library General Public License
//# along with this library; if not, write to the Free Software Foundation,
//# Inc., 675 Massachusetts Ave, Cambridge, MA 02139, USA.
//#
//# Correspondence concerning AIPS++ should be adressed as follows:
//#        Internet email: aips2-request@nrao.edu.
//#        Postal address: AIPS++ Project Office
//#                        National Radio Astronomy Observatory
//#                        520 Edgemont Road
//#                        Charlottesville, VA 22903-2475 USA
//#
//#

#ifndef SYNTHESIS_FRINGEJONES_H
#define SYNTHESIS_FRINGEJONES_H

#include <casa/aips.h>
#include <synthesis/MeasurementComponents/StandardVisCal.h>
#include <synthesis/MeasurementComponents/SolvableVisCal.h> 
#include <synthesis/CalTables/CTTimeInterp1.h>

namespace casa { //# NAMESPACE CASA - BEGIN

// Rate-aware time interpolation engine
class CTRateAwareTimeInterp1 : public CTTimeInterp1 {

public:

  // From NewCalTable
  CTRateAwareTimeInterp1(NewCalTable& ct,
			 const casacore::String& timetype,
			 casacore::Array<casacore::Float>& result,
			 casacore::Array<casacore::Bool>& rflag);

  // Destructor
  virtual ~CTRateAwareTimeInterp1();

  // Interpolate, given timestamp; returns T if new result
  virtual casacore::Bool interpolate(casacore::Double time);

  // static factory method to make CTRateAwareTimeInterp1
  // NB: returns pointer to a _generic_ CTTimeInterp1
  static CTTimeInterp1* factory(NewCalTable& ct,
				const casacore::String& timetype,
				casacore::Array<casacore::Float>& result,
				casacore::Array<casacore::Bool>& rflag) {
    return new casa::CTRateAwareTimeInterp1(ct,timetype,result,rflag); }

private:

  // Refine time-dep phase with rate info
  void applyPhaseRate(casacore::Bool single);

  // Default ctor is unusable
  //  CTRateAwareTimeInterp1(); 

};

// A utility class that provides an API that allows clients to find
// grid indices in time and frequency from a SBDList that can include
// multiple spectral windows.
class SDBListGridManager {
public:
     casacore::Double fmin, fmax, df;
     casacore::Double tmin, tmax, dt;
     casacore::Int nt, totalChans = 0, nSPWChan;
private:
    SDBList& sdbs;
    std::set< casacore::Int > spwins;
    std::set< casacore::Double > times;
    // You can't store references in a map.
    // C++ 11 has a reference_wrapper type, but for now:
    std::map< casacore::Int, casacore::Vector<casacore::Double> const * > spwIdToFreqMap;
public:
    SDBListGridManager(SDBList& sdbs_);
    casacore::Int nSPW() { return spwins.size();   }
    casacore::Int bigFreqGridIndex(casacore::Double f) { return round( (f - fmin)/df ); }
    casacore::Int getTimeIndex(casacore::Double t) { return round( (t - tmin)/dt ); }
    casacore::Int nChannels() { return totalChans;  }
    casacore::Int swStartIndex(casacore::Int spw);
    void checkAllGridpoints();
};

<<<<<<< HEAD
class SDBListGridManager {
public:
     casacore::Double fmin, fmax, df;
     casacore::Double tmin, tmax, dt;
     casacore::Int nt, totalChans = 0, nSPWChan;
private:
    SDBList& sdbs;
    std::set< casacore::Int > spwins;
    std::set< casacore::Double > times;
    // You can't store references in a map.
    // C++ 11 has a reference_wrapper type, but for now:
    std::map< casacore::Int, casacore::Vector<casacore::Double> const * > spwIdToFreqMap;
public:
    SDBListGridManager(SDBList& sdbs_);
    casacore::Int nSPW() { return spwins.size();   }
    casacore::Int bigFreqGridIndex(casacore::Double f) { return round( (f - fmin)/df ); }
    casacore::Int getTimeIndex(casacore::Double t) { return round( (t - tmin)/dt ); }
    casacore::Int nChannels() { return totalChans;  }
    casacore::Int swStartIndex(casacore::Int spw);
    void checkAllGridpoints();
};

=======

// DelayRateFFT is responsible for the two-dimensional FFT of
// visibility phases to find an estimate for deay. rate and phase
// offset parameters during fringe-fitting.
>>>>>>> 950b0bf4
class DelayRateFFT {
    // The idiom used in KJones solvers is:
    // DelayFFT delfft1(vbga(ibuf), ptbw, refant());
    // delfft1.FFT();
    // delfft1.shift(f0[0]);
    // delfft1.searchPeak();
<<<<<<< HEAD
    // This class is designed to follow that API (only without the shift).
=======
    // This class is designed to follow that API (without the shift).
>>>>>>> 950b0bf4
private:
    casacore::Int refant_;
    // SBDListGridManager handles all the sizing and interpolating of
    // multiple spectral windows onto a single frequency grid.
    SDBListGridManager gm_;
    casacore::Int nPadFactor_;
    casacore::Int nt_;
    casacore::Int nPadT_;
    casacore::Int nChan_;
    casacore::Int nSPWChan_;
    casacore::Int nPadChan_;
    casacore::Int nElem_;
    casacore::Double dt_, f0_, df_, df_all_;
    casacore::Double t0_, t1_;
    casacore::Double padBW_;
    casacore::Array<casacore::Complex> Vpad_;
    casacore::Array<casacore::Int> xcount_;
    casacore::Array<casacore::Float> sumw_;
    casacore::Array<casacore::Float> sumww_;
    casacore::Int nCorr_;
    // 
    casacore::Matrix<casacore::Float> param_;
    casacore::Matrix<casacore::Bool> flag_; //?
    std::map< casacore::Int, std::set<casacore::Int> > activeAntennas_;
    std::set<casacore::Int> allActiveAntennas_;
public:
<<<<<<< HEAD
    // A lot of assumptions heree that assume only one spectral window,
    // which is unfortunate since there may be more.
    DelayRateFFT(SDBList& sdbs, casacore::Int refant);
    // The following are copied from KJones.h definition of DelayFFT.
    // I'm putting them here because I haven't yet split out the header version.

    const std::map<casacore::Int, std::set<casacore::Int> >& getActiveAntennas() const { return activeAntennas_; }
    const std::set<casacore::Int>& getActiveAntennasCorrelation(casacore::Int icor) const { return activeAntennas_.find(icor)->second; }
    void removeAntennasCorrelation(casacore::Int, std::set< casacore::Int >);
    const casacore::Array<casacore::Bool>& flag() const { return flag_; }
    const casacore::Array<casacore::Complex>& Vpad() const { return Vpad_; }
    const casacore::Matrix<casacore::Float>& param() const { return param_; }
=======
    DelayRateFFT(SDBList& sdbs, casacore::Int refant);
    DelayRateFFT(casacore::Array<casacore::Complex>& data, casacore::Int nPadFactor,
                 casacore::Float f0, casacore::Float df, casacore::Float dt, SDBList& s);
    // The following are copied from KJones.h definition of DelayFFT.
    const std::map<casacore::Int, std::set<casacore::Int> >& getActiveAntennas() const
    { return activeAntennas_; }
    const std::set<casacore::Int>& getActiveAntennasCorrelation(casacore::Int icor) const
    { return activeAntennas_.find(icor)->second; }
    void removeAntennasCorrelation(casacore::Int, std::set< casacore::Int >);
    const casacore::Array<casacore::Complex>& Vpad() const { return Vpad_; }
    const casacore::Matrix<casacore::Bool>& flag() const { return flag_; }
    const casacore::Matrix<casacore::Float>& param() const { return param_; }
    casacore::Matrix<casacore::Float> delay() const;
    casacore::Matrix<casacore::Float> rate() const;
>>>>>>> 950b0bf4
    casacore::Int refant() const { return refant_; }
    casacore::Double get_df_all() { return df_all_; }
    
    void FFT();
    std::pair<casacore::Bool, casacore::Float>  xinterp(casacore::Float alo, casacore::Float amax, casacore::Float ahi);
    void searchPeak();
    casacore::Float snr(casacore::Int icorr, casacore::Int ielem, casacore::Float delay, casacore::Float rate);

    void printActive();
<<<<<<< HEAD


    
}; // End of class DelayRateFFT.



=======
}; // End of class DelayRateFFT.



>>>>>>> 950b0bf4
// Fringe-fitting (parametrized phase) VisCal
class FringeJones : public GJones {
public:
  // Constructor
  //  TBD:  MSMetaInfoForCal-aware version; deprecate older ones
  FringeJones(VisSet& vs);
  FringeJones(casacore::String msname,casacore::Int MSnAnt,casacore::Int MSnSpw);
  FringeJones(const MSMetaInfoForCal& msmc);
  FringeJones(casacore::Int nAnt);

  virtual ~FringeJones();

  // We have casacore::Float parameters
  virtual VisCalEnum::VCParType parType() { return VisCalEnum::REAL; };

  // Return the type enum
  virtual Type type() { return VisCal::K; };

  // Return type name as string
  virtual casacore::String typeName()     { return "Fringe Jones"; };
  virtual casacore::String longTypeName() { return "Fringe Jones (parametrized phase)"; };

  // Type of Jones matrix according to nPar()
  virtual Jones::JonesType jonesType() { return Jones::Diagonal; };

  virtual bool timeDepMat() { return true; };

  // Freq dependence (delays)
  virtual casacore::Bool freqDepPar() { return false; };
  // If the following is false frequency spectrum is squashed to one point.
  virtual casacore::Bool freqDepMat() { return true; };

  // Local setApply to enforce calWt=F for delays
  virtual void setApply(const casacore::Record& apply);
<<<<<<< HEAD
=======
  virtual void setApply();
>>>>>>> 950b0bf4
  using GJones::setApply;
  virtual void setCallib(const casacore::Record& callib,
			 const casacore::MeasurementSet& selms);

  // Local setSolve (traps lack of refant)
  virtual void setSolve(const casacore::Record& solve);
  using GJones::setSolve;

  // Default parameter value
  virtual casacore::Complex defaultPar() { return casacore::Complex(0.0); };
  
  // FIXME: was omitted
  virtual void specify(const casacore::Record& specify);
  
  // This type is not yet accumulatable
  virtual casacore::Bool accumulatable() { return false; };

  // This type is smoothable
  virtual casacore::Bool smoothable() { return true; };

  // Delay to phase calculator
  virtual void calcAllJones();

  // Hazard a guess at parameters (unneeded here)
  //  TBD?  Needed?
  virtual void guessPar(VisBuffer& ) {};

  // FringeJones uses generic gather, but solves for itself per solution
  virtual casacore::Bool useGenericGatherForSolve() { return true; };
  virtual casacore::Bool useGenericSolveOne() { return false; }

  // Override G here; nothing to do for K, for now
  //   TBD: refant apply, etc.
  virtual void globalPostSolveTinker() {};

  // Local implementation of selfSolveOne (generalized signature)
  // virtual void selfSolveOne(VisBuffGroupAcc& vbga);
  virtual void selfSolveOne(SDBList&);
<<<<<<< HEAD

  virtual void solveOneVB(const VisBuffer&);

  // virtual void solveOneSDB(const SolveDataBuffer&);

=======

  virtual void solveOneVB(const VisBuffer&);

  // SolveDataBuffer is being phased out; we no longer support it.
  // virtual void solveOneSDB(const SolveDataBuffer&);

>>>>>>> 950b0bf4
  virtual casacore::Bool& zeroRates() { return zeroRates_; }
  
protected:

  // phase, delay, rate
  //  TBD:  Need to cater for parameter opt-out  (e.g., no rate solve, etc.)
  virtual casacore::Int nPar() { return 6; };

  // Jones matrix elements are NOT trivial
  virtual casacore::Bool trivialJonesElem() { return false; };

  // dJ/dp are trivial
  //  TBD: make this default in SVC?
  virtual casacore::Bool trivialDJ() { return false; };

  // Initialize trivial dJs
  //  TBD: make this default in SVC?
  virtual void initTrivDJ() {};

  // Reference frequencies
  casacore::Vector<casacore::Double> KrefFreqs_;

  
  
private:

  // Pointer to CTRateAwareTimeInterp1 factory method
  // This ensures the rates are incorporated into the time-dep interpolation
  virtual CTTIFactoryPtr cttifactoryptr() { cout << "Using Rate-Aware CTTIFactory!" << endl; return &CTRateAwareTimeInterp1::factory; };
  void calculateSNR(casacore::Int, DelayRateFFT);

  casacore::Bool zeroRates_;
};


} //# NAMESPACE CASA - END

#endif<|MERGE_RESOLUTION|>--- conflicted
+++ resolved
@@ -95,46 +95,17 @@
     void checkAllGridpoints();
 };
 
-<<<<<<< HEAD
-class SDBListGridManager {
-public:
-     casacore::Double fmin, fmax, df;
-     casacore::Double tmin, tmax, dt;
-     casacore::Int nt, totalChans = 0, nSPWChan;
-private:
-    SDBList& sdbs;
-    std::set< casacore::Int > spwins;
-    std::set< casacore::Double > times;
-    // You can't store references in a map.
-    // C++ 11 has a reference_wrapper type, but for now:
-    std::map< casacore::Int, casacore::Vector<casacore::Double> const * > spwIdToFreqMap;
-public:
-    SDBListGridManager(SDBList& sdbs_);
-    casacore::Int nSPW() { return spwins.size();   }
-    casacore::Int bigFreqGridIndex(casacore::Double f) { return round( (f - fmin)/df ); }
-    casacore::Int getTimeIndex(casacore::Double t) { return round( (t - tmin)/dt ); }
-    casacore::Int nChannels() { return totalChans;  }
-    casacore::Int swStartIndex(casacore::Int spw);
-    void checkAllGridpoints();
-};
-
-=======
 
 // DelayRateFFT is responsible for the two-dimensional FFT of
 // visibility phases to find an estimate for deay. rate and phase
 // offset parameters during fringe-fitting.
->>>>>>> 950b0bf4
 class DelayRateFFT {
     // The idiom used in KJones solvers is:
     // DelayFFT delfft1(vbga(ibuf), ptbw, refant());
     // delfft1.FFT();
     // delfft1.shift(f0[0]);
     // delfft1.searchPeak();
-<<<<<<< HEAD
-    // This class is designed to follow that API (only without the shift).
-=======
     // This class is designed to follow that API (without the shift).
->>>>>>> 950b0bf4
 private:
     casacore::Int refant_;
     // SBDListGridManager handles all the sizing and interpolating of
@@ -161,20 +132,6 @@
     std::map< casacore::Int, std::set<casacore::Int> > activeAntennas_;
     std::set<casacore::Int> allActiveAntennas_;
 public:
-<<<<<<< HEAD
-    // A lot of assumptions heree that assume only one spectral window,
-    // which is unfortunate since there may be more.
-    DelayRateFFT(SDBList& sdbs, casacore::Int refant);
-    // The following are copied from KJones.h definition of DelayFFT.
-    // I'm putting them here because I haven't yet split out the header version.
-
-    const std::map<casacore::Int, std::set<casacore::Int> >& getActiveAntennas() const { return activeAntennas_; }
-    const std::set<casacore::Int>& getActiveAntennasCorrelation(casacore::Int icor) const { return activeAntennas_.find(icor)->second; }
-    void removeAntennasCorrelation(casacore::Int, std::set< casacore::Int >);
-    const casacore::Array<casacore::Bool>& flag() const { return flag_; }
-    const casacore::Array<casacore::Complex>& Vpad() const { return Vpad_; }
-    const casacore::Matrix<casacore::Float>& param() const { return param_; }
-=======
     DelayRateFFT(SDBList& sdbs, casacore::Int refant);
     DelayRateFFT(casacore::Array<casacore::Complex>& data, casacore::Int nPadFactor,
                  casacore::Float f0, casacore::Float df, casacore::Float dt, SDBList& s);
@@ -189,7 +146,6 @@
     const casacore::Matrix<casacore::Float>& param() const { return param_; }
     casacore::Matrix<casacore::Float> delay() const;
     casacore::Matrix<casacore::Float> rate() const;
->>>>>>> 950b0bf4
     casacore::Int refant() const { return refant_; }
     casacore::Double get_df_all() { return df_all_; }
     
@@ -199,20 +155,10 @@
     casacore::Float snr(casacore::Int icorr, casacore::Int ielem, casacore::Float delay, casacore::Float rate);
 
     void printActive();
-<<<<<<< HEAD
-
-
-    
 }; // End of class DelayRateFFT.
 
 
 
-=======
-}; // End of class DelayRateFFT.
-
-
-
->>>>>>> 950b0bf4
 // Fringe-fitting (parametrized phase) VisCal
 class FringeJones : public GJones {
 public:
@@ -247,10 +193,7 @@
 
   // Local setApply to enforce calWt=F for delays
   virtual void setApply(const casacore::Record& apply);
-<<<<<<< HEAD
-=======
   virtual void setApply();
->>>>>>> 950b0bf4
   using GJones::setApply;
   virtual void setCallib(const casacore::Record& callib,
 			 const casacore::MeasurementSet& selms);
@@ -289,20 +232,12 @@
   // Local implementation of selfSolveOne (generalized signature)
   // virtual void selfSolveOne(VisBuffGroupAcc& vbga);
   virtual void selfSolveOne(SDBList&);
-<<<<<<< HEAD
-
-  virtual void solveOneVB(const VisBuffer&);
-
-  // virtual void solveOneSDB(const SolveDataBuffer&);
-
-=======
 
   virtual void solveOneVB(const VisBuffer&);
 
   // SolveDataBuffer is being phased out; we no longer support it.
   // virtual void solveOneSDB(const SolveDataBuffer&);
 
->>>>>>> 950b0bf4
   virtual casacore::Bool& zeroRates() { return zeroRates_; }
   
 protected:
