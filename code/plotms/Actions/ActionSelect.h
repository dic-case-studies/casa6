--- conflicted
+++ resolved
@@ -42,14 +42,6 @@
 	virtual PlotLogMessage* doFlagOperation( PlotMSPlot* plot,
 			int canvasIndex, std::vector<PlotRegion>& regions, bool showUnflagged, bool showFlagged ) = 0;
 	virtual string getOperationLabel() const = 0;
-<<<<<<< HEAD
-=======
-	virtual void redrawPlots(PlotMSPlot* plot, std::vector<PlotCanvasPtr>& visibleCanv  );
-	virtual void addRedrawPlot( PlotMSPlot* plot );
-private:
-	// Keep list of plots that have to be redrawn.
-    std::vector<PlotMSPlot*> flaggedPlots;
->>>>>>> dfe43d8d
 };
 
 } /* namespace casa */
