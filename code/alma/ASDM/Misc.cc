/*
 * ALMA - Atacama Large Millimeter Array
 * (c) European Southern Observatory, 2002
 * (c) Associated Universities Inc., 2002
 * Copyright by ESO (in the framework of the ALMA collaboration),
 * Copyright by AUI (in the framework of the ALMA collaboration),
 * All rights reserved.
 * 
 * This library is free software; you can redistribute it and/or
 * modify it under the terms of the GNU Lesser General Public
 * License as published by the Free software Foundation; either
 * version 2.1 of the License, or (at your option) any later version.
 * 
 * This library is distributed in the hope that it will be useful,
 * but WITHOUT ANY WARRANTY, without even the implied warranty of
 * MERCHANTABILITY or FITNESS FOR A PARTICULAR PURPOSE.  See the GNU
 * Lesser General Public License for more details.
 * 
 * You should have received a copy of the GNU Lesser General Public
 * License along with this library; if not, write to the Free Software
 * Foundation, Inc., 59 Temple Place, Suite 330, Boston,
 * MA 02111-1307  USA
 *
 *
 * File Misc.cpp
 */

#include <Misc.h>
 
#include <sys/stat.h>
#include <sys/types.h>
#include <dirent.h>
#include <unistd.h>

#include <algorithm> //required for std::swap
#include <iostream>
#include <sstream>

// string.h provides strcpy, strtok and strcat
#include <string.h>

#include <libxml/xmlmemory.h>
#include <libxml/debugXML.h>
#include <libxml/HTMLtree.h>
#include <libxml/xmlIO.h>
#include <libxml/parser.h>
#include <libxml/xinclude.h>
#include <libxml/catalog.h>

#include <libxslt/xslt.h>
#include <libxslt/xsltInternals.h>
#include <libxslt/transform.h>
#include <libxslt/xsltutils.h>
#include <casacore/casa/System/AppState.h>

using namespace std;

extern int xmlLoadExtDtdDefaultValue;

#include <casa/OS/Path.h>
#include "ASDMValuesParser.h"

namespace asdm {
  bool directoryExists(const char* dir) {
    DIR* dhandle = opendir(dir);

    if (dhandle != NULL) {
      closedir(dhandle);
      return true;
    }
    else {
      return false;
    }
  }

  bool createDirectory(const char* dir) { 
    return mkdir(dir, S_IRWXU | S_IRGRP | S_IXGRP | S_IROTH | S_IXOTH) == 0;
  }
	
  bool createPath(const char* path) {
    char localpath[256];
    strcpy(localpath, path);

    char directory[256];
    if (path[0] == '/') {
      strcpy(directory, "/");
    }
    else {
      strcpy(directory, "");
    }
    	
    char* pch = strtok(localpath, "/");
    while (pch != NULL) {
      strcat(directory, pch);
      strcat(directory, "/");
      if (!directoryExists(directory) && !createDirectory(directory)) {
	return false;
      }
      pch = strtok(NULL, "/");
    }
    return true;
  }
    
  void ByteSwap(unsigned char * b, int n) {
    register int i = 0;
    register int j = n-1;
    while (i<j) {
      std::swap(b[i], b[j]);
      i++, j--;
    }
  }

#if defined(__APPLE__)
  const ByteOrder* ByteOrder::Little_Endian = new ByteOrder("Little_Endian", __DARWIN_LITTLE_ENDIAN);
  const ByteOrder* ByteOrder::Big_Endian = new ByteOrder("Big_Endian", __DARWIN_BIG_ENDIAN);
#else 
  const ByteOrder* ByteOrder::Little_Endian = new ByteOrder("Little_Endian", __LITTLE_ENDIAN);
  const ByteOrder* ByteOrder::Big_Endian = new ByteOrder("Big_Endian", __BIG_ENDIAN);
#endif
  const ByteOrder* ByteOrder::Machine_Endianity = ByteOrder::machineEndianity();

  ByteOrder::ByteOrder(const string& name, int endianity):
    name_(name), endianity_(endianity){;}

  ByteOrder::~ByteOrder() {;}

  const ByteOrder* ByteOrder::machineEndianity() {
#if defined(__APPLE__)
    if (__DARWIN_BYTE_ORDER == __DARWIN_LITTLE_ENDIAN)
#else 
      if (__BYTE_ORDER == __LITTLE_ENDIAN)
#endif
	return Little_Endian;
      else
	return Big_Endian;
  }
  
  string ByteOrder::toString() const {
    return name_;
  }

  const ByteOrder* ByteOrder::fromString(const string &s) {
    if (s == "Little_Endian") return Little_Endian;
    if (s == "Big_Endian") return Big_Endian;
    return 0;
  }

  string uniqSlashes(const string & s) {
    string result;
    char c;
    bool inslash = false;
    size_t indexi=0;

    while (indexi < s.size()) {
      if ((c = s.at(indexi)) != '/') {
	inslash = false;
	result.push_back(c);
      }
      else
	if (inslash == false) {
	  result.push_back(c);
	  inslash = true;
	}
      indexi++;
    }
    return result;
  }

  ASDMUtilsException::ASDMUtilsException():message("ASDMUtilsException:") {;}

  ASDMUtilsException::ASDMUtilsException(const string & message): message("ASDMUtilsException:" + message) {;}   

  const string& ASDMUtilsException::getMessage() { return message; }

#ifndef WITHOUT_BOOST
  ASDMUtils::DotXMLFilter::DotXMLFilter(vector<string>& filenames) {this->filenames = &filenames;}

  void ASDMUtils::DotXMLFilter::operator()(boost::filesystem::directory_entry& p) {
    if (!extension(p).compare(".xml")) {
      filenames->push_back(p.path().string());
    }
  }
#endif
 
  set<string>				ASDMUtils::evlaValidNames;
  set<string>				ASDMUtils::almaValidNames;
  map<ASDMUtils::Origin, string>	ASDMUtils::filenameOfV2V3xslTransform;
  map<string, string>			ASDMUtils::rootSubdir ;
  bool					ASDMUtils::initialized = ASDMUtils::initialize();

  bool ASDMUtils::initialize() {
    string evlaValidNames_a[] = {"EVLA"};
    evlaValidNames = set<string>(evlaValidNames_a, evlaValidNames_a + 1);

    string almaValidNames_a[] = {"ALMA", "AOS", "OSF", "IRAM_PDB"};
    almaValidNames = set<string>(almaValidNames_a, almaValidNames_a + 4);

    filenameOfV2V3xslTransform[ASDMUtils::ALMA]    = "sdm-v2v3-alma.xsl";
    filenameOfV2V3xslTransform[ASDMUtils::EVLA]    = "sdm-v2v3-evla.xsl";
    filenameOfV2V3xslTransform[ASDMUtils::UNKNOWN] = "";

    rootSubdir["INTROOT"]  = "config/";
    rootSubdir["ACSROOT"]  = "config/";
    rootSubdir["CASAPATH"] = "data/alma/asdm/";

    return true;
  }

  string ASDMUtils::version(const string& asdmPath) {

    string result;

#ifndef WITHOUT_BOOST
    string ASDMPath = boost::algorithm::trim_copy(asdmPath);
    if (!boost::algorithm::ends_with(ASDMPath, "/")) ASDMPath+="/";
#else
    string ASDMPath = trim_copy(asdmPath);
    if (ASDMPath.back()!='/') ASDMPath+="/";
#endif
    ASDMPath += "ASDM.xml";

    // Does ASDMPath exist ?
#ifndef WITHOUT_BOOST
    if (!boost::filesystem::exists(boost::filesystem::path(ASDMPath))) {
#else
    if (!file_exists(ASDMPath)) {
#endif
      throw ASDMUtilsException("File not found '"+ASDMPath+"'.");
    }

    // Read and parse ASDM.xml
    xmlDocPtr ASDMDoc = xmlParseFile(ASDMPath.c_str());
  
    if (ASDMDoc == NULL ) {
      throw ASDMUtilsException("Error while parsing '"+ASDMPath+"'.");
    }
  
    /*
     * Can we find an attribute schemaVersion in the top level element ?
     */
    xmlNodePtr cur = xmlDocGetRootElement(ASDMDoc);
    xmlChar* version_ = xmlGetProp(cur, (const xmlChar *) "schemaVersion");

    // Yes ? then return its value.
    if (version_ != NULL) {
      result = string((char *) version_);
      xmlFree(version_);
      xmlFreeDoc(ASDMDoc);
      return result;
    }

    // Let's do some housecleaning
    xmlFreeDoc(ASDMDoc);

    // No ? then try another approach ... Can we find a dataUID element in the row elements of the Main table and in such a case
    // make the assumption that it's a v3 ASDM.
#ifndef WITHOUT_BOOST
    string MainPath = boost::algorithm::trim_copy(asdmPath);
    if (!boost::algorithm::ends_with(MainPath, "/")) MainPath+="/";
#else
    string MainPath = trim_copy(asdmPath);
    if (MainPath.back()!='/') MainPath+="/";
#endif
    MainPath += "Main.xml";    

    result = "UNKNOWN";
    // Does MainPath exist ?
#ifndef WITHOUT_BOOST
    if (boost::filesystem::exists(boost::filesystem::path(MainPath))) {
#else
    if (file_exists(MainPath)) {
#endif
      xmlDocPtr MainDoc =  xmlParseFile(MainPath.c_str());
  
      if (MainDoc == NULL ) {
	throw ASDMUtilsException("Error while parsing '"+MainPath+"'.");
      }

      // Here we make the reasonable assumption that there will be
      // row elements (at least one).
      //
      // Send an alarm though if no row element is found.
      xmlNodePtr cur = xmlDocGetRootElement(MainDoc)->xmlChildrenNode;
      int nRow = 0;
      while (cur != NULL) {
	if (!xmlStrcmp(cur->name, (const xmlChar*) "row")) {
	  nRow++;
	  if (hasChild (MainDoc, cur, (const xmlChar *) "dataUID")) {
	    result = "3";
	    break;
	  }

	  if (hasChild (MainDoc, cur, (const xmlChar *) "dataOid")) {
	    result = "2";
	    break;
	  }
	}
	cur = cur -> next;
      }

      xmlFreeDoc(MainDoc);      
      if (nRow == 0) {
	throw ASDMUtilsException("No 'row' elements present in '"+MainPath+"'.");
      }
    }
    
    return result;
  }

  bool ASDMUtils::hasChild(xmlDocPtr, // doc
			   xmlNodePtr node, const xmlChar* childName) {
    node = node->xmlChildrenNode;

    while (node != NULL) {
      if (!xmlStrcmp(node->name , childName))
	break; 
      node = node->next;
    }
    return (node != NULL);      
  }

  string ASDMUtils::parseRow(xmlDocPtr doc, xmlNodePtr node, const xmlChar* childName) {
    //
    // Consider the children of node (i.e. expectedly of "<row>...</row>")
    node = node->xmlChildrenNode;

    //
    // And look for childName.
    while (node != NULL) {
      if (!xmlStrcmp(node->name , childName)) {
	xmlChar* content = xmlNodeListGetString(doc, node->xmlChildrenNode, 1);
	string result((char *) content);
	xmlFree(content);
	return result;
      }
      node = node->next;
    }
    // If we are here , it's because we have not found childName as an element in node.
    throw ASDMUtilsException("Element '"+string((char *)childName)+"' not found.");
  }
 
  vector<string> ASDMUtils::telescopeNames(const string& asdmPath) {
    vector<string> result;

#ifndef WITHOUT_BOOST
    string execBlockPath = boost::algorithm::trim_copy(asdmPath);
    if (!boost::algorithm::ends_with(execBlockPath, "/")) execBlockPath+="/";
#else
    string execBlockPath = trim_copy(asdmPath);
    if (execBlockPath.back()!='/') execBlockPath+="/";
#endif
    execBlockPath += "ExecBlock.xml";

    // Does execBlockPath exist ?
#ifndef WITHOUT_BOOST
    if (!boost::filesystem::exists(boost::filesystem::path(execBlockPath))) {
#else
    if (!file_exists(execBlockPath)) {
#endif
      throw ASDMUtilsException("File not found '"+execBlockPath+"'.");
    }

    // Read and parse ExecBlock.xml
    xmlDocPtr execBlockDoc;
    xmlNodePtr cur;

    execBlockDoc = xmlParseFile(execBlockPath.c_str());
    if (execBlockDoc == NULL) {
      throw ASDMUtilsException("Error while parsing '"+execBlockPath+"'.");
    }

    cur = xmlDocGetRootElement(execBlockDoc)->xmlChildrenNode;
    while (cur != NULL) {
      if (!xmlStrcmp(cur->name, (const xmlChar*) "row")) {
#ifndef WITHOUT_BOOST
	result.push_back(boost::algorithm::trim_copy(parseRow(execBlockDoc, cur, (const xmlChar *) "telescopeName")));
#else
	result.push_back(trim_copy(parseRow(execBlockDoc, cur, (const xmlChar *) "telescopeName")));
#endif
      }
      cur = cur -> next;
    }
    xmlFreeDoc(execBlockDoc);

    return result;
  }

  ASDMUtils::Origin ASDMUtils::origin(const vector<string>& telescopeNames) {
    unsigned int numEVLA = 0;
    unsigned int numALMA = 0;
    for ( vector<string>::const_iterator iter = telescopeNames.begin(); iter != telescopeNames.end(); iter++ ) {
      if (evlaValidNames.find(*iter) != evlaValidNames.end())
	numEVLA++;
      else if (almaValidNames.find(*iter) != almaValidNames.end())
	numALMA++;
    }

    Origin autoOrigin = UNKNOWN;
    if (numEVLA == telescopeNames.size())
      autoOrigin = EVLA;
    else if (numALMA == telescopeNames.size())
      autoOrigin = ALMA;
    
    return autoOrigin;
  }

  vector<string> ASDMUtils::xmlFilenames ( const string & asdmPath  ) {
    vector<string> result;

#ifndef WITHOUT_BOOST
    boost::filesystem::path p(asdmPath);
    DotXMLFilter dotXMLFilter(result);
    std::for_each(boost::filesystem::directory_iterator(p), boost::filesystem::directory_iterator(), dotXMLFilter);
#else
    DIR *dir;
    if ((dir = opendir(asdmPath.c_str())) != NULL) {
      struct dirent *ent;
      string dirSep="/";
      if (asdmPath.back()=='/') dirSep="";

      while ((ent = readdir(dir)) != NULL) {
	string thisFile = ent->d_name;
	if (thisFile.size() > 4) {
	  if (thisFile.compare((thisFile.size()-4),4,".xml")==0) {
	    result.push_back(asdmPath+dirSep+thisFile);
	  }
	}
      }
      closedir(dir);
    } else {
      throw ASDMUtilsException("Could not open ASDM directory to retrieve xml files: "+asdmPath);
    }
#endif
    return result;
  }

  string ASDMUtils::pathToxslTransform( const string& xsltFilename) {
    const char * envVars[] = {"INTROOT", "ACSROOT"};
    char * rootDir_p;
    for (unsigned int i = 0; i < sizeof(envVars) / sizeof(char *) ; i++) 
      if ((rootDir_p = getenv(envVars[i])) != 0) {
	string rootPath(rootDir_p);
	vector<string> rootPathElements;
#ifndef WITHOUT_BOOST
	boost::algorithm::split(rootPathElements, rootPath, boost::algorithm::is_any_of(" "));
<<<<<<< HEAD
	for ( vector<string>::iterator iter = rootPathElements.begin(); iter != rootPathElements.end(); iter++) {
	  string xsltPath = *iter;
	  if (!boost::algorithm::ends_with(xsltPath, "/")) xsltPath+="/";
	  xsltPath+=rootSubdir[string(envVars[i])]+ xsltFilename;
	  if (getenv("ASDM_DEBUG"))
	    cout << "pathToxslTransform tries to locate '" << xsltPath << "'." << endl;
	  if (boost::filesystem::exists(boost::filesystem::path(xsltPath)))
	    return xsltPath;
	}
#else
	strsplit(rootPath,' ',rootPathElements);
	for ( vector<string>::iterator iter = rootPathElements.begin(); iter != rootPathElements.end(); iter++) {
	  string xsltPath = *iter;
	  if (xsltPath.back()!='/') xsltPath+="/";
	  xsltPath+=rootSubdir[string(envVars[i])]+ xsltFilename;
	  if (getenv("ASDM_DEBUG"))
	    cout << "pathToxslTransform tries to locate '" << xsltPath << "'." << endl;
	  if (file_exists(xsltPath))
	    return xsltPath;
	}
=======
	for ( vector<string>::iterator iter = rootPathElements.begin(); iter != rootPathElements.end(); iter++) {
	  string xsltPath = *iter;
	  if (!boost::algorithm::ends_with(xsltPath, "/")) xsltPath+="/";
	  xsltPath+=rootSubdir[string(envVars[i])]+ xsltFilename;
	  if (getenv("ASDM_DEBUG"))
	    cout << "pathToxslTransform tries to locate '" << xsltPath << "'." << endl;
	  if (boost::filesystem::exists(boost::filesystem::path(xsltPath)))
	    return xsltPath;
	}
#else
	strsplit(rootPath,' ',rootPathElements);
	for ( vector<string>::iterator iter = rootPathElements.begin(); iter != rootPathElements.end(); iter++) {
	  string xsltPath = *iter;
	  if (xsltPath.back()!='/') xsltPath+="/";
	  xsltPath+=rootSubdir[string(envVars[i])]+ xsltFilename;
	  if (getenv("ASDM_DEBUG"))
	    cout << "pathToxslTransform tries to locate '" << xsltPath << "'." << endl;
	  if (file_exists(xsltPath))
	    return xsltPath;
	}
>>>>>>> b306a6c4
#endif
      }

    // Ok it seems that we are not in an ALMA/ACS environment, then look for $CASAPATH/data.
    if ((rootDir_p = getenv("CASAPATH")) != 0) {
      string rootPath(rootDir_p);
      vector<string> rootPathElements;
#ifndef WITHOUT_BOOST
      boost::algorithm::split(rootPathElements, rootPath, boost::algorithm::is_any_of(" "));
<<<<<<< HEAD
      string xsltPath = rootPathElements[0];
      if (!boost::algorithm::ends_with(xsltPath, "/")) xsltPath+="/";
=======
      string xsltPath = rootPathElements[0];
      if (!boost::algorithm::ends_with(xsltPath, "/")) xsltPath+="/";
      xsltPath+="data/alma/asdm/";
      xsltPath+=xsltFilename;
      if (getenv("ASDM_DEBUG"))
	cout << "pathToxslTransform tries to locate '" << xsltPath << "'." << endl;

      if (boost::filesystem::exists(boost::filesystem::path(xsltPath)))
	return xsltPath;
#else
      strsplit(rootPath, ' ', rootPathElements);
      string xsltPath = rootPathElements[0];
      if (xsltPath.back()!='/') xsltPath+="/";
>>>>>>> b306a6c4
      xsltPath+="data/alma/asdm/";
      xsltPath+=xsltFilename;
      if (getenv("ASDM_DEBUG"))
	cout << "pathToxslTransform tries to locate '" << xsltPath << "'." << endl;

<<<<<<< HEAD
      if (boost::filesystem::exists(boost::filesystem::path(xsltPath)))
	return xsltPath;
#else
      strsplit(rootPath, ' ', rootPathElements);
      string xsltPath = rootPathElements[0];
      if (xsltPath.back()!='/') xsltPath+="/";
      xsltPath+="data/alma/asdm/";
      xsltPath+=xsltFilename;
      if (getenv("ASDM_DEBUG"))
	cout << "pathToxslTransform tries to locate '" << xsltPath << "'." << endl;

      if (file_exists(xsltPath))
	return xsltPath;
=======
      if (file_exists(xsltPath))
	return xsltPath;
>>>>>>> b306a6c4
#endif
    }

    if (getenv("ASDM_DEBUG"))
      cout  << "pathToxslTransform returns an empty xsltPath " << endl;

    // Here rootDir_p == NULL , let's return an empty string.
    return "" ;  // An empty string will be interpreted as no file found.
  }
  
  static string xslt_subdir = "alma/asdm";

  string ASDMUtils::pathToV2V3ALMAxslTransform() {
      struct stat path_stat;
      string xslt_path = xslt_subdir + "/" + filenameOfV2V3xslTransform[ASDMUtils::ALMA];
      const std::list<std::string> &state_path = casacore::AppStateSource::fetch( ).dataPath( );
      if ( state_path.size( ) > 0 ) {
          for ( std::list<std::string>::const_iterator it=state_path.begin(); it != state_path.end(); ++it ) {
              string xslpath = casacore::Path( *it + "/" + xslt_path ).absoluteName( );
              if ( stat(xslpath.c_str( ), &path_stat ) == 0 && S_ISREG(path_stat.st_mode) )
                  return xslpath;
          }
      }
      return pathToxslTransform(filenameOfV2V3xslTransform[ASDMUtils::ALMA]);
  }
  string ASDMUtils::pathToV2V3EVLAxslTransform() {
      struct stat path_stat;
      string xslt_path = xslt_subdir + "/" + filenameOfV2V3xslTransform[ASDMUtils::EVLA];
      const std::list<std::string> &state_path = casacore::AppStateSource::fetch( ).dataPath( );
      if ( state_path.size( ) > 0 ) {
          for ( std::list<std::string>::const_iterator it=state_path.begin(); it != state_path.end(); ++it ) {
              string xslpath = casacore::Path( *it + "/" + xslt_path ).absoluteName( );
              stat( xslpath.c_str( ), &path_stat );
              if ( S_ISREG(path_stat.st_mode) )
                  return xslpath;
          }
      }
      return pathToxslTransform(filenameOfV2V3xslTransform[ASDMUtils::EVLA]);
  }

  string ASDMUtils::nameOfV2V3xslTransform(ASDMUtils::Origin origin) {
    return filenameOfV2V3xslTransform[origin];
  }

  ASDMParseOptions::ASDMParseOptions() {
    origin_		= ASDMUtils::UNKNOWN;
    detectOrigin_       = true;
    version_    	= "UNKNOWN";
    detectVersion_      = true;
    loadTablesOnDemand_ = false;
    checkRowUniqueness_ = true;
  }

  ASDMParseOptions::ASDMParseOptions(const ASDMParseOptions& x) {
    origin_				       = x.origin_;
    detectOrigin_			       = x.detectOrigin_;
    version_				       = x.version_;
    detectVersion_			       = x.detectVersion_;
    loadTablesOnDemand_			       = x.loadTablesOnDemand_;
    checkRowUniqueness_                        = x.checkRowUniqueness_;
  }

  ASDMParseOptions::~ASDMParseOptions() {;}

  ASDMParseOptions& ASDMParseOptions::operator = (const ASDMParseOptions& rhs) {
    origin_				       = rhs.origin_;
    detectOrigin_			       = rhs.detectOrigin_;
    version_				       = rhs.version_;
    detectVersion_			       = rhs.detectVersion_;
    loadTablesOnDemand_			       = rhs.loadTablesOnDemand_;
    checkRowUniqueness_                        = rhs.checkRowUniqueness_;
    return *this;
  }
  ASDMParseOptions& ASDMParseOptions::asALMA() { origin_ = ASDMUtils::ALMA; detectOrigin_ = false; return *this; }
  ASDMParseOptions& ASDMParseOptions::asIRAM_PDB() { origin_ = ASDMUtils::ALMA; detectOrigin_ = false; return *this; }
  ASDMParseOptions& ASDMParseOptions::asEVLA() { origin_ = ASDMUtils::EVLA; detectOrigin_ = false; return *this; }
  ASDMParseOptions& ASDMParseOptions::asV2() { version_ = "2"; detectVersion_ = false; return *this; }
  ASDMParseOptions& ASDMParseOptions::asV3() { version_ = "3"; detectVersion_ = false; return *this; }
  ASDMParseOptions& ASDMParseOptions::loadTablesOnDemand(bool b) { loadTablesOnDemand_ = b;  return *this; }
  ASDMParseOptions& ASDMParseOptions::checkRowUniqueness(bool b) { checkRowUniqueness_ = b;  return *this; }
  string ASDMParseOptions::toString() const {
    ostringstream oss;
    oss << *this;
    return oss.str();
  }

  XSLTransformer::XSLTransformer() : cur(NULL) {
    xmlSubstituteEntitiesDefault(1);
    xmlLoadExtDtdDefaultValue = 1;
  }

  XSLTransformer::XSLTransformer(const string& xsltPath) {
    if (getenv("ASDM_DEBUG")) {
	cout << "XSLTransformer::XSLTransformer(const string& xsltPath) called " << endl;
	cout << "About parse the style sheet contained in " << xsltPath << endl;
    }

    xmlSubstituteEntitiesDefault(1);
    xmlLoadExtDtdDefaultValue = 1;
    
    cur = xsltParseStylesheetFile((const xmlChar*) xsltPath.c_str());
    if (cur == NULL)
      throw XSLTransformerException("Failed to  parse the XSL stylecheet contained in '" + xsltPath + "'.");
  }

  void XSLTransformer::setTransformation(const string& xsltPath) {
    if (getenv("ASDM_DEBUG")) 
      cout << "XSLTransformer::setTransformation(const string& xsltPath) called on '" << xsltPath << "'." << endl;
    
    if (cur) {
      xsltFreeStylesheet(cur);
      cur = NULL;
    }

    // cout << "About parse the style sheet contained in " << xsltPath << endl;
      
    cur = xsltParseStylesheetFile((const xmlChar*) xsltPath.c_str());
    if (cur == NULL)
      throw XSLTransformerException("Failed to parse the XSL stylecheet contained in '" + xsltPath + "'." );
  }


  XSLTransformer::~XSLTransformer() {
    // cout << "XSLTransformer::~XSLTransformer() called" << endl;
    if (cur) {
      xsltFreeStylesheet(cur);
      cur = NULL;
    }
  } 

  string XSLTransformer::operator()(const string& xmlPath){
    xmlDocPtr doc = NULL, res = NULL;
    //xsltStylesheetPtr cur;

    xmlChar* docTxtPtr = NULL;
    int docTxtLen = 0;
    
    if (getenv("ASDM_DEBUG")) cout << "About to read and parse " << xmlPath << endl;
    doc = xmlParseFile(xmlPath.c_str());
    if (doc == NULL) {
      throw XSLTransformerException("Could not parse the XML file '" + xmlPath + "'." );
    }

    if (!cur) {
      xmlDocDumpFormatMemory(doc, &docTxtPtr, &docTxtLen, 1);
    }
    else {
      res = xsltApplyStylesheet(cur, doc, NULL);
      if ( res == NULL ) {
	throw XSLTransformerException("Failed to apply the XSLT tranformation to the XML document contained in '" + xmlPath + "'.");
      }
      int status = xsltSaveResultToString(&docTxtPtr,
					  &docTxtLen,
					  res,
					  cur);
      if (status == -1) 
	throw XSLTransformerException("Could not dump the result of the XSL transformation into memory.");
    }

    if (getenv("ASDM_DEBUG")) 
      cout << "Making a string from the result of the XSL transformation" << endl;
    string docXML((char *) docTxtPtr, docTxtLen);
    // cout << "docXML = " << docXML << endl;

    xmlFree(docTxtPtr);
    if (res) xmlFreeDoc(res);
    xmlFreeDoc(doc);
    
    // cout << "All resources unneeded freed" << endl;
    return docXML;
  } 

  std::ostream& operator<<(std::ostream& output, const ASDMParseOptions& p) {
    string s;
    switch (p.origin_) {
    case ASDMUtils::UNKNOWN:
      s = "UNKNOWN";
      break;
    case ASDMUtils::ALMA:
      s = "ALMA";
      break;
    case ASDMUtils::EVLA:
      s = "EVLA";
      break;
    }
    output << "Origin=" << s << ",Version=" << p.version_ << ",LoadTablesOnDemand=" << p.loadTablesOnDemand_ << ",CheckRowUniqueness=" << p.checkRowUniqueness_;
    return output;  // for multiple << operators.
  }

  CharComparator::CharComparator(std::ifstream * is_p, off_t limit):is_p(is_p), limit(limit){asdmDebug_p = getenv("ASDM_DEBUG");}

  bool CharComparator::operator() (char cl, char cr) {
    if (asdmDebug_p) cout << "Entering CharComparator::operator()" << endl;
    if (is_p && is_p->tellg() > limit) 
      return true;
    else 
      return toupper(cl) == cr;
    if (asdmDebug_p) cout << "Exiting CharComparator::operator()" << endl;
  }

  CharCompAccumulator::CharCompAccumulator(std::string* accumulator_p, std::ifstream * is_p, off_t limit): accumulator_p(accumulator_p),
													   is_p(is_p),
													   limit(limit) {nEqualChars = 0; asdmDebug_p = getenv("ASDM_DEBUG");}
  bool CharCompAccumulator::operator()(char cl, char cr) {
    if (asdmDebug_p) cout << "Entering CharCompAccumulator::operator()" << endl;
    bool result = false;
    // Are we beyond the limit ?
    if (is_p && is_p->tellg() > limit) 
      result = true;      // Yes
    else {                // No
      if (toupper(cl) == toupper(cr)) {
	result = true;
	nEqualChars++;
      }
      else {
	if (nEqualChars > 0) {
	  accumulator_p->erase(accumulator_p->end() - nEqualChars + 1, accumulator_p->end());
	  nEqualChars = 0;
	}
	result = false;
      }
      accumulator_p->push_back(cl);
    }
    if (asdmDebug_p) cout << "Exiting CharCompAccumulator::operator()" << endl;
    return result;
  }  
  
  istringstream ASDMValuesParser::iss;
  ostringstream ASDMValuesParser::oss;

} // end namespace asdm
 
 <|MERGE_RESOLUTION|>--- conflicted
+++ resolved
@@ -443,7 +443,6 @@
 	vector<string> rootPathElements;
 #ifndef WITHOUT_BOOST
 	boost::algorithm::split(rootPathElements, rootPath, boost::algorithm::is_any_of(" "));
-<<<<<<< HEAD
 	for ( vector<string>::iterator iter = rootPathElements.begin(); iter != rootPathElements.end(); iter++) {
 	  string xsltPath = *iter;
 	  if (!boost::algorithm::ends_with(xsltPath, "/")) xsltPath+="/";
@@ -464,28 +463,6 @@
 	  if (file_exists(xsltPath))
 	    return xsltPath;
 	}
-=======
-	for ( vector<string>::iterator iter = rootPathElements.begin(); iter != rootPathElements.end(); iter++) {
-	  string xsltPath = *iter;
-	  if (!boost::algorithm::ends_with(xsltPath, "/")) xsltPath+="/";
-	  xsltPath+=rootSubdir[string(envVars[i])]+ xsltFilename;
-	  if (getenv("ASDM_DEBUG"))
-	    cout << "pathToxslTransform tries to locate '" << xsltPath << "'." << endl;
-	  if (boost::filesystem::exists(boost::filesystem::path(xsltPath)))
-	    return xsltPath;
-	}
-#else
-	strsplit(rootPath,' ',rootPathElements);
-	for ( vector<string>::iterator iter = rootPathElements.begin(); iter != rootPathElements.end(); iter++) {
-	  string xsltPath = *iter;
-	  if (xsltPath.back()!='/') xsltPath+="/";
-	  xsltPath+=rootSubdir[string(envVars[i])]+ xsltFilename;
-	  if (getenv("ASDM_DEBUG"))
-	    cout << "pathToxslTransform tries to locate '" << xsltPath << "'." << endl;
-	  if (file_exists(xsltPath))
-	    return xsltPath;
-	}
->>>>>>> b306a6c4
 #endif
       }
 
@@ -495,10 +472,6 @@
       vector<string> rootPathElements;
 #ifndef WITHOUT_BOOST
       boost::algorithm::split(rootPathElements, rootPath, boost::algorithm::is_any_of(" "));
-<<<<<<< HEAD
-      string xsltPath = rootPathElements[0];
-      if (!boost::algorithm::ends_with(xsltPath, "/")) xsltPath+="/";
-=======
       string xsltPath = rootPathElements[0];
       if (!boost::algorithm::ends_with(xsltPath, "/")) xsltPath+="/";
       xsltPath+="data/alma/asdm/";
@@ -506,19 +479,6 @@
       if (getenv("ASDM_DEBUG"))
 	cout << "pathToxslTransform tries to locate '" << xsltPath << "'." << endl;
 
-      if (boost::filesystem::exists(boost::filesystem::path(xsltPath)))
-	return xsltPath;
-#else
-      strsplit(rootPath, ' ', rootPathElements);
-      string xsltPath = rootPathElements[0];
-      if (xsltPath.back()!='/') xsltPath+="/";
->>>>>>> b306a6c4
-      xsltPath+="data/alma/asdm/";
-      xsltPath+=xsltFilename;
-      if (getenv("ASDM_DEBUG"))
-	cout << "pathToxslTransform tries to locate '" << xsltPath << "'." << endl;
-
-<<<<<<< HEAD
       if (boost::filesystem::exists(boost::filesystem::path(xsltPath)))
 	return xsltPath;
 #else
@@ -532,10 +492,6 @@
 
       if (file_exists(xsltPath))
 	return xsltPath;
-=======
-      if (file_exists(xsltPath))
-	return xsltPath;
->>>>>>> b306a6c4
 #endif
     }
 
