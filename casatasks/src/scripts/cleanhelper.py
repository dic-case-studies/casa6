--- conflicted
+++ resolved
@@ -34,10 +34,6 @@
     import string
     from odict import odict
     from taskinit import *
-<<<<<<< HEAD
-
-=======
->>>>>>> 5377af4a
     ###some helper tools
     from  casac import *
     ms = casac.ms()
