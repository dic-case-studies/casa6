import csv
import fnmatch
import matplotlib.pyplot as plt
import numpy as np
import os
import sha
import shutil
import sys
import unittest

from __main__ import default
from tasks import *
from taskinit import *


# Paths for data
datapath = os.environ.get('CASAPATH').split()[0] + "/casatestdata//unittest/plotms/"

# Pick up alternative data directory to run tests on MMSs
if os.environ.has_key('TEST_DATADIR'):
    DATADIR = str(os.environ.get('TEST_DATADIR'))+'/plotms/'
    if os.path.isdir(DATADIR):
        datapath = DATADIR         

print('plotms tests will use data from '+ datapath)

class plotms_test_base(unittest.TestCase):

<<<<<<< HEAD
=======
    testms  = "pm_ngc5921.ms"
    testms2 = "ngc5921.ms"
    testms3 = "sun.subset.pentagon.ms"
    testms4 = "split_ddid_mixedpol_CAS-12283.ms"
    testct = 'ngc5921.ref1a.gcal'
    testct2 = 'ngc5921.ref2a.gcal'
    testct3 = 'a_mueller.uvcont.tbl'
>>>>>>> b67904b1
    outputDir="/tmp/" + str(os.getpid()) + "/"
    plotfile_jpg = "/tmp/myplot.jpg"
    display = os.environ.get("DISPLAY")

    testms  = "pm_ngc5921.ms"
    testms2 = "sj_ngc5921.ms"
    testms3 = "sun.subset.pentagon.ms"
    testms4 = "split_ddid_mixedpol_CAS-12283.ms"
    testct = 'g_jones.cal'
    testct2 = 'b_jones.cal'
    ms = os.path.join(outputDir, testms)
    ms2 = os.path.join(outputDir, testms2)
    ms3 = os.path.join(outputDir, testms3)
    ms4 = os.path.join(outputDir, testms4)
    ct = os.path.join(outputDir, testct)
    ct2 = os.path.join(outputDir, testct2)
<<<<<<< HEAD
=======
    ct3 = os.path.join(outputDir, testct3)
>>>>>>> b67904b1

    def cleanUp(self):
        if os.path.exists(self.outputDir):
            shutil.rmtree(self.outputDir)

    def setUpData(self):
        res = None
        default(plotms)
        if not os.path.exists(self.ms):
            shutil.copytree(os.path.join(datapath, self.testms),
                self.ms, symlinks=True)

    def tearDownData(self):
        self.cleanUp()
        pm.setPlotMSFilename("")

    def setUpAltData(self):
        if not os.path.exists(self.ms2):
            shutil.copytree(os.path.join(datapath, self.testms2),
                self.ms2, symlinks=True)

    def setUpCalData(self):
        res = None
        default(plotms)
        if not os.path.exists(self.ms2):
<<<<<<< HEAD
            shutil.copytree(os.path.join(datapath, self.testms2),
                self.ms2, symlinks=True)
        if not os.path.exists(self.ct):
            shutil.copytree(os.path.join(datapath, self.testct),
                self.ct, symlinks=True)
        if not os.path.exists(self.ct2):
            shutil.copytree(os.path.join(datapath, self.testct2),
                self.ct2, symlinks=True)
=======
            shutil.copytree(os.path.join(datapath,self.testms2), 
                    self.ms2, symlinks=True)
        if not os.path.exists(self.ct):
            shutil.copytree(os.path.join(datapath, self.testct),
                    self.ct, symlinks=True)
        if not os.path.exists(self.ct2):
            shutil.copytree(os.path.join(datapath, self.testct2),
                    self.ct2, symlinks=True)
        if not os.path.exists(self.ct3):
            shutil.copytree(os.path.join(datapath, self.testct3),
                    self.ct3, symlinks=True)
>>>>>>> b67904b1

    def setUpPointingData(self):
        if not os.path.exists(self.ms3):
            shutil.copytree(os.path.join(datapath, self.testms3),
                self.ms3, symlinks=True)

    def setUpOverlayData(self):
        if not os.path.exists(self.ms4):
            shutil.copytree(os.path.join(datapath,self.testms4),
                    self.ms4, symlinks=True)

    def checkPlotfile(self, plotfileName, minSize, maxSize=None):
        self.assertTrue(os.path.isfile(plotfileName), "Plot was not created")
        plotSize = os.path.getsize(plotfileName)
        print(plotfileName, 'file size is', plotSize)
        self.assertGreater(plotSize, minSize)
        if maxSize:
            self.assertLess(plotSize, maxSize)

    def checkTextfileAnts(self, plotfile_txt, exp_ant1, exp_ant2, exp_nrow, baseline=False):
        # Read in exported text file and check antenna values
        self.assertTrue(os.path.isfile(plotfile_txt), "Plot was not created")
        with open(plotfile_txt) as textfile:
            reader = csv.reader(textfile, delimiter=' ')

            if (exp_nrow == 0): # selection yields zero rows
                nrow = 0
                for row in reader:
                    nrow += 1
                assertEqual(nrow, 2) # vis, antenna sel headers only
            else:
                # skip 5 header lines:
                # vis, antenna sel, plotindex, col names, col units
                [next(reader, None) for line in range(5)]

                # read rows and check ant1, ant2
                nrow = 0
                for row in reader:
                    if baseline:
                        if (exp_ant2 == "*"):
                            # cross correlations of ANT1: *&ANT1 or ANT1&*
                            self.assertTrue(row[5] == exp_ant1 or row[6] == exp_ant1)
                            self.assertTrue(row[5] != row[6])
                        else:
                            # cross correlations of ANT1 & ANT2: ANT1&ANT2 or ANT2&ANT1
                            self.assertTrue((row[5] == exp_ant1 and row[6] == exp_ant2) or (row[5] == exp_ant2 and row[6] == exp_ant1))
                    else:
                        # ANT1 & ANT2 baselines
                        self.assertTrue(row[5] == exp_ant1 and row[6] == exp_ant2)
                    nrow += 1

                # check nrow (number of points)
                self.assertEqual(nrow, exp_nrow)

    # plotms can return True if it catches an error, but makes no plot file
    def checkNoPlotfile(self, plotfileName):
        self.assertFalse(os.path.isfile(plotfileName), "Plot was created")

    def getFilecount(self, dirName, namePattern):
        nameTarget = namePattern + '*'
        count = 0
        for  file in os.listdir( dirName ):
            if fnmatch.fnmatch( file, nameTarget):
                count = count + 1
        return count
    
    def removeFiles(self, dirName, namePattern):
        nameTarget = namePattern + '*'
        for  file in os.listdir( dirName ):
            if fnmatch.fnmatch( file, nameTarget):
                os.remove(os.path.join(dirName,file))

    def removePlotfile(self, plotfile=None):
        try:
            if not plotfile:
                plotfile = self.plotfile_jpg
            os.remove(plotfile)
        except OSError:  # "No such file or directory"
            pass
            
    def checkDisplay(self):
        self.assertGreater(len(self.display), 0, 'DISPLAY not set, cannot run test')

# ------------------------------------------------------------------------------
 
class test_basic(plotms_test_base):
    ''' Test basic single plots '''

    def setUp(self):
        self.checkDisplay()
        self.setUpData()

    def tearDown(self):
        self.tearDownData()
            
    def test_basic_plot(self):
        '''test_basic_plot: Basic plot with default xaxis, yaxis, or both'''
        self.plotfile_jpg = os.path.join(self.outputDir, "testBasic01.jpg")
        self.removePlotfile()
        # default axes
        res = plotms(vis=self.ms, plotfile=self.plotfile_jpg,
            showgui=False, highres=True)
        self.assertTrue(res)
        self.checkPlotfile(self.plotfile_jpg, 190000)
        self.removePlotfile()
        # default xaxis only
        res = plotms(vis=self.ms, plotfile=self.plotfile_jpg,
            yaxis='freq', showgui=False, highres=True)
        self.assertTrue(res)
        self.checkPlotfile(self.plotfile_jpg, 240000)
        self.removePlotfile()
        # default yaxis only
        res = plotms(vis=self.ms, plotfile=self.plotfile_jpg,
            xaxis='scan', showgui=False, highres=True)
        self.assertTrue(res)
        self.checkPlotfile(self.plotfile_jpg, 50000)

    def test_basic_blankplot(self):               
        '''test_basic_blankplot: Blank plot running plotms with no arguments'''
        self.plotfile_jpg = os.path.join(self.outputDir, "testBasic02.jpg")
        self.removePlotfile()
        res = plotms(showgui=False, plotfile=self.plotfile_jpg,
            highres=True)
        self.assertTrue(res)
        self.checkPlotfile(self.plotfile_jpg, 22000)

    def test_basic_overwrite(self):
        '''test_basic_overwrite: Check overwrite functionality'''
        self.plotfile_jpg = os.path.join(self.outputDir, "testBasic03.jpg")
        self.removePlotfile()
        # Create plotfile
        res = plotms(vis=self.ms, plotfile=self.plotfile_jpg,
            showgui=False, highres=True)
        self.assertTrue(res)
        self.checkPlotfile(self.plotfile_jpg, 190000)

        # Next, overwrite is False so the save should fail.
        res = plotms(vis=self.ms, plotfile=self.plotfile_jpg,
            showgui=False, highres=True)   
        self.assertFalse(res)

        # Next, overwrite is True so the save should succeed.
        res = plotms(vis=self.ms, plotfile=self.plotfile_jpg,
            overwrite=True, showgui=False, highres=True)
        self.assertTrue(res)
        self.checkPlotfile(self.plotfile_jpg, 190000)

    def test_basic_badplotindex(self):
        '''test_basic_badplotindex: nonzero plotindex'''
        self.plotfile_jpg = os.path.join(self.outputDir, "testBasic04.jpg")
        self.removePlotfile()
        # Fail with nonzero plotindex when clearplots=True (default)
        res = plotms(vis=self.ms, plotfile=self.plotfile_jpg,
            showgui=False, highres=True, plotindex=1)
        self.assertFalse(res)

    def test_basic_pngExport(self):
        '''test_basic_pngExport: Export plot in png format'''
        plotfile_png = os.path.join(self.outputDir, "testBasic05.png")
        self.removePlotfile(plotfile_png)
        res = plotms(vis=self.ms, plotfile=plotfile_png,
            showgui=False, highres=False)
        self.assertTrue(res)
        self.checkPlotfile(plotfile_png, 20000)

    def test_basic_overplotSkipPlotindex(self):
        '''test skipped plotindex in overplot should still plot'''
        self.plotfile_jpg = os.path.join(self.outputDir, "testBasic06.jpg")
        self.removePlotfile()
        # Plot MS scan vs time, plotindex = 0 (default)
        res = plotms(vis=self.ms, showgui=False, yaxis='scan')
        self.assertTrue(res)
        # Plot MS field vs time and export it, plotindex = 2 (skip 1)
        res = plotms(vis=self.ms, plotfile=self.plotfile_jpg,
            showgui=False, yaxis='field', plotindex=2, clearplots=False)
        self.assertTrue(res)
        self.checkPlotfile(self.plotfile_jpg, 45000)

    # The following tests are not run: not working or for demo only (to save time)

    def xtest_basic_screenExport(self):
        '''test_basic_screenExport: Export plot in screen resolution'''
        # not working yet...
        self.plotfile_jpg = os.path.join(self.outputDir, "testBasic07.jpg")
        self.removePlotfile()
        res = plotms(vis=self.ms, plotfile=self.plotfile_jpg,
            showgui=False, highres=False)
        self.assertTrue(res)
        self.checkPlotfile(self.plotfile_jpg, 30000)

    def test_basic_pngExport(self):
        '''test_basic_pngExport: Export plot in png format'''
        plotfile_png = os.path.join(self.outputDir, "testBasic07.png")
        self.removePlotfile(plotfile_png)
        res = plotms(vis=self.ms, plotfile=plotfile_png,
               showgui=False, highres=False)
        self.assertTrue(res)
        self.checkPlotfile(plotfile_png, 20000)
        self.removePlotfile(plotfile_png)

    def xtest_basic_pdfExport(self):
        '''test_basic_pdfExport: Export plot in pdf format'''
        plotfile_pdf = os.path.join(self.outputDir, "testBasic08.pdf")
        self.removePlotfile(plotfile_pdf)
        res = plotms(vis=self.ms, plotfile=plotfile_pdf,
            showgui=False, highres=False)
        self.assertTrue(res)
        self.checkPlotfile(plotfile_pdf, 30000)

    def xtest_basic_psExport(self):
        '''test_basic_psExport: Export plot in ps format'''
        plotfile_ps = os.path.join(self.outputDir, "testBasic9.ps")
        self.removePlotfile(plotfile_ps)
        plotms(vis=self.ms, plotfile=plotfile_ps, expformat='ps',
               showgui=False, highres=False)
        self.checkPlotfile(plotfile_ps, 1500000)
        self.removePlotfile(plotfile_ps)

    def xtest_basic_txtExport(self):
        '''test_basic_txtExport: Export plot in txt format'''
        plotfile_txt = os.path.join(self.outputDir, "testBasic10.txt")
        self.removePlotfile(plotfile_txt)
        # Verbose text export (default) - use selection for small plot
        plotms(vis=self.ms, xaxis='chan',
               plotfile=plotfile_txt, expformat='txt', verbose=True,
               spw='0:20', antenna='0', scan='4', correlation='LL',
               showgui=False, highres=False)
        self.checkPlotfile(plotfile_txt, 4000)
        self.removePlotfile(plotfile_txt)
        # Exclude metadata in text export - use selection for small plot
        plotms(vis=self.ms, xaxis='chan',
               plotfile=plotfile_txt, expformat='txt', verbose=False,
               spw='0:20', antenna='0', scan='4', correlation='LL',
               showgui=False, highres=False)
        self.checkPlotfile(plotfile_txt, 700)
        self.removePlotfile(plotfile_txt)

# ------------------------------------------------------------------------------

class test_overplot(plotms_test_base):
    ''' Test overplot two MS '''

    def setUp(self):
        self.checkDisplay()
        self.setUpData()
        self.setUpAltData()

    def tearDown(self):
        self.tearDownData()

    def test_overplot_2MS_2color(self):
        '''test_overplot_2MS_2color: Overplot two data sets with different colors.'''
        if os.path.exists(os.path.join(self.outputDir, self.ms2)):
            self.plotfile_jpg = os.path.join(self.outputDir, "testOverplot01.jpg")
            self.removePlotfile()
            # Plot first MS scan vs time
            res = plotms(vis=self.ms, showgui=False, yaxis='scan', xaxis='time',
                customsymbol=[True], symbolshape=['diamond'], symbolsize=[3],
                symbolcolor=['ff0000'], symbolfill=['mesh3'], highres=True)
            self.assertTrue(res)
            # Plot second MS field vs time in different color and export it
            res = plotms(vis=self.ms2, plotfile=self.plotfile_jpg,
                showgui=False, yaxis='field', xaxis='time',
                plotindex=1, clearplots=False,
                customsymbol=[True], symbolshape=['circle'], symbolsize=[3],
                symbolcolor=['00FF00'], symbolfill=['mesh3'], highres=True)
            self.assertTrue(res)
            self.checkPlotfile(self.plotfile_jpg, 45000)
        else:
            print("Skipping test, no path to alternate MS")

    def test_overplot_2MS_freq(self):
        '''test_overplot_2MS_freq: CAS-6975 overplotting problem'''
        if os.path.exists(os.path.join(self.outputDir, self.ms2)):
            self.plotfile_jpg = os.path.join(self.outputDir, "testOverplot02.jpg")
            self.removePlotfile()
            # Create the first plot
            res = plotms(vis=self.ms, showgui=False, highres=True,
                xaxis="freq", yaxis="phase", avgchannel="63")
            self.assertTrue(res)
            # Do an overplot with a different file
            res = plotms(vis=self.ms2, showgui=False, plotfile=self.plotfile_jpg,
                xaxis="freq", yaxis="phase", avgchannel="63",
                plotindex=1, clearplots=False, highres=True)
            self.assertTrue(res)
            self.checkPlotfile(self.plotfile_jpg, 30000)
        else:
            print("Skipping test, no path to alternate MS")

    def test_overplot_scriptfile(self):
        '''test_overplot_scriptfile: test exec file with overplots'''
        self.plotfile_jpg = os.path.join(self.outputDir, "testOverplot03.jpg")
        self.removePlotfile()

        # create the script file
        scriptfile = "/tmp/scriptfile.py"
        file1 = open(scriptfile, 'w')
        file1.write("plotms('" + self.ms + "', scan='1', avgtime='60', showgui=False)\n")
        file1.write("plotms('" + self.ms + "', scan='2', avgtime='60', customsymbol=True, symbolcolor='orange', clearplots=False, plotindex=1, showgui=False)\n")
        file1.write("plotms('" + self.ms + "', scan='3', avgtime='60', customsymbol=True, symbolcolor='green', clearplots=False, plotindex=2, showgui=False)\n")
        file1.write("plotms('" + self.ms + "', scan='4', avgtime='60', customsymbol=True, symbolcolor='red', clearplots=False, plotindex=3, showgui=False, plotfile='" + self.plotfile_jpg + "', highres=True)\n")
        file1.close()

        # exec the script file
        testscript = open(scriptfile, 'r')
        exec(testscript.read())
        testscript.close()
        self.removePlotfile(scriptfile)
        self.checkPlotfile(self.plotfile_jpg, 180000)

# ------------------------------------------------------------------------------

class test_averaging(plotms_test_base):
    ''' test plotms averaging options '''

    def setUp(self):
        self.checkDisplay()
        self.setUpData()
        
    def tearDown(self):
        self.tearDownData()
    
    def test_averaging_time(self):
        '''test_averaging_time: Average time'''
        self.plotfile_jpg = os.path.join(self.outputDir, "testAveraging01.jpg")
        self.removePlotfile()
        # interval = 30s
        res = plotms(vis=self.ms, plotfile=self.plotfile_jpg,
            showgui=False, avgtime='60', highres=True)
        self.assertTrue(res)
        self.checkPlotfile(self.plotfile_jpg, 190000, 310000)

    def test_averaging_timescan(self):
        '''test_averaging_timescan: Average time over scans'''
        self.plotfile_jpg = os.path.join(self.outputDir, "testAveraging02.jpg")
        self.removePlotfile()
        # interval = 30s
        res = plotms(vis=self.ms, plotfile=self.plotfile_jpg, highres=True,
            showgui=False, avgtime='120', avgscan=True)
        self.assertTrue(res)
        self.checkPlotfile(self.plotfile_jpg, 140000, 210000)

    def test_averaging_timefield(self):
        '''test_averaging_timefield: Average time over fields'''
        self.plotfile_jpg = os.path.join(self.outputDir, "testAveraging03.jpg")
        self.removePlotfile()
        # interval = 30s
        res = plotms(vis=self.ms, plotfile=self.plotfile_jpg, highres=True,
            showgui=False, avgtime='120', avgfield=True)
        self.assertTrue(res)
        self.checkPlotfile(self.plotfile_jpg, 140000, 210000)

    def test_averaging_chan(self):
        '''test_averaging_chan: Average channel'''
        self.plotfile_jpg = os.path.join(self.outputDir, "testAveraging04.jpg")
        self.removePlotfile()
        # nchan = 63
        res = plotms(vis=self.ms, plotfile=self.plotfile_jpg, highres=True,
            showgui=False, avgchannel='7', xaxis='chan')
        self.assertTrue(res)
        self.checkPlotfile(self.plotfile_jpg, 40000, 80000)

    def test_averaging_baseline(self):
        '''test_averaging_baseline: Average over baseline'''
        self.plotfile_jpg = os.path.join(self.outputDir, "testAveraging05.jpg")
        self.removePlotfile()
        res = plotms(vis=self.ms, plotfile=self.plotfile_jpg, highres=True,
            showgui=False, avgbaseline=True)
        self.assertTrue(res)
        self.checkPlotfile(self.plotfile_jpg, 140000, 210000)

    def test_averaging_antenna(self):
        '''test_averaging_antenna: Average per antenna'''
        self.plotfile_jpg = os.path.join(self.outputDir, "testAveraging06.jpg")
        self.removePlotfile()
        res = plotms(vis=self.ms, plotfile=self.plotfile_jpg, highres=True,
            showgui=False, avgantenna=True)
        self.assertTrue(res)
        self.checkPlotfile(self.plotfile_jpg, 160000, 310000)

    def test_averaging_blnant(self):
        '''test_averaging_blnant: Average over baseline and per antenna (should fail)'''
        self.plotfile_jpg = os.path.join(self.outputDir, "testAveraging07.jpg")
        self.removePlotfile()
        res = plotms(vis=self.ms, plotfile=self.plotfile_jpg, highres=True,
            showgui=False, avgbaseline=True, avgantenna=True)
        self.assertFalse(res)

    def test_averaging_spw(self):
        '''test_averaging_spw: Average over spw'''
        self.plotfile_jpg = os.path.join(self.outputDir, "testAveraging08.jpg")
        self.removePlotfile()
        res = plotms(vis=self.ms, plotfile=self.plotfile_jpg, highres=True,
            showgui=False, avgspw=True)
        self.assertTrue(res)
        self.checkPlotfile(self.plotfile_jpg, 190000, 310000)

# ------------------------------------------------------------------------------

class test_axis(plotms_test_base):
    ''' test axis and datacolumn options '''

    def setUp(self):
        self.checkDisplay()
        self.setUpData()
        self.setUpAltData()
        self.setUpPointingData()
        
    def tearDown(self):
        self.tearDownData()

    def test_axis_all(self):
        '''test_axis_all: Test all axis names'''
        axes = ['scan', 'field', 'time', 'interval', 'spw', 'chan',
                'freq', 'vel', 'corr', 'ant1', 'ant2', 'baseline',
                'row', 'amp', 'phase', 'real', 'imag', 'wt', 'wtsp',
                'sigma', 'sigmasp', 'flag', 'flagrow', 'uvdist',
                'uvwave', 'u', 'v', 'w', 'uwave', 'vwave', 'wwave',
                'azimuth', 'elevation', 'hourang', 'parang', 'ant',
                'ant-azimuth', 'ant-elevation', 'ant-parang', 'ant-ra',
                'ant-dec', 'observation', 'intent']
        for axis in axes:
            filename = "testAxis01_" + axis + ".jpg"
            plotfile = os.path.join(self.outputDir, filename)
            self.removePlotfile(plotfile)
            axis_vis = self.ms
            if axis in ['ant-ra','ant-dec']:
                axis_vis = self.ms3
            res = plotms(vis=axis_vis, plotfile=plotfile, highres=True,
                showgui=False, yaxis=axis)
            self.assertTrue(res)
            self.checkPlotfile(plotfile, 40000)
            self.removePlotfile(plotfile)

    def test_axis_synonyms(self):
        '''test_axis_synonym: Test shortened form of axis names'''
        # Just test a commonly-used subset
        syns = ['chan', 'freq', 'vel', 'ant', 'ant1', 'ant2',
                'imag', 'wtsp']
        for syn in syns:
            filename = "testAxis02_" + syn + ".jpg"
            plotfile = os.path.join(self.outputDir, filename)
            self.removePlotfile(plotfile)
            res = plotms(vis=self.ms, plotfile=plotfile, highres=True,
                showgui=False, yaxis=syn)
            self.assertTrue(res)
            self.checkPlotfile(plotfile, 30000)
            self.removePlotfile(plotfile)

    def test_axis_syn_bad(self):
        '''test_axis_syn_bad: Test invalid axis synonym'''
        self.plotfile_jpg = os.path.join(self.outputDir, "testAxis03.jpg")
        self.removePlotfile()
        try:
            res = plotms(vis=self.ms, plotfile=self.plotfile_jpg, highres=True,
                showgui=False, yaxis='veloc')
            self.assertFalse(res)
        except RuntimeError:
            pass

    def test_axis_wtamp(self):
        '''test_axis_wtamp: Test that wt*amp works for x-and y-axis choices.'''
        self.plotfile_jpg = os.path.join(self.outputDir, "testAxis04.jpg")
        self.removePlotfile()
        # plot wt*amp vs time
        res = plotms(vis=self.ms, plotfile=self.plotfile_jpg, showgui=False,
            highres=True, yaxis='wt*amp', xaxis='time')
        self.assertTrue(res)
        self.checkPlotfile(self.plotfile_jpg, 40000)
        self.removePlotfile()

        # plot time vs wt*amp
        res = plotms(vis=self.ms, plotfile=self.plotfile_jpg, showgui=False,
            highres=True, xaxis='wt*amp', yaxis='time')
        self.assertTrue(res)
        self.checkPlotfile(self.plotfile_jpg, 40000)

    def test_axis_list(self):
        '''test_axis_list: plot yaxis list'''
        self.plotfile_jpg = os.path.join(self.outputDir, "testAxis05.jpg")
        self.removePlotfile()
        res = plotms(vis=self.ms, plotfile=self.plotfile_jpg,
            showgui=False, xaxis='time', yaxis=['scan','field'],
            yaxislocation=['left','right'],
            customsymbol=[True,True], symbolshape=['diamond','circle'], 
            symbolsize=[5,5], symbolcolor=['ff0000','00ff00'],
            symbolfill=['mesh3','mesh3'], highres=True)
        self.assertTrue(res)
        self.checkPlotfile(self.plotfile_jpg, 40000)

    def test_axis_list_duplicate(self):
        '''test_axis_list_duplicate: plot duplicate yaxis list'''
        self.plotfile_jpg = os.path.join(self.outputDir, "testAxis06.jpg")
        self.removePlotfile()
        # duplicate y-axes (same axis, same datacolumn) fails
        res = plotms(vis=self.ms, plotfile=self.plotfile_jpg, overwrite=True,
            showgui=False, yaxis=['amp','amp'],
            yaxislocation=['left','right'], highres=True)
        self.assertFalse(res)

    def test_axis_list_ydatacolumn(self):
        '''test_axis_list_ydatacolumn: plot duplicate yaxis list with diff datacol'''
        self.plotfile_jpg = os.path.join(self.outputDir, "testAxis07.jpg")
        self.removePlotfile()
        res = plotms(vis=self.ms2, plotfile=self.plotfile_jpg,
            overwrite=True, showgui=False, xaxis='time', yaxis=['amp','amp'],
            ydatacolumn=['data','model'], yaxislocation=['left','right'],
            customsymbol=[True,True], symbolshape=['diamond','circle'],
            symbolsize=[5,5], symbolcolor=['ff0000','00ff00'],
            symbolfill=['mesh3','mesh3'], highres=True)
        self.assertTrue(res)
        self.checkPlotfile(self.plotfile_jpg, 70000)

    def test_axis_datacolumns(self):
        '''test_axis_datacolumns: Test datacolumn options'''
        datacols = ['data'
                   , 'corrected']
        '''
                   , 'model'
                   , 'residual'
                   , 'corrected-model'
                   , 'corrected-model_vector'
                   , 'corrected-model_scalar'
                   , 'data-model'
                   , 'data-model_vector'
                   , 'data-model_scalar'
                   , 'corrected/model'
                   , 'corrected/model_vector'
                   , 'corrected/model_scalar'
                   , 'data/model'
                   , 'data/model_vector'
                   , 'data/model_scalar']
        '''
        for datacol in datacols:
            filename = "testAxis08_datacolumn.jpg"
            plotfile = os.path.join(self.outputDir, filename)
            self.removePlotfile(plotfile)
            res = plotms(vis=self.ms2, plotfile=plotfile, highres=True,
                showgui=False, ydatacolumn=datacol)
            self.assertTrue(res)
            minSize = 60000
            if datacol is 'model':
                minSize = 30000
            self.checkPlotfile(plotfile, minSize)
            self.removePlotfile(plotfile)

    def test_axis_baddatacolumn(self):
        '''test_axis_baddatacolumn: Test invalid datacolumn'''
        self.plotfile_jpg = os.path.join(self.outputDir, "testAxis09.jpg")
        self.removePlotfile()
        try:
            res = plotms(vis=self.ms, plotfile=self.plotfile_jpg, highres=True,
                showgui=False, ydatacolumn='corr/model')
            self.assertFalse(res)
        except RuntimeError:
            pass

    def test_axis_nodatacolumn(self):
        '''test_axis_nodatacolumn: Test non-visibility axes (no datacolumn)'''
        self.plotfile_jpg = os.path.join(self.outputDir, "testAxis10.jpg")
        self.removePlotfile()
        res = plotms(vis=self.ms, plotfile=self.plotfile_jpg, highres=True,
            showgui=False, xaxis='elevation', yaxis='azimuth')
        self.assertTrue(res)
        self.checkPlotfile(self.plotfile_jpg, 30000)

    def test_axis_datacolumnNoFloat(self):
        '''test_axis_datacolumnNoFloat: ms with no float datacolumn fails'''
        self.plotfile_jpg = os.path.join(self.outputDir, "testAxis11.jpg")
        self.removePlotfile()
        res = plotms(vis=self.ms, plotfile=self.plotfile_jpg, highres=True,
            showgui=False, ydatacolumn='float')
        self.assertFalse(res)

    def test_axis_datacolumnNoCorrected(self):
        '''test_axis_datacolumnNoCorrected: ms with no corrected datacolumn plots data'''
        self.plotfile_jpg = os.path.join(self.outputDir, "testAxis12.jpg")
        self.removePlotfile()
        # test ms has no corrected data, should revert to data
        res = plotms(vis=self.ms, plotfile=self.plotfile_jpg,
            showgui=False, yaxis='amp', ydatacolumn='corrected',
            xaxis='freq', highres=True)
        self.assertTrue(res)
        self.checkPlotfile(self.plotfile_jpg, 40000)

    def test_axis_radec_params(self,debug=False):
        '''test_axis_radec_params: Test ant-ra/ant-dec parameters'''
        yx_axes = [('ant-ra','time'),
                   ('ant-dec','time'),
                   ('ant-dec','ant-ra')
                  ]
        interp_methods = ['nearest','cubic spline']
        # Sub-plots grid
        grid_cols = len(yx_axes)
        grid_rows = len(interp_methods)
        n_plots = grid_rows*grid_cols
        # Create 1 plot file per supported reference frame
        ref_frames = {'icrs':30000, 'j2000':30000, 'b1950':30000,
                      'galactic':30000,'azelgeo':30000}
        for ref_frame, plot_min_size in ref_frames.iteritems():
            # Plot file
            plot_filename = "testAxis13_radec_" + ref_frame + ".png"
            plot_dir = self.outputDir if not debug else '/tmp'
            plot_path = os.path.join(plot_dir, plot_filename)
            self.removePlotfile(plot_path)
            # Create sub-plots, export plot when plotting last sub-plot
            plot_index = 0
            for row, interp_method in enumerate(interp_methods):
                for col, (y_axis,x_axis) in enumerate(yx_axes):
                    is_first_plot = (plot_index == 0)
                    is_last_plot = ( (plot_index + 1) == n_plots)
                    title_fmt = 'ref={ref_frame}, interp={interp}'
                    title = title_fmt.format(ref_frame=ref_frame,
                                             interp=interp_method)
                    res = plotms(
                        vis = self.ms3,
                        #
                        title = title,
                        titlefont = 10,
                        #
                        gridrows = grid_rows,
                        gridcols = grid_cols,
                        #
                        rowindex = row,
                        colindex = col,
                        plotindex = plot_index,
                        #
                        xaxis = x_axis,
                        xframe = ref_frame,
                        xinterp = interp_method,
                        #
                        yaxis = y_axis,
                        yframe = ref_frame,
                        yinterp = interp_method,
                        #
                        coloraxis = 'spw',
                        #
                        plotfile = plot_path if is_last_plot else '',
                        width = 1024,
                        height = 768,
                        highres = True,
                        overwrite = True,
                        #
                        showgui = False,
                        #
                        clearplots = is_first_plot
                        )
                    self.assertTrue(res)
                    plot_index = plot_index + 1
                    # Note: last plotms call is blocking : plotms waits 
                    #       until all plots are drawn before exporting
            self.checkPlotfile(plot_path, plot_min_size)
            if not debug:
                self.removePlotfile(plot_path)

    def test_axis_plotrange(self):
        '''test_axis_plotrange: test asymmetrical and reverse plotrange'''
        self.plotfile_jpg = os.path.join(self.outputDir, "testAxis15.jpg")
        self.removePlotfile()
        # autorange x and y; plotms makes ranges symmetrical about 0
        plotrange1 = [0, 0, 0, 0]
        res = plotms(vis=self.ms, plotfile=self.plotfile_jpg, highres=True,
            xaxis='u', yaxis='v', showgui=False, plotrange=plotrange1)
        self.assertTrue(res)
        self.checkPlotfile(self.plotfile_jpg, 180000, 220000)
        self.removePlotfile()
        # autorange x, limit y - larger plot
        plotrange2 = [0, 0, -500, 500]
        res = plotms(vis=self.ms, plotfile=self.plotfile_jpg, highres=True,
            xaxis='u', yaxis='v', showgui=False, plotrange=plotrange2)
        self.assertTrue(res)
        self.checkPlotfile(self.plotfile_jpg, 180000)
        self.removePlotfile()
        # autorange x, reverse limit y - larger plot
        plotrange3 = [0, 0, 500, -500]
        res = plotms(vis=self.ms, plotfile=self.plotfile_jpg, highres=True,
            xaxis='u', yaxis='v', showgui=False, plotrange=plotrange3)
        self.assertTrue(res)
        self.checkPlotfile(self.plotfile_jpg, 180000)

# ------------------------------------------------------------------------------

class test_calibration(plotms_test_base):
    ''' test plotms callib parameter '''

    def setUp(self):
        self.checkDisplay()
        self.setUpCalData()
        
    def tearDown(self):
        self.tearDownData()

    def test_calibration_callib(self):
<<<<<<< HEAD
        '''test_calibration_callib: callib string parameter for OTF calibration'''
        self.plotfile_jpg = os.path.join(self.outputDir, "testCalibration01.jpg")
        self.removePlotfile()
        callibStr = "caltable='" + self.ct + "' calwt=True tinterp='nearest'"
        res = plotms(vis=self.ms2, plotfile = self.plotfile_jpg,
            ydatacolumn="corrected", xaxis="frequency",
            showgui=False, callib=callibStr, highres=True)
        self.assertTrue(res)
        self.checkPlotfile(self.plotfile_jpg, 160000)
=======
        '''test_calibration_callib: CAS-3034, CAS-7502 callib parameter for OTF calibration'''
        if os.path.exists(datapath):
            self.plotfile_jpg = os.path.join(self.outputDir, "testCalibration01.jpg")
            self.removePlotfile()

            # callib is a string not a filename
            callibStr = "caltable='" + self.ct + "' calwt=True tinterp='nearest'"
            res = plotms(vis=self.ms2, plotfile = self.plotfile_jpg,
                ydatacolumn="corrected", xaxis="frequency",
                showgui=False, callib=callibStr, highres=True)
            self.assertTrue(res)
            self.checkPlotfile(self.plotfile_jpg, 240000)
        else:
            print("Skipping test, no path to calibration tables")
>>>>>>> b67904b1

    def test_calibration_badcallib(self):
        '''test_calibration_badcallib: callib file does not exist'''
        self.plotfile_jpg = os.path.join(self.outputDir, "testCalibration02.jpg")
        self.removePlotfile()
        res = plotms(vis=self.ms2, plotfile = self.plotfile_jpg, 
            ydatacolumn="corrected", xaxis="frequency",
            showgui=False, callib='/tmp/nocallib.txt',
            highres=True)
        self.assertFalse(res)

# ------------------------------------------------------------------------------
 
class test_calplot(plotms_test_base):
    ''' Test plotting cal tables '''

    def setUp(self):
        self.checkDisplay()
        # cal table for plotting
        self.setUpCalData()
        
    def tearDown(self):
        self.tearDownData

    def test_calplot_basic(self):
        '''test_calplot_basic: Basic plot of caltable with default axes'''
        self.plotfile_jpg = os.path.join(self.outputDir, "testCalPlot01.jpg")
        self.removePlotfile()
<<<<<<< HEAD
        res = plotms(vis=self.ct, plotfile=self.plotfile_jpg,
            showgui=False, highres=True)
=======
        res = plotms(vis=self.ct, plotfile=self.plotfile_jpg, showgui=False,
            highres=True)
>>>>>>> b67904b1
        self.assertTrue(res)
        self.checkPlotfile(self.plotfile_jpg, 30000)
 
    def test_calplot_axes(self):
        '''test_calplot_axes: Basic plot of caltable with non-default axes'''
        self.plotfile_jpg = os.path.join(self.outputDir, "testCalPlot02.jpg")
        self.removePlotfile()
        # gamp vs scan
        res = plotms(vis=self.ct, xaxis='scan',
            plotfile=self.plotfile_jpg,
            showgui=False, highres=True)
        self.assertTrue(res)
        self.checkPlotfile(self.plotfile_jpg, 20000)
        self.removePlotfile()
        # gphase vs baseline
        res = plotms(vis=self.ct, yaxis='phase',
            xaxis='baseline', overwrite=True,
            plotfile=self.plotfile_jpg,
            showgui=False, highres=True)
        self.assertTrue(res)
        self.checkPlotfile(self.plotfile_jpg, 60000)

    def test_calplot_iteration(self):
        '''test_calplot_iteration: caltable with corr iteraxis'''
        self.plotfile_jpg = os.path.join(self.outputDir, "testCalPlot03.jpg")
        plotfile1 = os.path.join(self.outputDir, "testCalPlot03_Poln1_2.jpg")
        self.removeFiles(self.outputDir, "testCalPlot03_")
        res = plotms(vis=self.ct, plotfile=self.plotfile_jpg,
<<<<<<< HEAD
            showgui=False, highres=True, iteraxis='corr', exprange='all',
            overwrite=True)
=======
            showgui=False, highres=True, iteraxis='corr', exprange='all')
>>>>>>> b67904b1
        self.assertTrue(res)
        fileCount = self.getFilecount(self.outputDir, "testCalPlot03_")
        self.assertEqual(fileCount, 2)
        self.checkPlotfile(plotfile1, 30000)
        self.removeFiles(self.outputDir, "testCalPlot03_")

    def test_calplot_polselection(self):
        '''test_calplot_polselection: caltable with polarization selection'''
        self.plotfile_jpg = os.path.join(self.outputDir, "testCalPlot04.jpg")
        self.removePlotfile()
        res = plotms(vis=self.ct, plotfile=self.plotfile_jpg,
            showgui=False, highres=True, correlation='R')
        self.assertTrue(res)
        self.checkPlotfile(self.plotfile_jpg, 30000)

    def test_calplot_ratioplot(self):
        '''test_calplot_ratioplot: caltable with ratio polarization selection'''
        self.plotfile_jpg = os.path.join(self.outputDir, "testCalPlot05.jpg")
        self.removePlotfile()
        res = plotms(vis=self.ct, plotfile=self.plotfile_jpg,
            showgui=False, highres=True, correlation='/')
        self.assertTrue(res)
        self.checkPlotfile(self.plotfile_jpg, 50000)

<<<<<<< HEAD
    def test_calplot_chanselection(self):
        '''test_calplot_chanselection: caltable with spw/chan selections'''
        self.plotfile_jpg = os.path.join(self.outputDir, "testCalPlot06.jpg")
        self.removePlotfile()
        # No selection (only one spw)
        res = plotms(vis=self.ct2, plotfile=self.plotfile_jpg,
            showgui=False, highres=True, spw='0')
        self.assertTrue(res)
        self.checkPlotfile(self.plotfile_jpg, 100000)
        self.removePlotfile()
        # Smaller plot with chan selection
        res = plotms(vis=self.ct2, plotfile=self.plotfile_jpg,
            showgui=False, highres=True, spw='0:0~10')
        self.assertTrue(res)
        self.checkPlotfile(self.plotfile_jpg, 45000, 80000)
=======
    def test_calplot_antselection(self):
        '''test_calplot_antselection: CAS-13297 caltable antenna selection'''
        # cal tables are small enough to export to text
        plotfile_txt = os.path.join(self.outputDir, "testCalPlot06.txt")
        ant1 = '1'
        cross_ant = "1&0"
        anttests = [(self.ct, '-1', 14, False, '-1', 14), # pure ant-based
            (self.ct2, '1', 24, False, '0', 0),           # refant-based, ref=1
            (self.ct3, '*', 41408, True, '0', 3104)]      # baseline-based

        for (testct, ant2, nrow, bslnbased, crossant2, crossnrow) in anttests:
            # ANT1 test - select ant1
            self.removePlotfile(plotfile_txt)
            res = plotms(vis=testct, plotfile=plotfile_txt,
                showgui=False, highres=True, antenna=ant1)
            self.assertTrue(res)
            self.checkTextfileAnts(plotfile_txt, ant1, ant2, nrow, bslnbased)

            # ANT1 & ANT2 test - select cross_ant
            self.removePlotfile(plotfile_txt)
            res = plotms(vis=testct, plotfile=plotfile_txt,
                showgui=False, highres=True, antenna=cross_ant)
            if (crossnrow > 0):
                self.assertTrue(res)
                self.checkTextfileAnts(
                    plotfile_txt, ant1, crossant2, crossnrow, bslnbased)
            else:
                self.assertFalse(res)
                self.checkNoPlotfile(plotfile_txt)

        self.removePlotfile(plotfile_txt)
>>>>>>> b67904b1

# ------------------------------------------------------------------------------

class PlotmsPageHeader:
    ''' Analyze PlotMS page header from png image of PlotMS Plot 
        Assumptions: graphical area has a black frame, header background color is light
    '''
    def __init__(self,png_path,debug=False):
        self.png_path = png_path
        self.debug = debug
        self.color_img = plt.imread(png_path) # shape = (height,width,4)
        self.img_height , self.img_width , depth = self.color_img.shape
        self.height = -1
        self.height_ratio = -1.0
        self.rows = -1
        self._analyze()

    def _analyze(self):
        gray_img = self.color_img.min(axis=2)
        # Binarize
        is_light = gray_img > 0.75
        bin_img = np.zeros(gray_img.shape,dtype=gray_img.dtype)
        bin_img[is_light] = 1.0
        # Project on X (vertical) axis
        gray_xproj_bin = bin_img.min(axis=1)
        # White to black transitions
        (steps_down,) = np.where(np.diff(gray_xproj_bin) == -1.0 )
        if steps_down.size > 0 :
            self.height = steps_down[-1]
            self.rows = steps_down.size - 1
        else:
            self.height = 0
            self.rows = 0
        if self.img_height > 0:
            self.height_ratio = float(self.height) / self.img_height
        if self.debug:
            gray_xmask = np.outer(gray_xproj_bin,np.ones(self.img_width,dtype=np.float))
            path_parts = os.path.splitext(self.png_path)
            gray_xmask_path = ''.join([path_parts[0],'.xmask',path_parts[1]])
            plt.imsave(gray_xmask_path,gray_xmask,cmap=plt.cm.gray)

    def empty(self):
        return self.height <= 0

    def hasCorrectHeightRatio(self):
        return 0.10 <= self.height_ratio <= 0.30

class test_pageheader(plotms_test_base):

    def setUp(self):
        self.checkDisplay()
        self.setUpData()

    def tearDown(self):
        if not self.debug:
            self.tearDownData()

    def checkPageHeader(self,expected_rows):
        page_header = PlotmsPageHeader(self.plotfile_png)
        # Empty or not
        if expected_rows == 0:
            err_msg = 'Page header: is unexpected, has a height of: '
            err_msg += '{:d} pixels'.format(page_header.height)
            self.assertTrue(page_header.empty(),err_msg)
            return
        else:
            err_msg = 'Page header: is missing'
            self.assertTrue(not page_header.empty(),err_msg)
        # Height ratio
        err_msg = 'Page header: has incorrect height ratio: '
        err_msg += '{:2.0f}% not in [10%,30%]'.format(100*page_header.height_ratio)
        self.assertTrue(page_header.hasCorrectHeightRatio(), err_msg)
        # Number of rows
        err_msg = 'Page header: has wrong number of rows: '
        err_msg += '{:d} rows detected, {:d} rows expected'.format(page_header.rows,expected_rows)
        self.assertTrue(page_header.rows == expected_rows, err_msg)

    def test_pageheader_none(self):
        '''test_pageheader_none: no page header if no header items'''
        self.plotfile_png = os.path.join(self.outputDir, "testPageHeader01.png")
        self.removePlotfile(self.plotfile_png)
        res = plotms(vis=self.ms, plotfile=self.plotfile_png,
            antenna='0&2',
            showgui=False, highres=True)
        self.assertTrue(res)
        self.checkPlotfile(self.plotfile_png, 15000)
        self.checkPageHeader(expected_rows=0)

    def test_pageheader_items01(self):
        '''test_pageheader_items01: filename,telescope,projid,observer'''
        self.plotfile_png = os.path.join(self.outputDir, "testPageHeader02.png")
        self.removePlotfile(self.plotfile_png)
        res = plotms(vis=self.ms, plotfile=self.plotfile_png,
            antenna='0&2',headeritems='filename,telescope,projid,observer',
            showgui=False, highres=True)
        self.assertTrue(res)
        self.checkPlotfile(self.plotfile_png, 20000)
        self.checkPageHeader(expected_rows=2)

    def test_pageheader_items02(self):
        '''test_pageheader_items02: targdir,telescope,targname,observer,ycolumn'''
        self.plotfile_png = os.path.join(self.outputDir, "testPageHeader03.png")
        self.removePlotfile(self.plotfile_png)
        res = plotms(vis=self.ms, plotfile=self.plotfile_png,
            antenna='0&2',headeritems='targdir,telescope,targname,observer,ycolumn',
            showgui=False, highres=True)
        self.assertTrue(res)
        self.checkPlotfile(self.plotfile_png, 20000)
        self.checkPageHeader(expected_rows=3)

# ------------------------------------------------------------------------------

class test_display(plotms_test_base):

    def setUp(self):
        self.checkDisplay()
        self.setUpData()
        
    def tearDown(self):
        self.tearDownData()
       
    def test_display_symbol(self):
        '''test_display_symbol: Set a custom plotting symbol'''
        self.plotfile_jpg = os.path.join(self.outputDir, "testDisplay01.jpg")
        self.removePlotfile()
        # Test diamond shape
        res = plotms(vis=self.ms, plotfile=self.plotfile_jpg,
            showgui=False, highres=True,
            customsymbol=True, symbolshape='diamond', symbolsize=5,
            symbolcolor='00ff00', symbolfill='mesh3')
        self.assertTrue(res)
        self.checkPlotfile(self.plotfile_jpg, 50000)
        self.removePlotfile()
        # Test pixel shape
        res = plotms(vis=self.ms, plotfile=self.plotfile_jpg,
            showgui=False, highres=True,
            customsymbol=True, symbolshape='pixel',
            symbolcolor='00aa00')
        self.assertTrue(res)
        self.checkPlotfile(self.plotfile_jpg, 84000)

    def test_display_flaggedsymbol(self):
        '''test_display_flaggedsymbol: Set a custom flagged symbol'''
        self.plotfile_jpg = os.path.join(self.outputDir, "testDisplay02.jpg")
        self.removePlotfile()
        # Set customflaggedsymbol=True
        res = plotms(vis=self.ms, plotfile=self.plotfile_jpg,
            customflaggedsymbol=True, flaggedsymbolshape='diamond',
            flaggedsymbolsize=5, flaggedsymbolcolor='00ff00',
            showgui=False, highres=True)
        self.assertTrue(res)
        self.checkPlotfile(self.plotfile_jpg, 40000)
        self.removePlotfile()
        # Set customflaggedsymbol=False CAS-7046
        res = plotms(vis=self.ms, plotfile=self.plotfile_jpg, showgui=False,
            customflaggedsymbol=False, flaggedsymbolshape='diamond',
            flaggedsymbolsize=5, flaggedsymbolcolor='00ff00',
            highres=True)
        self.assertTrue(res)
        self.checkPlotfile(self.plotfile_jpg, 40000)

    def test_display_legend(self):
        '''test_display_legend: Place a legend on a plot.'''
        self.plotfile_jpg = os.path.join(self.outputDir, "testDisplay03.jpg")
        self.removePlotfile()
        # Place a legend in the upper right corner of the plot
        res = plotms(vis=self.ms, plotfile=self.plotfile_jpg,
            showgui=False, showlegend=True, legendposition='upperRight',
            highres=True)
        self.assertTrue(res)
        self.checkPlotfile(self.plotfile_jpg, 50000)

    def test_display_legend_overplot(self):
        '''test_display_legend_overplot: Test that legend works with overplots'''
        # Must manually check plot and make sure there is a legend there.
        self.plotfile_jpg = os.path.join(self.outputDir, "testDisplay04.jpg")
        self.removePlotfile()
        # First plot: scan vs time
        res = plotms(vis=self.ms, showgui=False, yaxis='scan', highres=True,
            plotindex=0, showlegend=True, legendposition='lowerRight',
            customsymbol=[True], symbolshape=['diamond'], symbolsize=[3],
            symbolcolor=['ff0000'], symbolfill=['mesh3'])
        self.assertTrue(res)
        # Overplot: field vs time.
        res = plotms(vis=self.ms, showgui=False, yaxis='field',
            plotindex=1, clearplots=False,
            showlegend=True, legendposition='lowerRight',
            customsymbol=[True], symbolshape=['circle'], symbolsize=[3],
            symbolcolor=['00FF00'], symbolfill=['mesh3'],
            plotfile=self.plotfile_jpg, highres=True)
        self.assertTrue(res)
        self.checkPlotfile(self.plotfile_jpg, 45000)

    def test_display_coloraxis(self):
        '''test_display_coloraxis: Colorize plot by time and chan'''
        self.plotfile_jpg = os.path.join(self.outputDir, "testDisplay05.jpg")
        self.removePlotfile()
        # Colorize by time
        res = plotms(vis=self.ms, plotfile=self.plotfile_jpg,
            showgui=False, coloraxis='time', highres=True)
        self.assertTrue(res)
        self.checkPlotfile(self.plotfile_jpg, 180000)
        self.removePlotfile()
        # Colorize by synonym, CAS-6921.
        res = plotms(vis=self.ms, plotfile=self.plotfile_jpg,
            showgui=False, coloraxis='chan', highres=True)
        self.assertTrue(res)
        self.checkPlotfile(self.plotfile_jpg, 180000)
        self.removePlotfile()
        # Colorize by averaged time
        res = plotms(vis=self.ms, plotfile=self.plotfile_jpg,
            showgui=False, coloraxis='time', avgtime='3600', highres=True)
        self.assertTrue(res)
        self.checkPlotfile(self.plotfile_jpg, 60000)

    def test_display_labels(self):
        '''test_display_labels: test custom title and axis labels'''
        self.plotfile_jpg = os.path.join(self.outputDir, "testDisplay06.jpg")
        self.removePlotfile()
        res = plotms(vis=self.ms, plotfile=self.plotfile_jpg,
            showgui=False, highres=True,
            title='NGC5921', xlabel='x axis', ylabel='y axis')
        self.assertTrue(res)
        self.checkPlotfile(self.plotfile_jpg, 190000)

    def test_display_gridlines(self):
        '''test_display_gridlines: show major and minor grids'''
        self.plotfile_jpg = os.path.join(self.outputDir, "testDisplay07.jpg")
        self.removePlotfile()
        res = plotms(vis=self.ms, plotfile=self.plotfile_jpg,
            showmajorgrid=True, showminorgrid=True,
            showgui=False, highres=True)
        self.assertTrue(res)
        self.checkPlotfile(self.plotfile_jpg, 280000)

# ------------------------------------------------------------------------------

class test_grid(plotms_test_base):

    def setUp(self):
        self.checkDisplay()
        self.setUpData()
        
    def tearDown(self):
        self.tearDownData()

    def test_grid_location(self):
        '''test_grid_location: rowindex & colindex for plot location'''
        self.plotfile_jpg = os.path.join(self.outputDir, "testGrid01.jpg")
        self.removePlotfile()
        # Grid with 2 rows and 3 columns; plot in second row, second col
        res = plotms(vis=self.ms, plotfile=self.plotfile_jpg,
            showgui=False, gridrows=2, gridcols=3,
            rowindex=1, colindex=1, highres=True)
        self.assertTrue(res)
        self.checkPlotfile(self.plotfile_jpg, 50000)

    def test_grid_fill(self):
        '''test_grid_fill: Set grid and fill each location with a plot'''
        self.plotfile_jpg = os.path.join(self.outputDir, "testGrid02.jpg")
        self.removePlotfile()
        # Grid with 2 rows and 2 columns. Fill all the plots in the grid
        res = plotms(vis=self.ms, plotindex=0, title='Plot A',
            showgui=False, gridrows=2, gridcols=2,
            rowindex=0, colindex=0)
        self.assertTrue(res)
        res = plotms(vis=self.ms, plotindex=1, title='Plot B',
            showgui=False, clearplots=False,
            gridrows=2, gridcols=2,
            rowindex=0, colindex=1)
        self.assertTrue(res)
        res = plotms(vis=self.ms, plotindex=2, title='Plot C',
            showgui=False, clearplots=False, 
            gridrows=2, gridcols=2,
            rowindex=1, colindex=0)
        self.assertTrue(res)
        res = plotms(vis=self.ms, plotindex=3, title='Plot D',
            showgui=False, clearplots=False,
            gridrows=2, gridcols=2,
            rowindex=1, colindex=1,
            plotfile=self.plotfile_jpg, highres=True)
        self.assertTrue(res)
        self.checkPlotfile(self.plotfile_jpg, 200000)

    def test_grid_badindex(self):
        '''test_grid_badindex: use row/col index > gridrow/gridcol'''
        self.plotfile_jpg = os.path.join(self.outputDir, "testGrid03.jpg")
        self.removePlotfile()
        res = plotms(vis=self.ms, plotfile=self.plotfile_jpg,
            showgui=False, highres=True,
            gridrows=2, gridcols=2, rowindex=2, colindex=2)
        self.assertTrue(res)
        self.checkPlotfile(self.plotfile_jpg, 15000)

# ------------------------------------------------------------------------------

class test_iteration(plotms_test_base):

    def setUp(self):
        self.checkDisplay()
        self.setUpData()
        
    def tearDown(self):
        self.tearDownData()
    
    def test_iteration_scan(self):
        '''test_iteration_scan: Iterate by scan and export all'''
        plotfile_jpg = os.path.join(self.outputDir, "testIteration01.jpg")
        plotFiles = [os.path.join(self.outputDir, "testIteration01_Scan1.jpg"),
                     os.path.join(self.outputDir, "testIteration01_Scan2_2.jpg"),
                     os.path.join(self.outputDir, "testIteration01_Scan3_3.jpg"),
                     os.path.join(self.outputDir, "testIteration01_Scan4_4.jpg"),
                     os.path.join(self.outputDir, "testIteration01_Scan5_5.jpg"),
                     os.path.join(self.outputDir, "testIteration01_Scan6_6.jpg"),
                     os.path.join(self.outputDir, "testIteration01_Scan7_7.jpg")]
        for i in range(0, len(plotFiles)):
            self.removePlotfile(plotFiles[i])
        res = plotms(vis=self.ms, plotfile=plotfile_jpg,
            showgui=False, iteraxis='scan', exprange='all',
            highres=True)
        self.assertTrue(res)
        # Check each page got saved
        for  i in range(0, len(plotFiles)):
            self.checkPlotfile(plotFiles[i], 40000)
            self.removePlotfile(plotFiles[i])

    def test_iteration_antenna(self):
        '''test_iteration_antenna: Iterate by antenna and export all'''
        plotfile_jpg = os.path.join(self.outputDir, "testIteration02.jpg")
        # Create the plot and check that there are 27 iterations
        res = plotms(vis=self.ms, plotfile = plotfile_jpg, exprange='all',
            showgui=False, iteraxis='antenna', overwrite=True,
            highres=True)
        self.assertTrue(res)
        fileCount = self.getFilecount(self.outputDir, "testIteration02_")
        # no Antenna23
        self.assertEqual(fileCount, 27)
        self.removeFiles(self.outputDir, "testIteration02_")

    def test_iteration_time(self):
        '''test_iteration_time: Iterate over time'''
        plotfile_jpg = os.path.join(self.outputDir, "testIteration03.jpg")
        plotfile1_jpg = os.path.join(self.outputDir, "testIteration03_Time09:18:59.9998.jpg")
        self.removePlotfile(plotfile1_jpg)
        res = plotms(vis=self.ms, plotfile=plotfile_jpg, showgui=False,
            xaxis='elevation', yaxis='amp', iteraxis='time',
            highres=True)
        self.assertTrue(res)
        self.checkPlotfile(plotfile1_jpg, 30000)
        self.removePlotfile(plotfile1_jpg)

    def test_iteration_timeavg(self):
        '''test_iteration_time: Iterate over averaged time'''
        plotfile_jpg = os.path.join(self.outputDir, "testIteration04.jpg")
        plotfile1_jpg = os.path.join(self.outputDir, "testIteration04_Time09:19:15.0000.jpg")
        self.removePlotfile(plotfile1_jpg)
        res = plotms(vis=self.ms, plotfile=plotfile_jpg,
            showgui=False, xaxis='elevation', yaxis='amp', avgtime='60',
            iteraxis='time', highres=True)
        self.assertTrue(res)
        self.checkPlotfile(plotfile1_jpg, 40000)
        self.removePlotfile(plotfile1_jpg)

    def test_iteration_grid(self):
        '''test_iteration_grid: Iterate by scan on square grid.'''
        plotfile_jpg = os.path.join(self.outputDir, "testIteration05.jpg")
        plotfile1_jpg = os.path.join(self.outputDir, "testIteration05_Scan1,2,3,4.jpg")
        plotfile2_jpg = os.path.join(self.outputDir, "testIteration05_Scan5,6,7_2.jpg")
        self.removePlotfile(plotfile1_jpg)
        self.removePlotfile(plotfile2_jpg) 
        # Make 2 pages of 2x2 iteration plots over scan
        res = plotms(vis=self.ms, plotfile=plotfile_jpg,
            showgui=False, iteraxis='scan', exprange='all',
            gridrows=2, gridcols=2, highres=True)
        self.assertTrue(res)
        self.checkPlotfile(plotfile1_jpg, 80000)
        self.removePlotfile(plotfile1_jpg)
        self.checkPlotfile(plotfile2_jpg, 55000)
        self.removePlotfile(plotfile2_jpg) 

    def test_iteration_selection(self):
        '''test_iteration_selection: CAS-7050:(Pipeline) Iteration with selection'''
        plotfile_jpg = os.path.join(self.outputDir, "testIteration06.jpg")
        plotfile1_jpg = os.path.join(self.outputDir, "testIteration06_Antenna1@VLA:N7.jpg")
        plotfile2_jpg = os.path.join(self.outputDir, "testIteration06_Antenna2@VLA:W1_2.jpg")
        plotfile3_jpg = os.path.join(self.outputDir, "testIteration06_Antenna3@VLA:W2_3.jpg")
        self.removePlotfile(plotfile1_jpg)
        self.removePlotfile(plotfile2_jpg)
        self.removePlotfile(plotfile3_jpg)
        # Select 3, check that there are 3 iteration plots
        res = plotms(vis=self.ms, plotfile=plotfile_jpg, exprange='all',
            antenna='1~3&&&', iteraxis='antenna',
            showgui=False, highres=True)
        self.assertTrue(res)
        fileCount = self.getFilecount(self.outputDir, "testIteration06_")
        self.assertEqual(fileCount, 3)
        self.checkPlotfile(plotfile1_jpg, 190000)
        self.removePlotfile(plotfile1_jpg)
        self.checkPlotfile(plotfile2_jpg, 170000)
        self.removePlotfile(plotfile2_jpg)
        self.checkPlotfile(plotfile3_jpg, 160000)
        self.removePlotfile(plotfile3_jpg)

    def test_iteration_select1(self):
        '''test_iteration_select1: CAS-7050 (Pipeline) Iteration with selection of 1'''
        plotfile_jpg = os.path.join(self.outputDir, "testIteration07.jpg")
        plotfile1_jpg = os.path.join(self.outputDir, "testIteration07_Antenna28@VLA:W7.jpg")
        self.removePlotfile(plotfile1_jpg)
        # One valid selection: check that there is only 1 iteration plot
        res = plotms(vis=self.ms, plotfile = plotfile_jpg, exprange='all',
            antenna='28~31', iteraxis='antenna',
            showgui=False, highres=True)
        self.assertTrue(res)
        fileCount = self.getFilecount(self.outputDir, "testIteration07_")
        self.assertEqual(fileCount, 1) 
        self.checkPlotfile(plotfile1_jpg, 60000)
        self.removePlotfile(plotfile1_jpg)

    def test_iteration_select0(self):
        '''test_iteration_select0: CAS-7050 (Pipeline) Iteration with empty selection'''
        self.plotfile_jpg = os.path.join(self.outputDir, "testIteration08.jpg")
        self.removePlotfile()
        # Create plot with empty antenna selection and check result is false'''
        res = plotms(vis=self.ms, plotfile=self.plotfile_jpg, exprange='all',
            antenna="100,101,102", iteraxis='antenna',
            showgui=False, highres=True)
        self.assertFalse(res)

    def test_iteration_skipselection(self):
        '''test_iteration_skipselection:  CAS-7050:  (Pipeline) Iteration with skipped selection'''
        plotfile_jpg = os.path.join(self.outputDir, "testIteration09.jpg")
        plotFiles = [os.path.join(self.outputDir, "testIteration09_Scan1.jpg"),
            os.path.join(self.outputDir, "testIteration09_Scan2_2.jpg"),
            os.path.join(self.outputDir, "testIteration09_Scan3_3.jpg"),
            os.path.join(self.outputDir, "testIteration09_Scan4_4.jpg")]
        for plotfile in plotFiles:
            self.removePlotfile(plotfile)
        # The expectation is the plot with the bad scan 100 will be skipped
        res = plotms(vis=self.ms, plotfile = plotfile_jpg, exprange='all',
            scan="1,2,100,3,4", iteraxis='scan',
            showgui=False, highres=True)
        self.assertTrue(res)
        fileCount = self.getFilecount(self.outputDir, "testIteration09_")
        self.assertEqual(fileCount, 4) 
        for plotfile in plotFiles:
            self.checkPlotfile(plotfile, 40000)
            self.removePlotfile(plotfile)

    def test_iteration_corr(self):
        '''test_iteration_corr: Iterate by correlation and export all'''
        plotfile_jpg = os.path.join(self.outputDir, "testIteration10.jpg")
        plotfile1_jpg = os.path.join(self.outputDir, "testIteration10_CorrRR.jpg")
        plotfile2_jpg = os.path.join(self.outputDir, "testIteration10_CorrLL_2.jpg")
        # Create the plot and check that there are 27 iterations
        res = plotms(vis=self.ms, plotfile = plotfile_jpg, exprange='all',
            iteraxis='corr', showgui=False, highres=True)
        self.assertTrue(res)
        fileCount = self.getFilecount(self.outputDir, "testIteration10_")
        self.assertEqual(fileCount, 2)
        self.checkPlotfile(plotfile1_jpg, 220000)
        self.removePlotfile(plotfile1_jpg)
        self.checkPlotfile(plotfile2_jpg, 220000)
        self.removePlotfile(plotfile2_jpg)

    def test_iteration_two_yaxes(self):
        '''test_iteration_two_yaxes: Iterate by antenna with two yaxes'''
        # input plotfile name
        plotfile_jpg = os.path.join(self.outputDir, "testIteration11.jpg")
        # output plotfile name with iteraxis
        plotfile1_jpg = os.path.join(self.outputDir, "testIteration11_Antenna1@VLA:N7.jpg")
        self.removePlotfile(plotfile_jpg)
        self.removePlotfile(plotfile1_jpg)
        res = plotms(vis=self.ms, plotfile=plotfile_jpg, highres=True,
            showgui=False, xaxis='time', yaxis=['scan','field'],
            yaxislocation=['left','right'], iteraxis="antenna",
            customsymbol=[True,True], symbolshape=['diamond','circle'],
            symbolsize=[5,5], symbolcolor=['ff0000','00ff00'],
            symbolfill=['mesh3','mesh3'])
        self.assertTrue(res)
        self.checkPlotfile(plotfile1_jpg, 50000)
        self.removePlotfile(plotfile1_jpg)

    def test_iteration_sharedaxis(self):
        '''test_iteration_sharedaxis: CAS-7074 sharedaxis on 2x2 grid'''
        self.plotfile_jpg = os.path.join(self.outputDir, "testIteration12.jpg")
        self.removeFiles(self.outputDir, "testIteration12_" )
        # Create the plot and check that there are 19 iterations
        res = plotms(vis=self.ms, plotfile=self.plotfile_jpg, exprange='all',
            scan='3', antenna='1~3', iteraxis='baseline',
            showgui=False, highres=True,
            gridrows=2, gridcols=2,
            xselfscale=True, yselfscale=True,
            xsharedaxis=True, ysharedaxis=True)
        self.assertTrue(res)
        fileCount = self.getFilecount(self.outputDir, "testIteration12_")
        self.assertEqual(fileCount,19)

    def test_iteration_noselfscale(self):
        '''test_iteration_noselfscale: CAS-7074 xsharedaxis must have selfscale=True'''
        self.plotfile_jpg = os.path.join(self.outputDir, "testIteration13.jpg")
        self.removePlotfile()
        # xsharedaxis without xselfscale!
        res = plotms(vis=self.ms, plotfile = self.plotfile_jpg,
            gridrows=2, gridcols=2, iteraxis='antenna',
            showgui=False, xsharedaxis=True, highres=True)
        self.assertFalse(res)

# ------------------------------------------------------------------------------

class test_multi(plotms_test_base):
    ''' tests of multiple plotms arguments '''

    def setUp(self):
        self.checkDisplay()
        self.setUpData()
        
    def tearDown(self):
        self.tearDownData()

    def test_multi_cookbook(self):
        '''test_cookbook: Juergen's cookbook Plotting Multiple Data Sets example'''
        plotfile1_jpg = os.path.join(self.outputDir, "testMulti01.jpg")
        plotfile2_jpg = os.path.join(self.outputDir, "testMulti01_2.jpg")
        plotfile3_jpg = os.path.join(self.outputDir, "testMulti01_3.jpg")
        plotfile4_jpg = os.path.join(self.outputDir, "testMulti01_4.jpg")
        self.removePlotfile(plotfile1_jpg)
        self.removePlotfile(plotfile2_jpg)
        self.removePlotfile(plotfile3_jpg)
        self.removePlotfile(plotfile4_jpg)

        # Plot in the second column, first row, plotindex=0
        print('Test plot 1')
        res = plotms(vis=self.ms, gridrows=2, gridcols=2,
            rowindex=0, colindex=1, highres=True,
            showgui=False, plotfile=plotfile1_jpg,
            customsymbol=True, symbolshape='diamond', symbolsize=5,
            symbolcolor='ff0000')
        self.assertTrue(res)
        self.checkPlotfile(plotfile1_jpg, 50000)
        self.removePlotfile(plotfile1_jpg)
        # Overplot in the same panel, plotindex=1
        print('Test plot 2')
        res = plotms(vis=self.ms, plotfile=plotfile2_jpg,
            showgui=False, clearplots=False, 
            plotindex=1, rowindex=0, colindex=1,
            gridrows=2, gridcols=2, yaxislocation='right', 
            customsymbol=True, symbolshape='circle', symbolsize=5,
            symbolcolor='00ff00', highres=True)
        self.assertTrue(res)
        self.checkPlotfile(plotfile2_jpg, 50000)
        self.removePlotfile(plotfile2_jpg)
        # Define a second plot plotindex=2, in the lower right corner
        print('Test plot 3')
        res = plotms(vis=self.ms, clearplots=False, 
            plotindex=2, rowindex=1, colindex=1,
            gridrows=2, gridcols=2,
            showgui=False, plotfile=plotfile3_jpg,
            customsymbol=False, yaxislocation='', highres=True)
        self.assertTrue(res)
        self.checkPlotfile(plotfile3_jpg, 50000)
        self.removePlotfile(plotfile3_jpg)
        # Move the plot with the overplot one panel to the left. 
        print('Test plot 4')
        res = plotms(vis=self.ms, showgui=False,
            gridrows=2, gridcols=2,
            rowindex=0, colindex=0,
            customsymbol=True, symbolshape='diamond', symbolsize=5,
            symbolcolor='ff0000')
        res = plotms(vis=self.ms, showgui=False, clearplots=False,
            gridrows=2, gridcols=2,
            plotindex=1, rowindex=0, colindex=0,
            yaxislocation='right', 
            customsymbol=True, symbolshape='circle', symbolsize=5,
            symbolcolor='00ff00')
        res = plotms(vis=self.ms, showgui=False, clearplots=False,
            gridrows=2, gridcols=2,
            plotindex=2, rowindex=1, colindex=1,
            plotfile=plotfile4_jpg, highres=True,
            customsymbol=False, yaxislocation='')
        self.assertTrue(res)
        self.checkPlotfile(plotfile4_jpg, 40000)
        self.removePlotfile(plotfile4_jpg)

    def test_multi_args(self):
        '''test_multi_args: CAS-6662 Pipeline no plot scenario with multiple arguments.'''
        plotfile1_jpg = os.path.join(self.outputDir, "testMulti02.jpg")
        plotfile2_jpg = os.path.join(self.outputDir, "testMulti02_2.jpg")
        self.removePlotfile(plotfile1_jpg)
        self.removePlotfile(plotfile2_jpg)
    
        res = plotms(vis=self.ms, showgui=False, plotfile=plotfile1_jpg,
            xaxis='uvdist', yaxis='amp',ydatacolumn='model',
            spw='0', scan='2,4,6,8', coloraxis='spw',
            highres=True)
        self.assertTrue(res)
        self.checkPlotfile(plotfile1_jpg, 20000)
        self.removePlotfile(plotfile1_jpg)
        
        res = plotms(vis=self.ms, ydatacolumn="corrected", field="1",
            scan="2,3", correlation="LL,RR", coloraxis="antenna2",
            avgtime="1e8", avgscan=True, veldef="RADIO",
            customsymbol=True, symbolshape="autoscaling", symbolsize=2,
            symbolcolor="0000ff",symbolfill="fill",symboloutline=False,
            customflaggedsymbol=False, flaggedsymboloutline=False,
            flaggedsymbolshape="nosymbol", flaggedsymbolsize=2,
            flaggedsymbolcolor="ff0000", flaggedsymbolfill="fill",
            plotfile=plotfile2_jpg, showgui=False, highres=True)
        self.assertTrue(res)
        self.checkPlotfile(plotfile2_jpg, 30000)
        self.removePlotfile(plotfile2_jpg)

# ------------------------------------------------------------------------------

class test_overlays(plotms_test_base):

    def setUp(self):
        self.checkDisplay()
        self.setUpData()
        self.setUpOverlayData()
        
    def tearDown(self):
        self.tearDownData()

    def test_atm_overlays(self):
        '''test_atm_overlays: showatm and showtsky overplots'''
        self.plotfile_jpg = os.path.join(self.outputDir, "testOverlay01.jpg")
        self.removePlotfile()
        # basic plot with showatm, xaxis chan
        res = plotms(vis=self.ms, xaxis='chan', plotfile=self.plotfile_jpg,
            showgui=False, highres=True, showatm=True)   
        self.assertTrue(res)
        self.checkPlotfile(self.plotfile_jpg, 80000)
        self.removePlotfile()
        # basic plot with showtsky, xaxis freq
        self.plotfile_jpg = os.path.join(self.outputDir, "testOverlay02.jpg")
        self.removePlotfile()
        res = plotms(vis=self.ms, xaxis='freq', plotfile=self.plotfile_jpg,
            showgui=False, highres=True, showtsky=True)   
        self.assertTrue(res)
        self.checkPlotfile(self.plotfile_jpg, 80000)
        self.removePlotfile()
        # plotfile without overlay: xaxis must be chan or freq
        # so ignores showatm/tsky
        self.plotfile_jpg = os.path.join(self.outputDir, "testOverlay03.jpg")
        self.removePlotfile()
        res = plotms(vis=self.ms, plotfile=self.plotfile_jpg,
            showgui=False, highres=True, showatm=True)   
        self.assertTrue(res)
        self.checkPlotfile(self.plotfile_jpg, 190000)
        self.removePlotfile()

    def test_image_overlay(self):
        '''test_image_overlay: atm and image overplots'''
        self.plotfile_jpg = os.path.join(self.outputDir, "testOverlay04.jpg")
        self.removePlotfile()

        # showimage fails but should still plot showatm
        res = plotms(vis=self.ms, xaxis='chan', plotfile=self.plotfile_jpg,
            showgui=False, highres=True, showatm=True, showimage=True)   
        self.assertTrue(res)
        self.checkPlotfile(self.plotfile_jpg, 80000)
        self.removePlotfile()

        # showimage succeeds
        self.plotfile_jpg = os.path.join(self.outputDir, "testOverlay05.jpg")
        self.removePlotfile()
        res = plotms(vis=self.ms4, xaxis='freq', spw="58", plotfile=self.plotfile_jpg,
            showgui=False, highres=True, showatm=True, showimage=True)   
        self.assertTrue(res)
        self.checkPlotfile(self.plotfile_jpg, 190000)
        self.removePlotfile()

# ------------------------------------------------------------------------------

class test_selection(plotms_test_base):

    def setUp(self):
        self.checkDisplay()
        self.setUpData()
        
    def tearDown(self):
        self.tearDownData()
 
    def test_selection_scan(self):
        '''test_selection_scan: Check scan invalid/valid selections'''
        # Will check max size to ensure selection was done
        plotfile1_jpg = os.path.join(self.outputDir, "testSelection01_scan1.jpg") #FAIL
        plotfile2_jpg = os.path.join(self.outputDir, "testSelection01_scan2.jpg")
        plotfile3_jpg = os.path.join(self.outputDir, "testSelection01_scan3.jpg")
        self.removePlotfile(plotfile1_jpg)
        self.removePlotfile(plotfile2_jpg)
        self.removePlotfile(plotfile3_jpg)
        # Fail with invalid scan
        res = plotms(vis=self.ms, plotfile=plotfile1_jpg,
            showgui=False, scan='8', highres=True)
        self.assertFalse(res)
        # Succeed with valid scans
        res = plotms(vis=self.ms, plotfile=plotfile2_jpg,
            overwrite=True, showgui=False, scan='2,4', highres=True)
        self.assertTrue(res)
        self.checkPlotfile(plotfile2_jpg, 60000, 130000)
        self.removePlotfile(plotfile2_jpg)
        # Succeed with different scan selection (CAS-6813)
        res = plotms(vis=self.ms, plotfile=plotfile3_jpg,
            overwrite=True, showgui=False, scan='5,7', highres=True)
        self.assertTrue(res)
        self.checkPlotfile(plotfile3_jpg, 60000, 130000)
        self.removePlotfile(plotfile3_jpg)

    def test_selection_spw(self):
        '''test_selection_spw: Check spw invalid/valid selections'''
        # Will check max size to ensure selection was done
        plotfile1_jpg = os.path.join(self.outputDir, "testSelection02_spw1.jpg") #FAIL
        plotfile2_jpg = os.path.join(self.outputDir, "testSelection02_spw2.jpg")
        self.removePlotfile(plotfile1_jpg)
        self.removePlotfile(plotfile2_jpg)
        # Fail with invalid spw
        print("invalid spw test fails")
        res = plotms(vis=self.ms, plotfile=plotfile1_jpg,
            showgui=False, spw='500', highres=True)
        self.assertFalse(res)
        # Succeed with valid spw
        res = plotms(vis=self.ms, plotfile=plotfile2_jpg,
            showgui=False, spw='0', highres=True)
        self.assertTrue(res)
        self.checkPlotfile(plotfile2_jpg, 190000, 310000)
        self.removePlotfile(plotfile2_jpg)

    def test_selection_ant(self):
        '''test_selection_ant: Check antenna invalid/valid selections'''
        plotfile1_jpg = os.path.join(self.outputDir, "testSelection03_ant1.jpg") #FAIL
        plotfile2_jpg = os.path.join(self.outputDir, "testSelection03_ant2.jpg")
        plotfile3_jpg = os.path.join(self.outputDir, "testSelection03_ant3.jpg")
        self.removePlotfile(plotfile1_jpg)
        self.removePlotfile(plotfile2_jpg)
        self.removePlotfile(plotfile3_jpg)
        # Fail with invalid antenna
        res = plotms(vis=self.ms, plotfile=plotfile1_jpg,
            showgui=False, selectdata=True, antenna='ea22&&*',
            highres=True)  
        self.assertFalse(res)
        # Succeed without antenna selection (make sure it cleared)
        res = plotms(vis=self.ms, plotfile=plotfile2_jpg,
            showgui=False, highres=True)
        self.assertTrue(res)
        self.checkPlotfile(plotfile2_jpg, 190000, 310000)
        self.removePlotfile(plotfile2_jpg)
        # Succeed with valid antenna 
        res = plotms(vis=self.ms, plotfile=plotfile3_jpg,
            showgui=False, antenna='0~1', highres=True)
        self.assertTrue(res)
        self.checkPlotfile(plotfile3_jpg, 50000, 110000)
        self.removePlotfile(plotfile3_jpg)

    def test_selection_field(self):
        '''test_selection_field: Check field invalid/valid selections'''
        # Will check max size to ensure selection was done
        plotfile1_jpg = os.path.join(self.outputDir, "testSelection04_field1.jpg") #FAIL
        plotfile2_jpg = os.path.join(self.outputDir, "testSelection04_field2.jpg")
        self.removePlotfile(plotfile1_jpg)
        self.removePlotfile(plotfile2_jpg)
        # Fail with invalid field
        res = plotms(vis=self.ms, plotfile=plotfile1_jpg,
            showgui=False, field='3', highres=True)
        self.assertFalse(res)
        # Succeed with valid field
        res = plotms(vis=self.ms, plotfile=plotfile2_jpg,
            showgui=False, field='1', highres=True)
        self.assertTrue(res)
        self.checkPlotfile(plotfile2_jpg, 70000, 160000)
        self.removePlotfile(plotfile2_jpg)

    def test_selection_corr(self):
        '''test_selection_corr: Check corr invalid/valid selections'''
        # Will check max size to ensure selection was done
        plotfile1_jpg = os.path.join(self.outputDir, "testSelection05_corr1.jpg") #FAIL
        plotfile2_jpg = os.path.join(self.outputDir, "testSelection05_corr2.jpg")
        self.removePlotfile(plotfile1_jpg)
        self.removePlotfile(plotfile2_jpg)
        # Fail with invalid corr
        res = plotms(vis=self.ms, plotfile=plotfile1_jpg,
            showgui=False, correlation='XX', highres=True)
        self.assertFalse(res)
        # Succeed with valid corr
        res = plotms(vis=self.ms, plotfile=plotfile2_jpg,
            showgui=False, correlation='RR', highres=True)
        self.assertTrue(res)
        self.checkPlotfile(plotfile2_jpg, 190000, 310000)
        self.removePlotfile(plotfile2_jpg)

    # Test MS has no STATE table for intent selection test

# ------------------------------------------------------------------------------

class test_transform(plotms_test_base):

    def setUp(self):
        self.checkDisplay()
        self.setUpData()
        
    def tearDown(self):
        self.tearDownData()
        
    def test_transform_freqframe(self):
        '''test_transform_freqframe: Test frequency frames'''
        frames = ['LSRK', 'LSRD', 'BARY', 'GEO', 'TOPO',
                  'GALACTO', 'LGROUP', 'CMB'] 
        for frame in frames:
            filename = "testTransform01_" + frame + ".jpg"
            plotfile = os.path.join(self.outputDir, filename)
            self.removePlotfile(plotfile)
            res = plotms(vis=self.ms, plotfile=plotfile, yaxis='freq',
                showgui=False, freqframe=frame, highres=True)
            self.assertTrue(res)
            self.checkPlotfile(plotfile, 180000)
            self.removePlotfile(plotfile)

    def test_transform_badframe(self):
        '''test_transform_badframe: Test that invalid freqframe fails.'''
        self.plotfile_jpg = os.path.join(self.outputDir, "testTransform02.jpg")
        self.removePlotfile()
        try:
            res = plotms(vis=self.ms, plotfile=self.plotfile_jpg, yaxis='freq',
                showgui=False, freqframe='J2000', highres=True)
            self.assertFalse(res)
        except RuntimeError:
            pass

    def test_transform_veldef(self):
        '''test_transform_veldef: Test velocity definitions'''
        vels = ['RADIO', 'OPTICAL', 'TRUE']
        for vel in vels:
            filename = "testTransform03_" + vel + ".jpg"
            plotfile = os.path.join(self.outputDir, filename)
            self.removePlotfile(plotfile)
            res = plotms(vis=self.ms, plotfile=plotfile, yaxis='freq',
                showgui=False, veldef=vel, highres=True)
            self.assertTrue(res)
            self.checkPlotfile(plotfile, 260000)
            self.removePlotfile(plotfile)

    def test_transform_restfreq(self):
        '''test_transform_restfreq: Test rest frequency'''
        self.plotfile_jpg = os.path.join(self.outputDir, "testTransform04.jpg")
        self.removePlotfile()
        res = plotms(vis=self.ms, plotfile=self.plotfile_jpg, yaxis='freq',
            showgui=False, restfreq='1420', highres=True)
        self.assertTrue(res)
        self.checkPlotfile(self.plotfile_jpg, 260000)
 
    def test_transform_shift(self):
        '''test_transform_shift: Test phase shift'''
        self.plotfile_jpg = os.path.join(self.outputDir, "testTransform05.jpg")
        self.removePlotfile()
        res = plotms(vis=self.ms, plotfile=self.plotfile_jpg, yaxis='phase',
            showgui=False, shift=[-15, -15], highres=True)
        self.assertTrue(res)
        self.checkPlotfile(self.plotfile_jpg, 90000)

# ------------------------------------------------------------------------------
 
def suite():
    print('Tests may fail due to DBUS timeout if the version of Qt is not at least 4.8.5')
    return [test_basic,
            test_averaging,
            test_axis,
            test_calibration,
            test_calplot,
            test_display,
            test_grid,
            test_iteration,
            test_multi,
            test_overlays,
            test_overplot,
            test_pageheader,
            test_selection,
            test_transform
           ]
 <|MERGE_RESOLUTION|>--- conflicted
+++ resolved
@@ -26,8 +26,10 @@
 
 class plotms_test_base(unittest.TestCase):
 
-<<<<<<< HEAD
-=======
+    outputDir="/tmp/" + str(os.getpid()) + "/"
+    plotfile_jpg = "/tmp/myplot.jpg"
+    display = os.environ.get("DISPLAY")
+
     testms  = "pm_ngc5921.ms"
     testms2 = "ngc5921.ms"
     testms3 = "sun.subset.pentagon.ms"
@@ -35,27 +37,13 @@
     testct = 'ngc5921.ref1a.gcal'
     testct2 = 'ngc5921.ref2a.gcal'
     testct3 = 'a_mueller.uvcont.tbl'
->>>>>>> b67904b1
-    outputDir="/tmp/" + str(os.getpid()) + "/"
-    plotfile_jpg = "/tmp/myplot.jpg"
-    display = os.environ.get("DISPLAY")
-
-    testms  = "pm_ngc5921.ms"
-    testms2 = "sj_ngc5921.ms"
-    testms3 = "sun.subset.pentagon.ms"
-    testms4 = "split_ddid_mixedpol_CAS-12283.ms"
-    testct = 'g_jones.cal'
-    testct2 = 'b_jones.cal'
     ms = os.path.join(outputDir, testms)
     ms2 = os.path.join(outputDir, testms2)
     ms3 = os.path.join(outputDir, testms3)
     ms4 = os.path.join(outputDir, testms4)
     ct = os.path.join(outputDir, testct)
     ct2 = os.path.join(outputDir, testct2)
-<<<<<<< HEAD
-=======
     ct3 = os.path.join(outputDir, testct3)
->>>>>>> b67904b1
 
     def cleanUp(self):
         if os.path.exists(self.outputDir):
@@ -81,7 +69,6 @@
         res = None
         default(plotms)
         if not os.path.exists(self.ms2):
-<<<<<<< HEAD
             shutil.copytree(os.path.join(datapath, self.testms2),
                 self.ms2, symlinks=True)
         if not os.path.exists(self.ct):
@@ -90,19 +77,9 @@
         if not os.path.exists(self.ct2):
             shutil.copytree(os.path.join(datapath, self.testct2),
                 self.ct2, symlinks=True)
-=======
-            shutil.copytree(os.path.join(datapath,self.testms2), 
-                    self.ms2, symlinks=True)
-        if not os.path.exists(self.ct):
-            shutil.copytree(os.path.join(datapath, self.testct),
-                    self.ct, symlinks=True)
-        if not os.path.exists(self.ct2):
-            shutil.copytree(os.path.join(datapath, self.testct2),
-                    self.ct2, symlinks=True)
         if not os.path.exists(self.ct3):
             shutil.copytree(os.path.join(datapath, self.testct3),
-                    self.ct3, symlinks=True)
->>>>>>> b67904b1
+                self.ct3, symlinks=True)
 
     def setUpPointingData(self):
         if not os.path.exists(self.ms3):
@@ -796,7 +773,6 @@
         self.tearDownData()
 
     def test_calibration_callib(self):
-<<<<<<< HEAD
         '''test_calibration_callib: callib string parameter for OTF calibration'''
         self.plotfile_jpg = os.path.join(self.outputDir, "testCalibration01.jpg")
         self.removePlotfile()
@@ -806,22 +782,6 @@
             showgui=False, callib=callibStr, highres=True)
         self.assertTrue(res)
         self.checkPlotfile(self.plotfile_jpg, 160000)
-=======
-        '''test_calibration_callib: CAS-3034, CAS-7502 callib parameter for OTF calibration'''
-        if os.path.exists(datapath):
-            self.plotfile_jpg = os.path.join(self.outputDir, "testCalibration01.jpg")
-            self.removePlotfile()
-
-            # callib is a string not a filename
-            callibStr = "caltable='" + self.ct + "' calwt=True tinterp='nearest'"
-            res = plotms(vis=self.ms2, plotfile = self.plotfile_jpg,
-                ydatacolumn="corrected", xaxis="frequency",
-                showgui=False, callib=callibStr, highres=True)
-            self.assertTrue(res)
-            self.checkPlotfile(self.plotfile_jpg, 240000)
-        else:
-            print("Skipping test, no path to calibration tables")
->>>>>>> b67904b1
 
     def test_calibration_badcallib(self):
         '''test_calibration_badcallib: callib file does not exist'''
@@ -850,13 +810,8 @@
         '''test_calplot_basic: Basic plot of caltable with default axes'''
         self.plotfile_jpg = os.path.join(self.outputDir, "testCalPlot01.jpg")
         self.removePlotfile()
-<<<<<<< HEAD
-        res = plotms(vis=self.ct, plotfile=self.plotfile_jpg,
-            showgui=False, highres=True)
-=======
         res = plotms(vis=self.ct, plotfile=self.plotfile_jpg, showgui=False,
             highres=True)
->>>>>>> b67904b1
         self.assertTrue(res)
         self.checkPlotfile(self.plotfile_jpg, 30000)
  
@@ -885,12 +840,7 @@
         plotfile1 = os.path.join(self.outputDir, "testCalPlot03_Poln1_2.jpg")
         self.removeFiles(self.outputDir, "testCalPlot03_")
         res = plotms(vis=self.ct, plotfile=self.plotfile_jpg,
-<<<<<<< HEAD
-            showgui=False, highres=True, iteraxis='corr', exprange='all',
-            overwrite=True)
-=======
             showgui=False, highres=True, iteraxis='corr', exprange='all')
->>>>>>> b67904b1
         self.assertTrue(res)
         fileCount = self.getFilecount(self.outputDir, "testCalPlot03_")
         self.assertEqual(fileCount, 2)
@@ -915,7 +865,6 @@
         self.assertTrue(res)
         self.checkPlotfile(self.plotfile_jpg, 50000)
 
-<<<<<<< HEAD
     def test_calplot_chanselection(self):
         '''test_calplot_chanselection: caltable with spw/chan selections'''
         self.plotfile_jpg = os.path.join(self.outputDir, "testCalPlot06.jpg")
@@ -931,7 +880,7 @@
             showgui=False, highres=True, spw='0:0~10')
         self.assertTrue(res)
         self.checkPlotfile(self.plotfile_jpg, 45000, 80000)
-=======
+
     def test_calplot_antselection(self):
         '''test_calplot_antselection: CAS-13297 caltable antenna selection'''
         # cal tables are small enough to export to text
@@ -963,7 +912,6 @@
                 self.checkNoPlotfile(plotfile_txt)
 
         self.removePlotfile(plotfile_txt)
->>>>>>> b67904b1
 
 # ------------------------------------------------------------------------------
 
