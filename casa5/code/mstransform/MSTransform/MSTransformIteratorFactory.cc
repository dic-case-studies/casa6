--- conflicted
+++ resolved
@@ -139,11 +139,7 @@
 				IPosition firstBufferShape = manager_p->getTransformedShape(visBuffer);
 
 				// Find max number of baselines in this chunk
-<<<<<<< HEAD
-				auto maxnRows = firstBufferShape(2);
-=======
 				rownr_t maxnRows = firstBufferShape(2);
->>>>>>> bf2f5ee2
 				while (visIter->more())
 				{
 					if (visBuffer->nRows() > maxnRows)
