--- conflicted
+++ resolved
@@ -212,12 +212,6 @@
 
     // Retrieve residual to be saved to the .residual file in finalizeDeconvolver.
     ////This is going to be wrong if there is no 0 scale;
-<<<<<<< HEAD
-    //isMatResidual = itsCleaner.residual(tempModel-prevModel);
-    itsMatResidual = itsCleaner.residual(tempModel-prevModel);
-    // Get the peak residual and model flux.
-    // account for mask as well
-=======
     ///Matrix<Float> residual(itsCleaner.residual());
     //Matrix<Float> residual(itsCleaner.residual(tempModel-prevModel));
     //    cout << "Max tempModel : " << max(abs(tempModel)) << "  Max prevModel  : " << max(abs(prevModel)) << endl;
@@ -225,7 +219,6 @@
 
     // account for mask as well
     //peakresidual = max(abs(residual*itsMatMask));
->>>>>>> aecb3a4f
     peakresidual = max(abs(itsMatResidual*itsMatMask));
     modelflux = sum( itsMatModel ); // Performance hog ?
   }	    
