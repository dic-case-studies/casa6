--- conflicted
+++ resolved
@@ -263,12 +263,9 @@
   casacore::Vector<SynthesisParamsImage> imparsVec_p;
   casacore::Vector<SynthesisParamsGrid> gridparsVec_p;
   casacore::Record weightParams_p;
-<<<<<<< HEAD
-=======
   /// need this as writing imageinfo often seems to truncate psf size back to
   /// 0 and back to normal size...so do it only once
   casacore::ImageInfo cubePsfImageInfo_p;
->>>>>>> 5377af4a
 };
 } //# NAMESPACE CASA - END
 
