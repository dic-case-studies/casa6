--- conflicted
+++ resolved
@@ -103,17 +103,12 @@
 	      if (vectorPhaseGradCalculator_p[i].null())
 		vectorPhaseGradCalculator_p[i]=new PhaseGrad();
 	  }
-<<<<<<< HEAD
 	if (vectorPhaseGradCalculator_p[vbRow2BLMap_p[myrow]]->needsNewPhaseGrad(pointingOffsets_p,vb,0))
 	  {
 	    cachedGroups_p = false;
 	    findAntennaGroups(vb,pointingOffsets_p,sigmaDev);	    
 	  }
 	vectorPhaseGradCalculator_p[vbRow2BLMap_p[myrow]]->ComputeFieldPointingGrad(pointingOffsets_p,cfb,vb,0);
-=======
-
-
->>>>>>> 7edf0bb5
       }
     else
       {
